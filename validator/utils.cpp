--- conflicted
+++ resolved
@@ -119,10 +119,6 @@
 void object_to_yaml_helper(const ddwaf_object &obj, YAML::Node &output)
 {
     switch (obj.type) {
-    case DDWAF_OBJ_INVALID:
-    case DDWAF_OBJ_NULL:
-        output = YAML::Null;
-        break;
     case DDWAF_OBJ_BOOL:
         output = obj.boolean ? "true" : "false";
         break;
@@ -133,11 +129,7 @@
         output = obj.uintValue;
         break;
     case DDWAF_OBJ_FLOAT:
-<<<<<<< HEAD
-        output = obj.floatValue;
-=======
         output = obj.f64;
->>>>>>> 74b3cedb
         break;
     case DDWAF_OBJ_STRING:
         output = std::string{obj.stringValue, obj.nbEntries};
@@ -163,12 +155,9 @@
             output.push_back(value);
         }
         break;
-<<<<<<< HEAD
-=======
     case DDWAF_OBJ_INVALID:
     case DDWAF_OBJ_NULL:
         output = YAML::Null;
->>>>>>> 74b3cedb
     };
 }
 
