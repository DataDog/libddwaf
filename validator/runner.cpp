// Unless explicitly stated otherwise all files in this repository are
// dual-licensed under the Apache-2.0 License or BSD-3-Clause License.
//
// This product includes software developed at Datadog
// (https://www.datadoghq.com/). Copyright 2021 Datadog, Inc.

#include "runner.hpp"
#include "assert.hpp"
#include "ddwaf.h"
#include "utils.hpp"

test_runner::test_runner(const std::string &rule_file)
{
    YAML::Node doc = YAML::Load(read_file(rule_file));
    auto rule_obj = doc.as<ddwaf_object>();
    handle_ = ddwaf_init(&rule_obj, nullptr, nullptr);
    ddwaf_object_destroy(&rule_obj, ddwaf_get_default_allocator());
    if (handle_ == nullptr) {
        throw std::runtime_error("Invalid rule file");
    }

    auto rules_node = doc["rules"];
    for (auto it = rules_node.begin(); it != rules_node.end(); ++it) {
        YAML::Node rule_node = *it;
        auto id = rule_node["id"].as<std::string>();
        rules_[id] = rule_node;
    }

    auto custom_rules_node = doc["custom_rules"];
    for (auto it = custom_rules_node.begin(); it != custom_rules_node.end(); ++it) {
        YAML::Node rule_node = *it;
        auto id = rule_node["id"].as<std::string>();
        custom_rules_[id] = rule_node;
    }
}

test_runner::~test_runner() { ddwaf_destroy(handle_); }

bool test_runner::run_self_test(const YAML::Node &runs)
{
    bool passed = false;

    try {
        expect(true, runs.IsDefined());
        expect(true, runs.size() > 0);
        for (auto it = runs.begin(); it != runs.end(); ++it) {
            YAML::Node run = *it;
            validate(run["rules"], run["output"]);
        }
        passed = true;
    } catch (const std::exception &e) {
        error_ << e.what();
    } catch (...) {
        error_ << "unknown exception";
    }

    return passed;
}

bool test_runner::run_test(const YAML::Node &runs)
{
    auto *alloc = ddwaf_get_default_allocator();

    bool passed = false;
    std::unique_ptr<std::remove_pointer_t<ddwaf_context>, decltype(&ddwaf_context_destroy)> ctx(
        ddwaf_context_init(handle_, alloc), ddwaf_context_destroy);

    ddwaf_object res_mem{};
    ddwaf_object_set_invalid(&res_mem);

    auto destroy_fn = [alloc](ddwaf_object *ptr) { ddwaf_object_destroy(ptr, alloc); };
    std::unique_ptr<ddwaf_object, decltype(destroy_fn)> res{&res_mem, destroy_fn};

    try {
        expect(true, runs.IsDefined());
        expect(true, runs.size() > 0);
        for (auto it = runs.begin(); it != runs.end(); ++it) {
            if (it->IsMap()) { // context
                YAML::Node run = *it;
                DDWAF_RET_CODE code = DDWAF_OK;
                if (run["code"].as<std::string>() == "match") {
                    code = DDWAF_MATCH;
                }

                ddwaf_object *data_ptr = nullptr;
                auto data = run["input"].as<ddwaf_object>();
                if (ddwaf_object_get_type(&data) != DDWAF_OBJ_INVALID) {
                    data_ptr = &data;
                }

                auto retval = ddwaf_context_eval(ctx.get(), data_ptr, true, res.get(), timeout);

<<<<<<< HEAD
            auto retval = ddwaf_context_eval(ctx.get(), persistent_ptr, alloc, res.get(), timeout);
=======
                expect(retval, code);
>>>>>>> d6e707c7

                auto res_yaml = object_to_yaml(*res);
                validate(run["rules"], res_yaml["events"]);
                validate_actions(run["actions"], res_yaml["actions"]);
                validate_attributes(run["attributes"], res_yaml["attributes"]);

                ddwaf_object_destroy(res.get(), alloc);
            } else { // subcontext sequence
                YAML::Node sub_runs = *it;
                expect(true, sub_runs.size() > 0);

                std::unique_ptr<std::remove_pointer_t<ddwaf_subcontext>,
                    decltype(&ddwaf_subcontext_destroy)>
                    sctx(ddwaf_subcontext_init(ctx.get()), ddwaf_subcontext_destroy);

                for (auto sub_it = sub_runs.begin(); sub_it != sub_runs.end(); ++sub_it) {
                    YAML::Node run = *sub_it;

                    DDWAF_RET_CODE code = DDWAF_OK;
                    if (run["code"].as<std::string>() == "match") {
                        code = DDWAF_MATCH;
                    }

                    ddwaf_object *data_ptr = nullptr;
                    auto data = run["input"].as<ddwaf_object>();
                    if (ddwaf_object_get_type(&data) != DDWAF_OBJ_INVALID) {
                        data_ptr = &data;
                    }

                    auto retval =
                        ddwaf_subcontext_eval(sctx.get(), data_ptr, true, res.get(), timeout);

                    expect(retval, code);
                    if (code == DDWAF_MATCH) {
                        auto res_yaml = object_to_yaml(*res);
                        validate(run["rules"], res_yaml["events"]);
                        validate_actions(run["actions"], res_yaml["actions"]);
                        validate_attributes(run["attributes"], res_yaml["attributes"]);
                    }

                    ddwaf_object_destroy(res.get(), alloc);
                }
            }
        }
        passed = true;
    } catch (const std::exception &e) {
        error_ << e.what();
    } catch (...) {
        error_ << "unknown exception";
    }

    if (!passed) {
        YAML::Emitter out(output_);
        out.SetIndent(2);
        out.SetMapFormat(YAML::Block);
        out.SetSeqFormat(YAML::Block);
        out << object_to_yaml(*res);
    }

    return passed;
}

test_runner::result test_runner::run(const fs::path &file)
{
    output_ = {};
    error_ = {};

    bool passed = false;
    bool expected_fail = false;

    try {
        YAML::Node sample = YAML::Load(read_file(file.c_str()));

        if (sample["expected-fail"].IsDefined()) {
            expected_fail = sample["expected-fail"].as<bool>();
        }

        if (sample["self-test"].IsDefined() && sample["self-test"].as<bool>()) {
            passed = run_self_test(sample["runs"]);
        } else {
            passed = run_test(sample["runs"]);
        }
    } catch (const std::exception &e) {
        error_ << e.what();
    } catch (...) {
        error_ << "unknown exception";
    }

    return {passed, expected_fail, error_.str(), output_.str()};
}

void test_runner::validate(const YAML::Node &expected, const YAML::Node &obtained)
{
    expect(expected.size(), obtained.size());

    std::vector<bool> seen(obtained.size(), false);

    bool found_expected = false;
    for (const auto &expected_rule_matches : expected) {
        for (std::size_t j = 0; j < obtained.size(); j++) {
            auto obtained_rule_match = obtained[j];
            auto id = obtained_rule_match["rule"]["id"].as<std::string>();

            auto expected_rule_match = expected_rule_matches[id];
            if (!expected_rule_match.IsDefined()) {
                continue;
            }

            expect(false, static_cast<bool>(seen[j]));

            seen[j] = true;
            found_expected = true;

            YAML::Node rule;
            if (rules_.contains(id)) {
                rule = rules_[id];
            } else {
                rule = custom_rules_[id];
            }

            validate_rule(rule, obtained_rule_match["rule"]);
            validate_conditions(rule["conditions"], obtained_rule_match["rule_matches"]);
            validate_matches(expected_rule_match, obtained_rule_match["rule_matches"]);
        }

        expect(true, found_expected);
    }

    for (bool v : seen) { expect(true, v); }
}

// NOLINTNEXTLINE(bugprone-easily-swappable-parameters)
void test_runner::validate_rule(const YAML::Node &expected, const YAML::Node &obtained)
{
    expect(expected["id"], obtained["id"]);
    expect(expected["name"], obtained["name"]);

    auto expected_tags = expected["tags"];
    auto obtained_tags = obtained["tags"];

    expect(expected_tags["type"], obtained_tags["type"]);
    expect(expected_tags["category"], obtained_tags["category"]);

    auto expected_actions = expected["on_match"];
    auto obtained_actions = obtained["on_match"];
    if (expected_actions.IsDefined()) {
        expect(true, obtained_actions.IsDefined());

        if (obtained_actions.size() == 1 && obtained_actions[0].as<std::string>() == "monitor") {
            return;
        }
        expect(expected_actions.size(), obtained_actions.size());

        expect(expected_actions, obtained_actions);
    }
}

void test_runner::validate_conditions(const YAML::Node &expected, const YAML::Node &obtained)
{
    expect(expected.size(), obtained.size());

    // Iterate through matches, assume they are in the same order as rule
    // conditions for now.
    for (std::size_t i = 0; i < expected.size(); i++) {
        auto expected_cond = expected[i];
        auto obtained_cond = obtained[i];

        // Remove the version of the operator as it is not reported within events
        auto expected_operator = expected_cond["operator"].as<std::string>();
        auto version_idx = expected_operator.find("@v");
        if (version_idx != std::string::npos) {
            expected_operator = expected_operator.substr(0, version_idx);
        }

        expect(expected_operator, obtained_cond["operator"].as<std::string>());

        auto op = expected_cond["operator"].as<std::string>();
        if (op == "match_regex") {
            expect(expected_cond["parameters"]["regex"].as<std::string>(),
                obtained_cond["operator_value"].as<std::string>());
        }
    }
}

void test_runner::validate_matches(const YAML::Node &expected, const YAML::Node &obtained)
{
    expect(expected.size(), obtained.size());

    static std::set<std::string_view, std::less<>> scalar_operators{"match_regex", "phrase_match",
        "exact_match", "ip_match", "equals", "is_sqli", "is_xss", "exists", "greater_than",
        "lower_than", "!match_regex", "!phrase_match", "!exact_match", "!ip_match", "!equals",
        "!is_sqli", "!is_xss", "!exists"};

    // Iterate through matches, assume they are in the same order as rule
    // conditions for now.
    for (std::size_t i = 0; i < expected.size(); i++) {
        auto expected_match = expected[i];
        auto obtained_match = obtained[i]["parameters"][0];

        auto op = obtained[i]["operator"].as<std::string>();
        if (scalar_operators.contains(op)) {
            if (expected_match["address"].IsDefined()) {
                expect(expected_match["address"], obtained_match["address"]);
            }
            if (expected_match["key_path"].IsDefined()) {
                expect(expected_match["key_path"], obtained_match["key_path"]);
            }
            if (expected_match["value"].IsDefined()) {
                expect(expected_match["value"], obtained_match["value"]);
            }
        } else {
            for (YAML::const_iterator it = expected_match.begin(); it != expected_match.end();
                 ++it) {
                auto key = it->first.as<std::string>();
                auto expected_param = it->second;
                auto obtained_param = obtained_match[key];

                if (expected_param.IsMap()) {
                    if (expected_param["address"].IsDefined()) {
                        expect(expected_param["address"], obtained_param["address"]);
                    }
                    if (expected_param["key_path"].IsDefined()) {
                        expect(expected_param["key_path"], obtained_param["key_path"]);
                    }
                    if (expected_param["value"].IsDefined()) {
                        expect(expected_param["value"], obtained_param["value"]);
                    }
                }
            }
        }
    }
}

void test_runner::validate_actions(const YAML::Node &expected, const YAML::Node &obtained)
{
    if (!expected.IsDefined()) {
        return;
    }

    expect(expected.size(), obtained.size());
    for (YAML::const_iterator it = expected.begin(); it != expected.end(); ++it) {
        auto key = it->first.as<std::string>();
        auto expected_action = it->second;
        auto obtained_action = obtained[key];

        validate_action_params(expected_action, obtained_action);
    }
}

void test_runner::validate_action_params(const YAML::Node &expected, const YAML::Node &obtained)
{
    if (!expected.IsDefined()) {
        return;
    }

    validate_equals(expected, obtained);
}

void test_runner::validate_attributes(const YAML::Node &expected, const YAML::Node &obtained)
{
    if (!expected.IsDefined()) {
        return;
    }

    validate_equals(expected, obtained);
}

// NOLINTNEXTLINE(misc-no-recursion)
void test_runner::validate_equals(const YAML::Node &expected, const YAML::Node &obtained)
{
    expect(true, obtained.IsDefined());
    expect(expected.Type(), obtained.Type());

    switch (expected.Type()) {
    case YAML::NodeType::Map: {
        expect(expected.size(), obtained.size());

        for (auto it = expected.begin(); it != expected.end(); ++it) {
            validate_equals(it->second, obtained[it->first.as<std::string>()]);
        }
        break;
    }
    case YAML::NodeType::Sequence: {
        expect(expected.size(), obtained.size());

        std::vector<bool> seen(expected.size(), false);
        for (unsigned i = 0; i < expected.size(); ++i) {
            bool found = false;
            for (unsigned j = 0; j < obtained.size(); ++j) {
                try {
                    if (!seen[j]) {
                        validate_equals(expected[i], obtained[j]);
                        seen[j] = found = true;
                        break;
                    }
                } catch (...) {}
            }
            expect(true, found);
        }
        break;
    }
    case YAML::NodeType::Scalar:
        expect(expected.as<std::string>(), obtained.as<std::string>());
        break;
    default:
        break;
    }
}<|MERGE_RESOLUTION|>--- conflicted
+++ resolved
@@ -88,13 +88,9 @@
                     data_ptr = &data;
                 }
 
-                auto retval = ddwaf_context_eval(ctx.get(), data_ptr, true, res.get(), timeout);
-
-<<<<<<< HEAD
-            auto retval = ddwaf_context_eval(ctx.get(), persistent_ptr, alloc, res.get(), timeout);
-=======
+                auto retval = ddwaf_context_eval(ctx.get(), data_ptr, alloc, res.get(), timeout);
+
                 expect(retval, code);
->>>>>>> d6e707c7
 
                 auto res_yaml = object_to_yaml(*res);
                 validate(run["rules"], res_yaml["events"]);
@@ -125,7 +121,7 @@
                     }
 
                     auto retval =
-                        ddwaf_subcontext_eval(sctx.get(), data_ptr, true, res.get(), timeout);
+                        ddwaf_subcontext_eval(sctx.get(), data_ptr, alloc, res.get(), timeout);
 
                     expect(retval, code);
                     if (code == DDWAF_MATCH) {
