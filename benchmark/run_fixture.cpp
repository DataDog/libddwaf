--- conflicted
+++ resolved
@@ -43,15 +43,11 @@
             if (i == current->size) {
                 object_stack.pop();
             } else {
-<<<<<<< HEAD
                 if (current->type == DDWAF_OBJ_MAP) {
                     object_stack.emplace(&current->via.map[i++].val, 0);
                 } else {
                     object_stack.emplace(&current->via.array[i++], 0);
                 }
-=======
-                object_stack.emplace(&current->array[i++], 0);
->>>>>>> 701a80e1
             }
         }
     }
