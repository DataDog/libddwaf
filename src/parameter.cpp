--- conflicted
+++ resolved
@@ -79,30 +79,14 @@
             std::printf("- %" PRId64 "\n", args.intValue);
         }
         break;
-<<<<<<< HEAD
-    case DDWAF_OBJ_UNSIGNED:
-        if (args.parameterName != nullptr) {
-=======
     }
     case DDWAF_OBJ_UNSIGNED: {
         if (args.parameterName != nullptr)
->>>>>>> 74b3cedb
             std::printf("- %s: %" PRIu64 "\n", args.parameterName, args.uintValue);
         } else {
             std::printf("- %" PRIu64 "\n", args.uintValue);
         }
         break;
-<<<<<<< HEAD
-    case DDWAF_OBJ_FLOAT:
-        if (args.parameterName != nullptr) {
-            std::printf("- %s: %lf\n", args.parameterName, args.floatValue);
-        } else {
-            std::printf("- %lf\n", args.floatValue);
-        }
-        break;
-    case DDWAF_OBJ_STRING:
-        if (args.parameterName != nullptr) {
-=======
     }
     case DDWAF_OBJ_FLOAT: {
         if (args.parameterName != nullptr)
@@ -113,16 +97,12 @@
     }
     case DDWAF_OBJ_STRING: {
         if (args.parameterName != nullptr)
->>>>>>> 74b3cedb
             std::printf("- %s: %s\n", args.parameterName, args.stringValue);
         } else {
             std::printf("- %s\n", args.stringValue);
         }
         break;
-<<<<<<< HEAD
-=======
-    }
->>>>>>> 74b3cedb
+    }
     case DDWAF_OBJ_ARRAY: {
         if (args.parameterName != nullptr) {
             std::printf("- %s:\n", args.parameterName);
