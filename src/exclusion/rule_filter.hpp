--- conflicted
+++ resolved
@@ -37,14 +37,8 @@
     rule_filter &operator=(rule_filter &&) = default;
     ~rule_filter() = default;
 
-<<<<<<< HEAD
-    virtual std::optional<excluded_set> match(const object_store &store, cache_type &cache,
+    std::optional<excluded_set> match(const object_store &store, cache_type &cache,
         const matcher_mapper &dynamic_matchers, ddwaf::timer &deadline) const;
-=======
-    std::optional<excluded_set> match(const object_store &store, cache_type &cache,
-        const matcher_mapper &dynamic_matchers, const object_limits &limits,
-        ddwaf::timer &deadline) const;
->>>>>>> 8dbee187
 
     std::string_view get_id() const { return id_; }
 
