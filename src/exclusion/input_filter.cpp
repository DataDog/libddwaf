--- conflicted
+++ resolved
@@ -26,11 +26,7 @@
 {
     // An event was already produced, so we skip the rule
     // Note that conditions in a filter are optional
-<<<<<<< HEAD
-    if (expr_ && !expression::get_result(cache.expr_cache)) {
-=======
     if (!expr_->empty() && !expression::get_result(cache.expr_cache)) {
->>>>>>> 761e8738
         if (!expr_->eval(cache.expr_cache, store, {}, {}, deadline)) {
             return std::nullopt;
         }
