// Unless explicitly stated otherwise all files in this repository are
// dual-licensed under the Apache-2.0 License or BSD-3-Clause License.
//
// This product includes software developed at Datadog (https://www.datadoghq.com/).
// Copyright 2021 Datadog, Inc.

#include <exception.hpp>
#include <exclusion/object_filter.hpp>
#include <log.hpp>
#include <utils.hpp>

namespace ddwaf::exclusion {

namespace {
void iterate_object(const path_trie::traverser &filter, const ddwaf_object *object,
    memory::unordered_set<const ddwaf_object *> &objects_to_exclude, const object_limits &limits)
{
    using state = path_trie::traverser::state;
    if (object == nullptr) {
        return;
    }

    {
        const auto filter_state = filter.get_state();
        if (filter_state == state::not_found) {
            return;
        }
        if (filter_state == state::found) {
            objects_to_exclude.emplace(object);
            return;
        }
    }

    if (!object::is_container(object)) {
        return;
    }

    std::stack<std::tuple<const ddwaf_object *, unsigned, path_trie::traverser>> path_stack;
    path_stack.push({object, 0, filter});

    while (!path_stack.empty()) {
        auto &[current_object, current_index, current_trie] = path_stack.top();
        if (!object::is_container(current_object)) {
            DDWAF_DEBUG("This is a bug, the object in the stack is not a container");
            path_stack.pop();
            continue;
        }

        bool found_node{false};
        auto size = current_object->nbEntries > limits.max_container_size
                        ? limits.max_container_size
                        : current_object->nbEntries;
        for (; current_index < size; ++current_index) {
            ddwaf_object *child = &current_object->array[current_index];

            path_trie::traverser child_traverser{nullptr};
            // Only consider children with keys
            if (child->parameterName == nullptr || child->parameterNameLength == 0) {
                child_traverser = current_trie.descend_wildcard();
            } else {
                const std::string_view key{
                    child->parameterName, static_cast<std::size_t>(child->parameterNameLength)};
                child_traverser = current_trie.descend(key);
            }
            const auto filter_state = child_traverser.get_state();

            if (filter_state == state::found) {
                objects_to_exclude.emplace(child);
                continue;
            }
            if (filter_state == state::not_found) {
                continue;
            }

            if (object::is_container(child) && path_stack.size() < limits.max_container_depth) {
                ++current_index;
                found_node = true;
                path_stack.push({child, 0, child_traverser});
                break;
            }
        }

        if (!found_node) {
            // We reached the end of the container, so we pop it and continue
            // iterating the parent.
            // Note that this invalidates all references to top()
            path_stack.pop();
        }
    }
}

} // namespace

memory::unordered_set<const ddwaf_object *> object_filter::match(
    const object_store &store, cache_type &cache, ddwaf::timer &deadline) const
{
    memory::unordered_set<const ddwaf_object *> objects_to_exclude;
    for (const auto &[target, filter] : target_paths_) {
        if (deadline.expired()) {
            throw ddwaf::timeout_exception();
        }

<<<<<<< HEAD
        if (cache.find(target) != cache.end()) {
            continue;
        }

        auto [object, attr] = store.get_target(target);
        if (object == nullptr) {
=======
        auto *object = store.get_target(target);
        if (object == nullptr || cache.contains(object)) {
>>>>>>> 0559fc00
            continue;
        }
        iterate_object(filter.get_traverser(), object, objects_to_exclude, limits_);

        cache.emplace(object);
    }

    return objects_to_exclude;
}

} // namespace ddwaf::exclusion<|MERGE_RESOLUTION|>--- conflicted
+++ resolved
@@ -100,22 +100,12 @@
             throw ddwaf::timeout_exception();
         }
 
-<<<<<<< HEAD
-        if (cache.find(target) != cache.end()) {
+        auto [object, attr] = store.get_target(target);
+        if (object == nullptr || cache.contains(object)) {
             continue;
         }
-
-        auto [object, attr] = store.get_target(target);
-        if (object == nullptr) {
-=======
-        auto *object = store.get_target(target);
-        if (object == nullptr || cache.contains(object)) {
->>>>>>> 0559fc00
-            continue;
-        }
+        cache.emplace(object);
         iterate_object(filter.get_traverser(), object, objects_to_exclude, limits_);
-
-        cache.emplace(object);
     }
 
     return objects_to_exclude;
