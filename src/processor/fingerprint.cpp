// Unless explicitly stated otherwise all files in this repository are
// dual-licensed under the Apache-2.0 License or BSD-3-Clause License.
//
// This product includes software developed at Datadog (https://www.datadoghq.com/).
// Copyright 2021 Datadog, Inc.
#include <algorithm>
#include <array>
#include <cstddef>
#include <cstdint>
#include <cstdlib>
#include <cstring>
#include <new>
#include <optional>
#include <span>
#include <stdexcept>
#include <string>
#include <string_view>
#include <unordered_map>
#include <utility>
#include <vector>

#include "argument_retriever.hpp"
#include "clock.hpp"
#include "exception.hpp"
#include "log.hpp"
#include "object.hpp"
#include "object_store.hpp"
#include "object_type.hpp"
#include "processor/base.hpp"
#include "processor/fingerprint.hpp"
#include "sha256.hpp"
#include "transformer/common/cow_string.hpp"
#include "transformer/lowercase.hpp"
#include "utils.hpp"

namespace ddwaf {
namespace {

struct string_buffer {
    explicit string_buffer(std::size_t length)
        // NOLINTNEXTLINE(hicpp-no-malloc,cppcoreguidelines-pro-type-reinterpret-cast)
        : buffer(reinterpret_cast<char *>(malloc(sizeof(char) * (length + 1)))), length(length)
    {
        if (buffer == nullptr) {
            throw std::bad_alloc{};
        }
    }

    // NOLINTNEXTLINE(hicpp-no-malloc,cppcoreguidelines-pro-type-reinterpret-cast)
    ~string_buffer() { free(buffer); }

    string_buffer(const string_buffer &) = delete;
    string_buffer(string_buffer &&) = delete;

    string_buffer &operator=(const string_buffer &) = delete;
    string_buffer &operator=(string_buffer &&) = delete;

    void append(std::string_view str)
    {
        if (!str.empty() && (index + str.size()) <= length) [[likely]] {
            memcpy(&buffer[index], str.data(), str.size());
            index += str.size();
        }
    }

    void append(char c)
    {
        if (index < length) [[likely]] {
            buffer[index++] = c;
        }
    }

    owned_object to_object()
    {
        buffer[index] = '\0';

        auto object = owned_object::make_string_nocopy(buffer, index);
        buffer = nullptr;
        return object; // NOLINT(clang-analyzer-unix.Malloc)
    }

    char *buffer{nullptr};
    std::size_t index{0};
    std::size_t length;
};

// Return true if the first argument is less than (i.e. is ordered before) the second
bool str_casei_cmp(std::string_view left, std::string_view right)
{
    auto n = std::min(left.size(), right.size());
    for (std::size_t i = 0; i < n; ++i) {
        auto lc = ddwaf::tolower(left[i]);
        auto rc = ddwaf::tolower(right[i]);
        if (lc != rc) {
            return lc < rc;
        }
    }
    return left.size() < right.size();
}

// Default key normalization implies:
// - Lowercasing the string
// - Escaping commas
// - Adding trailing commas
void normalize_key(std::string_view key, std::string &buffer, bool trailing_separator)
{
    buffer.clear();

    if (buffer.capacity() < key.size()) {
        // Add space for the extra comma, just in case
        buffer.reserve(key.size() + 1);
    }

    for (auto c : key) {
        if (c == ',') {
            buffer.append(R"(\,)");
        } else {
            buffer.append(1, ddwaf::tolower(c));
        }
    }

    if (trailing_separator) {
        buffer.append(1, ',');
    }
}

// Header normalization implies:
// - Lowercasing the header
// - Replacing '_' with '-'
void normalize_header(std::string_view original, std::string &buffer)
{
    buffer.resize(original.size());

    for (std::size_t i = 0; i < original.size(); ++i) {
        const auto c = original[i];
        buffer[i] = c == '_' ? '-' : ddwaf::tolower(c);
    }
}

// Value (as opposed to key) normalisation only requires escaping commas
void normalize_value(std::string_view key, std::string &buffer, bool trailing_separator)
{
    buffer.clear();

    if (buffer.capacity() < key.size()) {
        // Add space for the extra comma, just in case
        buffer.reserve(key.size() + 1);
    }

    for (std::size_t i = 0; i < key.size(); ++i) {
        auto comma_idx = key.find(',', i);
        if (comma_idx != std::string_view::npos) {
            if (comma_idx != i) {
                buffer.append(key.substr(i, comma_idx - i));
            }
            buffer.append(R"(\,)");
            i = comma_idx;
        } else {
            buffer.append(key.substr(i));
            break;
        }
    }

    if (trailing_separator) {
        buffer.append(1, ',');
    }
}

std::string_view value_object_to_string(const ddwaf_object &object)
{
    if (object.type == DDWAF_OBJ_STRING) {
        return {object.stringValue, static_cast<std::size_t>(object.nbEntries)};
    }

    if (object.type == DDWAF_OBJ_ARRAY && object.nbEntries == 1) {
        const auto &child = object.array[0];
        if (child.type == DDWAF_OBJ_STRING) {
            return {child.stringValue, static_cast<std::size_t>(child.nbEntries)};
        }
    }

    return {};
}

template <typename Derived, typename Output = std::string> struct field_generator {
    using output_type = Output;

public:
    ~field_generator() = default;
    field_generator &operator=(const field_generator &) = default;
    field_generator &operator=(field_generator &&) noexcept = default;

    [[nodiscard]] static constexpr bool has_value() { return true; }
    [[nodiscard]] static constexpr std::size_t fields()
    {
        if constexpr (is_pair_v<output_type>) {
            return 2;
        } else {
            return 1;
        }
    }
    output_type operator()() { return static_cast<Derived *>(this)->generate(); }

private:
    field_generator(const field_generator &) = default;
    field_generator() = default;
    field_generator(field_generator &&) noexcept = default;
    friend Derived;
};

struct string_field : field_generator<string_field> {
    explicit string_field(std::string_view input) : value(input) {}
    // NOLINTNEXTLINE(readability-make-member-function-const)
    [[nodiscard]] std::string generate()
    {
        auto buffer = std::string{value};

        auto str_lc = cow_string::from_mutable_buffer(buffer.data(), buffer.size());
        transformer::lowercase::transform(str_lc);

        return buffer; // NOLINT(clang-analyzer-unix.Malloc)
    }

    std::string_view value;
};

template <typename T>
    requires std::is_unsigned_v<T>
struct unsigned_field : field_generator<unsigned_field<T>> {
    explicit unsigned_field(T input) : value(input) {}

    [[nodiscard]] std::string generate() { return ddwaf::to_string<std::string>(value); }

    T value;
};

struct string_hash_field : field_generator<string_hash_field> {
    explicit string_hash_field(std::string_view input) : value(input) {}

    // NOLINTNEXTLINE(readability-make-member-function-const)
    [[nodiscard]] std::string generate()
    {
        if (value.empty()) {
            return {};
        }

        cow_string value_lc{value};
        transformer::lowercase::transform(value_lc);

        sha256_hash hasher;
        hasher << static_cast<std::string_view>(value_lc);

        return hasher.digest<8>();
    }

    std::string_view value;
};

struct key_hash_field : field_generator<key_hash_field> {
    explicit key_hash_field(object_view input) : value(input) {}

    // NOLINTNEXTLINE(readability-make-member-function-const)
    [[nodiscard]] std::string generate()
    {
        if (!value.has_value() || value.type() != object_type::map || value.empty()) {
            return {};
        }

        std::vector<std::string_view> keys;
        keys.reserve(value.size());

        std::size_t max_string_size = 0;
        for (auto it = value.begin(); it != value.end(); ++it) {
            const auto key = it.key();
            max_string_size = std::max(max_string_size, key.size());

            keys.emplace_back(key.as<std::string_view>());
        }

        std::sort(keys.begin(), keys.end(), str_casei_cmp);

        std::string normalized;
        // By reserving the largest possible size, it should reduce reallocations
        // We also add +1 to account for the trailing comma
        normalized.reserve(max_string_size + 1);

        sha256_hash hasher;
        for (unsigned i = 0; i < keys.size(); ++i) {
            const bool trailing_comma = ((i + 1) < keys.size());
            normalize_key(keys[i], normalized, trailing_comma);
            hasher << normalized;
        }
        return hasher.digest<8>();
    }

    object_view value;
};

struct vector_hash_field : field_generator<vector_hash_field> {
    explicit vector_hash_field(std::vector<std::string> &&input) : value(std::move(input)) {}

    // NOLINTNEXTLINE(readability-make-member-function-const)
    [[nodiscard]] std::string generate()
    {
        if (value.empty()) {
            return {};
        }

        sha256_hash hasher;
        for (unsigned i = 0; i < value.size(); ++i) {
            hasher << value[i];
            if ((i + 1) < value.size()) {
                hasher << ",";
            }
        }
        return hasher.digest<8>();
    }

    std::vector<std::string> value;
};

// This particular generator generates multiple fields (hence the fields name)
// This is to prevent having to create intermediate structures for key and value
// when both have to be processed together. This generator also includes the
// relevant separator, whether the map is empty or not.
struct kv_hash_fields : field_generator<kv_hash_fields, std::pair<std::string, std::string>> {
    explicit kv_hash_fields(object_view input) : value(input) {}

    // NOLINTNEXTLINE(readability-make-member-function-const)
    [[nodiscard]] std::pair<std::string, std::string> generate()
    {
        if (!value.has_value() || value.type() != object_type::map || value.empty()) {
            return {};
        }

        std::vector<std::pair<std::string_view, std::string_view>> kv_sorted;
        kv_sorted.reserve(value.size());

        std::size_t max_string_size = 0;
        for (auto it = value.begin(); it != value.end(); ++it) {
            const auto key = it.key();
            const auto child = it.value();

<<<<<<< HEAD
            auto val = child.as_or_default<std::string_view>({});
=======
            auto val = value_object_to_string(child);
>>>>>>> 42d1cf1a

            auto larger_size = std::max(key.size(), val.size());
            max_string_size = std::max(max_string_size, larger_size);

            kv_sorted.emplace_back(key.as<std::string_view>(), val);
        }

        std::sort(kv_sorted.begin(), kv_sorted.end(),
            [](auto &left, auto &right) { return str_casei_cmp(left.first, right.first); });

        std::string normalized;
        // By reserving the largest possible size, it should reduce reallocations
        // We also add +1 to account for the trailing comma
        normalized.reserve(max_string_size + 1);
        sha256_hash key_hasher;
        sha256_hash val_hasher;
        for (unsigned i = 0; i < kv_sorted.size(); ++i) {
            auto [key, val] = kv_sorted[i];

            const bool trailing_comma = ((i + 1) < kv_sorted.size());

            normalize_key(key, normalized, trailing_comma);
            key_hasher << normalized;

            normalize_value(val, normalized, trailing_comma);
            val_hasher << normalized;
        }

        return {key_hasher.digest<8>(), val_hasher.digest<8>()};
    }

    object_view value;
};

template <typename Generator> struct optional_generator {
    using output_type = typename Generator::output_type;

    template <typename T> explicit optional_generator(const optional_argument<T> &input)
    {
        if (input.has_value()) {
            generator = Generator{input.value().value};
        }
    }
    ~optional_generator() = default;
    optional_generator(const optional_generator &) = default;
    optional_generator(optional_generator &&) noexcept = default;
    optional_generator &operator=(const optional_generator &) = default;
    optional_generator &operator=(optional_generator &&) noexcept = default;

    [[nodiscard]] bool has_value() const { return generator.has_value(); }
    [[nodiscard]] static constexpr std::size_t fields() { return Generator::fields(); }
    output_type operator()()
    {
        if (generator.has_value()) {
            return (*generator)();
        }
        return {};
    }

    std::optional<Generator> generator;
};

template <typename... Generators> std::size_t generate_fragment_length(Generators &...generators)
{
    static_assert(sizeof...(generators) > 0, "At least one generator is required");
    return ((generators.length() * generators.fields()) + ...) + (generators.fields() + ...);
}

template <typename... Generators> constexpr std::size_t generate_num_fields()
{
    static_assert(sizeof...(Generators) > 0, "At least one generator is required");
    return (Generators::fields() + ...);
}

template <std::size_t N, typename T, typename... Rest>
std::size_t generate_fragment_field(std::span<std::string, N> fields, T &generator, Rest &&...rest)
{
    std::size_t length = 0;
    auto value = generator();
    if constexpr (is_pair_v<typename T::output_type> && N >= 2) {
        length += value.first.size() + value.second.size();
        fields[0] = std::move(value.first);
        fields[1] = std::move(value.second);
    } else {
        length += value.size();
        fields[0] = std::move(value);
    }

    if constexpr (sizeof...(rest) > 0) {
        if constexpr (is_pair_v<typename T::output_type>) {
            return length + generate_fragment_field(fields.subspan(2), std::forward<Rest>(rest)...);
        } else {
            return length + generate_fragment_field(fields.subspan(1), std::forward<Rest>(rest)...);
        }
    } else {
        return length;
    }
}

template <typename... Generators>
owned_object generate_fragment(std::string_view header, Generators... generators)
{
    constexpr std::size_t num_fields = generate_num_fields<Generators...>();
    std::array<std::string, num_fields> fields;

    auto length =
        generate_fragment_field(std::span<std::string, num_fields>{fields}, generators...);

    string_buffer buffer{length + header.size() + num_fields};
    buffer.append(header);
    for (const auto &field : fields) {
        buffer.append('-');
        buffer.append(field);
    }

    // NOLINTNEXTLINE(clang-analyzer-unix.Malloc)
    return buffer.to_object();
}

template <typename T, typename... Rest>
std::size_t generate_fragment_field_cached(
    std::span<std::optional<std::string>> cache, T &generator, Rest &&...rest)
{
    std::size_t length = 0;
    if constexpr (is_pair_v<typename T::output_type>) {
        // We can assume that cache[1] will have a value as well
        if (cache[0].has_value() && cache[1].has_value()) {
            length += cache[0]->size() + cache[1]->size();
        } else if (generator.has_value()) {
            auto value = generator();
            cache[0] = value.first;
            cache[1] = value.second;
            length += cache[0]->size() + cache[1]->size();
        }
    } else {
        if (cache[0].has_value()) {
            length += cache[0]->size();
        } else if (generator.has_value()) {
            cache[0] = generator();
            length += cache[0]->size();
        }
    }

    if constexpr (sizeof...(rest) > 0) {
        if constexpr (is_pair_v<typename T::output_type>) {
            return length +
                   generate_fragment_field_cached(cache.subspan(2), std::forward<Rest>(rest)...);
        } else {
            return length +
                   generate_fragment_field_cached(cache.subspan(1), std::forward<Rest>(rest)...);
        }
    } else {
        return length;
    }
}

template <typename... Generators>
owned_object generate_fragment_cached(std::string_view header,
    std::vector<std::optional<std::string>> &cache, Generators... generators)
{
    constexpr std::size_t num_fields = generate_num_fields<Generators...>();
    if (cache.empty()) {
        cache.resize(num_fields);
    }

    auto length = generate_fragment_field_cached(cache, generators...);

    string_buffer buffer{length + header.size() + num_fields};
    buffer.append(header);
    for (const auto &field : cache) {
        buffer.append('-');
        if (field.has_value()) {
            buffer.append(*field);
        }
    }

    // NOLINTNEXTLINE(clang-analyzer-unix.Malloc)
    return buffer.to_object();
}

enum class header_type : uint8_t { unknown, standard, ip_origin, user_agent, datadog };

constexpr std::size_t standard_headers_length = 10;
constexpr std::size_t ip_origin_headers_length = 10;

std::pair<header_type, unsigned> get_header_type_and_index(std::string_view header)
{
    static std::unordered_map<std::string_view, std::pair<header_type, unsigned>> headers{
        {"referer", {header_type::standard, 0}}, {"connection", {header_type::standard, 1}},
        {"accept-encoding", {header_type::standard, 2}},
        {"content-encoding", {header_type::standard, 3}},
        {"cache-control", {header_type::standard, 4}}, {"te", {header_type::standard, 5}},
        {"accept-charset", {header_type::standard, 6}},
        {"content-type", {header_type::standard, 7}}, {"accept", {header_type::standard, 8}},
        {"accept-language", {header_type::standard, 9}},
        {"x-forwarded-for", {header_type::ip_origin, 0}},
        {"x-real-ip", {header_type::ip_origin, 1}}, {"true-client-ip", {header_type::ip_origin, 2}},
        {"x-client-ip", {header_type::ip_origin, 3}}, {"x-forwarded", {header_type::ip_origin, 4}},
        {"forwarded-for", {header_type::ip_origin, 5}},
        {"x-cluster-client-ip", {header_type::ip_origin, 6}},
        {"fastly-client-ip", {header_type::ip_origin, 7}},
        {"cf-connecting-ip", {header_type::ip_origin, 8}},
        {"cf-connecting-ipv6", {header_type::ip_origin, 9}},
        {"user-agent", {header_type::user_agent, 0}}};

    if (header.starts_with("x-datadog")) {
        return {header_type::datadog, 0};
    }

    auto it = headers.find(header);
    if (it == headers.end()) {
        return {header_type::unknown, 0};
    }
    return it->second;
}

} // namespace

// NOLINTNEXTLINE(readability-convert-member-functions-to-static)
std::pair<owned_object, object_store::attribute> http_endpoint_fingerprint::eval_impl(
    const unary_argument<std::string_view> &method, const unary_argument<std::string_view> &uri_raw,
    const optional_argument<object_view> &query, const optional_argument<object_view> &body,
    processor_cache &cache, ddwaf::timer &deadline) const
{
    if (deadline.expired()) {
        throw ddwaf::timeout_exception();
    }

    // Strip query parameter from raw URI
    auto stripped_uri = uri_raw.value;
    auto query_or_frag_idx = stripped_uri.find_first_of("?#");
    if (query_or_frag_idx != std::string_view::npos) {
        stripped_uri = stripped_uri.substr(0, query_or_frag_idx);
    }

    owned_object res;
    try {
        res = generate_fragment_cached("http", cache.fingerprint.fragment_fields,
            string_field{method.value}, string_hash_field{stripped_uri},
            optional_generator<key_hash_field>{query}, optional_generator<key_hash_field>{body});
    } catch (const std::out_of_range &e) {
        DDWAF_WARN("Failed to generate http endpoint fingerprint: {}", e.what());
    }

    return {std::move(res), object_store::attribute::none};
}

// NOLINTNEXTLINE(readability-convert-member-functions-to-static)
std::pair<owned_object, object_store::attribute> http_header_fingerprint::eval_impl(
    const unary_argument<object_view> &headers, processor_cache & /*cache*/,
    ddwaf::timer &deadline) const
{
    if (headers.value.type() != object_type::map) {
        return {owned_object{}, object_store::attribute::none};
    }

    std::string known_header_bitset;
    known_header_bitset.resize(standard_headers_length, '0');

    std::string_view user_agent;
    std::vector<std::string> unknown_headers;
    std::string normalized_header;
    for (auto it = headers.value.begin(); it != headers.value.end(); ++it) {
        if (deadline.expired()) {
            throw ddwaf::timeout_exception();
        }

        const auto header = it.key().as<std::string_view>();
        const auto child = it.value();

        normalize_header(header, normalized_header);
        auto [type, index] = get_header_type_and_index(normalized_header);
        if (type == header_type::standard) {
            known_header_bitset[index] = '1';
        } else if (type == header_type::unknown) {
            unknown_headers.emplace_back(normalized_header);
<<<<<<< HEAD
        } else if (type == header_type::user_agent && child.is_string()) {
            user_agent = child.as<std::string_view>();
=======
        } else if (type == header_type::user_agent) {
            user_agent = value_object_to_string(child);
>>>>>>> 42d1cf1a
        }
    }
    std::sort(unknown_headers.begin(), unknown_headers.end());

    auto unknown_header_size = unknown_headers.size();
    owned_object res;
    try {
        res = generate_fragment("hdr", string_field{known_header_bitset},
            string_hash_field{user_agent}, unsigned_field{unknown_header_size},
            vector_hash_field{std::move(unknown_headers)});
    } catch (const std::out_of_range &e) {
        DDWAF_WARN("Failed to generate http header fingerprint: {}", e.what());
    }

    return {std::move(res), object_store::attribute::none};
}

// NOLINTNEXTLINE(readability-convert-member-functions-to-static)
std::pair<owned_object, object_store::attribute> http_network_fingerprint::eval_impl(
    const unary_argument<object_view> &headers, processor_cache & /*cache*/,
    ddwaf::timer &deadline) const
{
    if (headers.value.type() != object_type::map) {
        return {owned_object{}, object_store::attribute::none};
    }

    std::string ip_origin_bitset;
    ip_origin_bitset.resize(ip_origin_headers_length, '0');

    unsigned chosen_header = ip_origin_headers_length;
    std::string_view chosen_header_value;
    std::string normalized_header;
    for (auto it = headers.value.begin(); it != headers.value.end(); ++it) {
        if (deadline.expired()) {
            throw ddwaf::timeout_exception();
        }

        const auto header = it.key().as<std::string_view>();
        const auto &child = it.value();

        normalize_header(header, normalized_header);
        auto [type, index] = get_header_type_and_index(normalized_header);
        if (type == header_type::ip_origin) {
            ip_origin_bitset[index] = '1';
            // Verify not only precedence but also type, as a header of an unexpected
            // type will be unlikely to be used unless the framework has somehow
            // broken down the header into constituent IPs
<<<<<<< HEAD
            if (chosen_header > index && child.is_string()) {
                chosen_header_value = child.as<std::string_view>();
                chosen_header = index;
=======
            if (chosen_header > index) {
                chosen_header_value = value_object_to_string(child);
                if (!chosen_header_value.empty()) {
                    chosen_header = index;
                }
>>>>>>> 42d1cf1a
            }
        }
    }

    unsigned ip_count = 0;
    if (!chosen_header_value.empty()) {
        // For now, count commas
        ++ip_count;
        for (auto c : chosen_header_value) { ip_count += static_cast<unsigned int>(c == ','); }
    }

    owned_object res;
    try {
        res = generate_fragment("net", unsigned_field{ip_count}, string_field{ip_origin_bitset});
    } catch (const std::out_of_range &e) {
        DDWAF_WARN("Failed to generate http network fingerprint: {}", e.what());
    }

    return {std::move(res), object_store::attribute::none};
}

// NOLINTNEXTLINE(readability-convert-member-functions-to-static)
std::pair<owned_object, object_store::attribute> session_fingerprint::eval_impl(
    const optional_argument<object_view> &cookies,
    // NOLINTNEXTLINE(bugprone-easily-swappable-parameters)
    const optional_argument<std::string_view> &session_id,
    const optional_argument<std::string_view> &user_id, processor_cache &cache,
    ddwaf::timer &deadline) const
{
    if (deadline.expired()) {
        throw ddwaf::timeout_exception();
    }

    owned_object res;
    try {
        res = generate_fragment_cached("ssn", cache.fingerprint.fragment_fields,
            optional_generator<string_hash_field>{user_id},
            optional_generator<kv_hash_fields>{cookies},
            optional_generator<string_hash_field>{session_id});
    } catch (const std::out_of_range &e) {
        DDWAF_WARN("Failed to generate session fingerprint: {}", e.what());
    }

    return {std::move(res), object_store::attribute::none};
}

} // namespace ddwaf<|MERGE_RESOLUTION|>--- conflicted
+++ resolved
@@ -166,16 +166,16 @@
     }
 }
 
-std::string_view value_object_to_string(const ddwaf_object &object)
-{
-    if (object.type == DDWAF_OBJ_STRING) {
-        return {object.stringValue, static_cast<std::size_t>(object.nbEntries)};
-    }
-
-    if (object.type == DDWAF_OBJ_ARRAY && object.nbEntries == 1) {
-        const auto &child = object.array[0];
-        if (child.type == DDWAF_OBJ_STRING) {
-            return {child.stringValue, static_cast<std::size_t>(child.nbEntries)};
+std::string_view value_object_to_string(object_view view)
+{
+    if (view.is_string()) {
+        return view.as<std::string_view>();
+    }
+
+    if (view.is_array() && view.size() == 1) {
+        auto child = view.at(0);
+        if (child.is_string()) {
+            return child.as<std::string_view>();
         }
     }
 
@@ -341,11 +341,7 @@
             const auto key = it.key();
             const auto child = it.value();
 
-<<<<<<< HEAD
-            auto val = child.as_or_default<std::string_view>({});
-=======
             auto val = value_object_to_string(child);
->>>>>>> 42d1cf1a
 
             auto larger_size = std::max(key.size(), val.size());
             max_string_size = std::max(max_string_size, larger_size);
@@ -622,13 +618,8 @@
             known_header_bitset[index] = '1';
         } else if (type == header_type::unknown) {
             unknown_headers.emplace_back(normalized_header);
-<<<<<<< HEAD
-        } else if (type == header_type::user_agent && child.is_string()) {
-            user_agent = child.as<std::string_view>();
-=======
         } else if (type == header_type::user_agent) {
             user_agent = value_object_to_string(child);
->>>>>>> 42d1cf1a
         }
     }
     std::sort(unknown_headers.begin(), unknown_headers.end());
@@ -676,17 +667,11 @@
             // Verify not only precedence but also type, as a header of an unexpected
             // type will be unlikely to be used unless the framework has somehow
             // broken down the header into constituent IPs
-<<<<<<< HEAD
-            if (chosen_header > index && child.is_string()) {
-                chosen_header_value = child.as<std::string_view>();
-                chosen_header = index;
-=======
             if (chosen_header > index) {
                 chosen_header_value = value_object_to_string(child);
                 if (!chosen_header_value.empty()) {
                     chosen_header = index;
                 }
->>>>>>> 42d1cf1a
             }
         }
     }
