// Unless explicitly stated otherwise all files in this repository are
// dual-licensed under the Apache-2.0 License or BSD-3-Clause License.
//
// This product includes software developed at Datadog (https://www.datadoghq.com/).
// Copyright 2021 Datadog, Inc.
#include <algorithm>
#include <array>
#include <cstddef>
#include <cstdlib>
#include <cstring>
#include <new>
#include <span>
#include <stdexcept>
#include <string>
#include <string_view>
#include <unordered_map>
#include <utility>
#include <vector>

#include "argument_retriever.hpp"
#include "clock.hpp"
#include "ddwaf.h"
#include "exception.hpp"
#include "log.hpp"
#include "object_store.hpp"
#include "processor/fingerprint.hpp"
#include "sha256.hpp"
<<<<<<< HEAD
#include "traits.hpp"
=======
#include "transformer/common/cow_string.hpp"
>>>>>>> 0efe484c
#include "transformer/lowercase.hpp"
#include "utils.hpp"

namespace ddwaf {
namespace {

struct string_buffer {
    explicit string_buffer(std::size_t length)
        // NOLINTNEXTLINE(hicpp-no-malloc,cppcoreguidelines-pro-type-reinterpret-cast)
        : buffer(reinterpret_cast<char *>(malloc(sizeof(char) * length))), length(length)
    {
        if (buffer == nullptr) {
            throw std::bad_alloc{};
        }
    }

<<<<<<< HEAD
    ~string_buffer()
    {
        // NOLINTNEXTLINE(cppcoreguidelines-no-malloc,hicpp-no-malloc,cppcoreguidelines-pro-type-reinterpret-cast)
        free(buffer);
    }
=======
    // NOLINTNEXTLINE(hicpp-no-malloc,cppcoreguidelines-pro-type-reinterpret-cast)
    ~string_buffer() { free(buffer); }
>>>>>>> 0efe484c

    string_buffer(const string_buffer &) = delete;
    string_buffer(string_buffer &&) = delete;

    string_buffer &operator=(const string_buffer &) = delete;
    string_buffer &operator=(string_buffer &&) = delete;

<<<<<<< HEAD
=======
    template <std::size_t N>
    [[nodiscard]] std::span<char, N> subspan()
        requires(N > 0)
    {
        if ((index + N - 1) >= length) {
            throw std::out_of_range("span[index, N) beyond buffer limit");
        }

        const std::span<char, N> res{&buffer[index], N};
        index += N;
        return res;
    }

>>>>>>> 0efe484c
    void append(std::string_view str)
    {
        if (!str.empty() && (index + str.size()) < length) [[likely]] {
            memcpy(&buffer[index], str.data(), str.size());
            index += str.size();
        }
    }

    void append(char c) { buffer[index++] = c; }

    ddwaf_object to_object()
    {
<<<<<<< HEAD
        ddwaf_object object;
        ddwaf_object_stringl_nc(&object, buffer, index);
        buffer = nullptr;
        return object;
=======
        append(std::string_view{str.data(), N});
    }

    template <std::size_t N>
    void append_lowercase(std::array<char, N> str)
        requires(N > 0)
    {
        append_lowercase(std::string_view{str.data(), N});
    }

    void append(char c) { append(std::string_view{&c, 1}); }

    ddwaf_object move()
    {
        ddwaf_object res;
        ddwaf_object_stringl_nc(&res, buffer, index);
        buffer = nullptr;
        return res; // NOLINT(clang-analyzer-unix.Malloc)
>>>>>>> 0efe484c
    }

    char *buffer{nullptr};
    std::size_t index{0};
    std::size_t length;
};

std::string str_lowercase(std::string_view str)
{
    auto buffer = std::string{str};

<<<<<<< HEAD
    cow_string str_lc{buffer.data(), buffer.size()};
    transformer::lowercase::transform(str_lc);
=======
template <typename... Generators>
ddwaf_object generate_fragment(std::string_view header, Generators... generators)
{
    const std::size_t total_length = header.size() + 1 + generate_fragment_length(generators...);

    string_buffer buffer{total_length};
    buffer.append_lowercase(header);
    buffer.append('-');
>>>>>>> 0efe484c

    str_lc.move(); // move to avoid freeing the string

<<<<<<< HEAD
    return buffer;
=======
    return buffer.move();
>>>>>>> 0efe484c
}

// Return true if the first argument is less than (i.e. is ordered before) the second
bool str_casei_cmp(std::string_view left, std::string_view right)
{
    auto n = std::min(left.size(), right.size());
    for (std::size_t i = 0; i < n; ++i) {
        auto lc = ddwaf::tolower(left[i]);
        auto rc = ddwaf::tolower(right[i]);
        if (lc != rc) {
            return lc < rc;
        }
    }
    return left.size() < right.size();
}

// Default key normalization implies:
// - Lowercasing the string
// - Escaping commas
// - Adding trailing commas
void normalize_key(std::string_view key, std::string &buffer, bool trailing_separator)
{
    buffer.clear();

    if (buffer.capacity() < key.size()) {
        // Add space for the extra comma, just in case
        buffer.reserve(key.size() + 1);
    }

    for (auto c : key) {
        if (c == ',') {
            buffer.append(R"(\,)");
        } else {
            buffer.append(1, ddwaf::tolower(c));
        }
    }

    if (trailing_separator) {
        buffer.append(1, ',');
    }
}

// Header normalization implies:
// - Lowercasing the header
// - Replacing '_' with '-'
void normalize_header(std::string_view original, std::string &buffer)
{
    buffer.resize(original.size());

    for (std::size_t i = 0; i < original.size(); ++i) {
        const auto c = original[i];
        buffer[i] = c == '_' ? '-' : ddwaf::tolower(c);
    }
}

// Value (as opposed to key) normalisation only requires escaping commas
void normalize_value(std::string_view key, std::string &buffer, bool trailing_separator)
{
    buffer.clear();

    if (buffer.capacity() < key.size()) {
        // Add space for the extra comma, just in case
        buffer.reserve(key.size() + 1);
    }

    for (std::size_t i = 0; i < key.size(); ++i) {
        auto comma_idx = key.find(',', i);
        if (comma_idx != std::string_view::npos) {
            if (comma_idx != i) {
                buffer.append(key.substr(i, comma_idx - i));
            }
            buffer.append(R"(\,)");
            i = comma_idx;
        } else {
            buffer.append(key.substr(i));
            break;
        }
    }

    if (trailing_separator) {
        buffer.append(1, ',');
    }
}

template <typename Derived, typename Output = std::string> struct field_generator {
    using output_type = Output;

    field_generator() = default;
    ~field_generator() = default;
    field_generator(const field_generator &) = default;
    field_generator(field_generator &&) noexcept = default;
    field_generator &operator=(const field_generator &) = default;
    field_generator &operator=(field_generator &&) noexcept = default;

    [[nodiscard]] static constexpr bool has_value() { return true; }
    [[nodiscard]] static constexpr std::size_t fields()
    {
        if constexpr (is_pair_v<output_type>) {
            return 2;
        } else {
            return 1;
        }
    }
    output_type operator()() { return static_cast<Derived *>(this)->generate(); }
};

struct string_field : field_generator<string_field> {
    explicit string_field(std::string_view input) : value(input) {}
    // NOLINTNEXTLINE(readability-make-member-function-const)
    [[nodiscard]] std::string generate() { return str_lowercase(value); }

    std::string_view value;
};

template <typename T>
    requires std::is_unsigned_v<T>
struct unsigned_field : field_generator<unsigned_field<T>> {
    explicit unsigned_field(T input) : value(input) {}

    [[nodiscard]] std::string generate() { return ddwaf::to_string<std::string>(value); }

    T value;
};

struct string_hash_field : field_generator<string_hash_field> {
    explicit string_hash_field(std::string_view input) : value(input) {}

    // NOLINTNEXTLINE(readability-make-member-function-const)
    [[nodiscard]] std::string generate()
    {
        if (value.empty()) {
            return {};
        }

        cow_string value_lc{value};
        transformer::lowercase::transform(value_lc);

        sha256_hash hasher;
        hasher << static_cast<std::string_view>(value_lc);

        return hasher.digest<8>();
    }

    std::string_view value;
};

struct key_hash_field : field_generator<key_hash_field> {
    explicit key_hash_field(const ddwaf_object *input) : value(input) {}

    // NOLINTNEXTLINE(readability-make-member-function-const)
    [[nodiscard]] std::string generate()
    {
        if (value == nullptr || value->type != DDWAF_OBJ_MAP || value->nbEntries == 0) {
            return {};
        }

        std::vector<std::string_view> keys;
        keys.reserve(value->nbEntries);

        std::size_t max_string_size = 0;
        for (unsigned i = 0; i < value->nbEntries; ++i) {
            const auto &child = value->array[i];

            std::string_view key{
                child.parameterName, static_cast<std::size_t>(child.parameterNameLength)};
            if (max_string_size > key.size()) {
                max_string_size = key.size();
            }

            keys.emplace_back(key);
        }

        std::sort(keys.begin(), keys.end(), str_casei_cmp);

        std::string normalized;
        // By reserving the largest possible size, it should reduce reallocations
        // We also add +1 to account for the trailing comma
        normalized.reserve(max_string_size + 1);

        sha256_hash hasher;
        for (unsigned i = 0; i < keys.size(); ++i) {
            bool trailing_comma = ((i + 1) < keys.size());
            normalize_key(keys[i], normalized, trailing_comma);
            hasher << normalized;
        }
        return hasher.digest<8>();
    }

    const ddwaf_object *value;
};

struct vector_hash_field : field_generator<vector_hash_field> {
    explicit vector_hash_field(std::vector<std::string> &&input) : value(std::move(input)) {}

<<<<<<< HEAD
    // NOLINTNEXTLINE(readability-make-member-function-const)
    [[nodiscard]] std::string generate()
    {
        if (value.empty()) {
            return {};
=======
        const std::string_view key{
            child.parameterName, static_cast<std::size_t>(child.parameterNameLength)};
        if (max_string_size > key.size()) {
            max_string_size = key.size();
>>>>>>> 0efe484c
        }

        sha256_hash hasher;
        for (unsigned i = 0; i < value.size(); ++i) {
            hasher << value[i];
            if ((i + 1) < value.size()) {
                hasher << ",";
            }
        }
        return hasher.digest<8>();
    }

    std::vector<std::string> value;
};

// This particular generator generates multiple fields (hence the fields name)
// This is to prevent having to create intermediate structures for key and value
// when both have to be processed together. This generator also includes the
// relevant separator, whether the map is empty or not.
struct kv_hash_fields : field_generator<kv_hash_fields, std::pair<std::string, std::string>> {
    explicit kv_hash_fields(const ddwaf_object *input) : value(input) {}

<<<<<<< HEAD
    // NOLINTNEXTLINE(readability-make-member-function-const)
    [[nodiscard]] std::pair<std::string, std::string> generate()
    {
        if (value == nullptr || value->type != DDWAF_OBJ_MAP || value->nbEntries == 0) {
            return {};
        }

        std::vector<std::pair<std::string_view, std::string_view>> kv_sorted;
        kv_sorted.reserve(value->nbEntries);

        std::size_t max_string_size = 0;
        for (std::size_t i = 0; i < value->nbEntries; ++i) {
            const auto &child = value->array[i];

            std::string_view key{
                child.parameterName, static_cast<std::size_t>(child.parameterNameLength)};

            std::string_view val;
            if (child.type == DDWAF_OBJ_STRING) {
                val =
                    std::string_view{child.stringValue, static_cast<std::size_t>(child.nbEntries)};
            }

            auto larger_size = std::max(key.size(), val.size());
            if (max_string_size < larger_size) {
                max_string_size = larger_size;
            }

            kv_sorted.emplace_back(key, val);
        }

        std::sort(kv_sorted.begin(), kv_sorted.end(),
            [](auto &left, auto &right) { return str_casei_cmp(left.first, right.first); });

        std::string normalized;
        // By reserving the largest possible size, it should reduce reallocations
        // We also add +1 to account for the trailing comma
        normalized.reserve(max_string_size + 1);
        sha256_hash key_hasher;
        sha256_hash val_hasher;
        for (unsigned i = 0; i < kv_sorted.size(); ++i) {
            auto [key, val] = kv_sorted[i];

            bool trailing_comma = ((i + 1) < kv_sorted.size());

            normalize_key(key, normalized, trailing_comma);
            key_hasher << normalized;

            normalize_value(val, normalized, trailing_comma);
            val_hasher << normalized;
        }

        return {key_hasher.digest<8>(), val_hasher.digest<8>()};
=======
    sha256_hash hasher;
    std::string normalized;
    // By reserving the largest possible size, it should reduce reallocations
    // We also add +1 to account for the trailing comma
    normalized.reserve(max_string_size + 1);
    for (unsigned i = 0; i < keys.size(); ++i) {
        const bool trailing_comma = ((i + 1) < keys.size());
        normalize_key(keys[i], normalized, trailing_comma);
        hasher << normalized;
>>>>>>> 0efe484c
    }

    const ddwaf_object *value;
};

template <typename Generator> struct optional_generator {
    using output_type = typename Generator::output_type;

    template <typename T> explicit optional_generator(const optional_argument<T> &input)
    {
        if (input.has_value()) {
            generator = Generator{input.value().value};
        }
    }
    ~optional_generator() = default;
    optional_generator(const optional_generator &) = default;
    optional_generator(optional_generator &&) noexcept = default;
    optional_generator &operator=(const optional_generator &) = default;
    optional_generator &operator=(optional_generator &&) noexcept = default;

    [[nodiscard]] bool has_value() const { return generator.has_value(); }
    [[nodiscard]] static constexpr std::size_t fields() { return Generator::fields(); }
    output_type operator()()
    {
        if (generator.has_value()) {
            return (*generator)();
        }
        return {};
    }

    std::optional<Generator> generator;
};

template <typename... Generators> std::size_t generate_fragment_length(Generators &...generators)
{
    static_assert(sizeof...(generators) > 0, "At least one generator is required");
    return ((generators.length() * generators.fields()) + ...) + (generators.fields() + ...);
}

template <typename... Generators> constexpr std::size_t generate_num_fields()
{
    static_assert(sizeof...(Generators) > 0, "At least one generator is required");
    return (Generators::fields() + ...);
}

template <std::size_t N, typename T, typename... Rest>
std::size_t generate_fragment_field(std::span<std::string, N> fields, T &generator, Rest &&...rest)
{
    std::size_t length = 0;
    auto value = generator();
    if constexpr (is_pair_v<typename T::output_type> && N >= 2) {
        length += value.first.size() + value.second.size();
        fields[0] = std::move(value.first);
        fields[1] = std::move(value.second);
    } else {
        length += value.size();
        fields[0] = std::move(value);
    }

    if constexpr (sizeof...(rest) > 0) {
        if constexpr (is_pair_v<typename T::output_type>) {
            return length + generate_fragment_field(fields.subspan(2), std::forward<Rest>(rest)...);
        } else {
            return length + generate_fragment_field(fields.subspan(1), std::forward<Rest>(rest)...);
        }
    } else {
        return length;
    }
}

template <typename... Generators>
ddwaf_object generate_fragment(std::string_view header, Generators... generators)
{
    constexpr std::size_t num_fields = generate_num_fields<Generators...>();
    std::array<std::string, num_fields> fields;

    auto length =
        generate_fragment_field(std::span<std::string, num_fields>{fields}, generators...);

    string_buffer buffer{length + header.size() + num_fields + 1};
    buffer.append(header);
    for (const auto &field : fields) {
        buffer.append('-');
        buffer.append(field);
    }

<<<<<<< HEAD
    return buffer.to_object();
}
=======
        const std::string_view key{
            child.parameterName, static_cast<std::size_t>(child.parameterNameLength)};
>>>>>>> 0efe484c

template <typename T, typename... Rest>
std::size_t generate_fragment_field_cached(
    std::span<std::optional<std::string>> cache, T &generator, Rest &&...rest)
{
    std::size_t length = 0;
    if constexpr (is_pair_v<typename T::output_type>) {
        // We can assume that cache[1] will have a value as well
        if (cache[0].has_value() && cache[1].has_value()) {
            length += cache[0]->size() + cache[1]->size();
        } else if (generator.has_value()) {
            auto value = generator();
            cache[0] = value.first;
            cache[1] = value.second;
            length += cache[0]->size() + cache[1]->size();
        }
    } else {
        if (cache[0].has_value()) {
            length += cache[0]->size();
        } else if (generator.has_value()) {
            cache[0] = generator();
            length += cache[0]->size();
        }
    }

    if constexpr (sizeof...(rest) > 0) {
        if constexpr (is_pair_v<typename T::output_type>) {
            return length +
                   generate_fragment_field_cached(cache.subspan(2), std::forward<Rest>(rest)...);
        } else {
            return length +
                   generate_fragment_field_cached(cache.subspan(1), std::forward<Rest>(rest)...);
        }
    } else {
        return length;
    }
}

<<<<<<< HEAD
template <typename... Generators>
ddwaf_object generate_fragment_cached(std::string_view header,
    std::vector<std::optional<std::string>> &cache, Generators... generators)
{
    constexpr std::size_t num_fields = generate_num_fields<Generators...>();
    if (cache.empty()) {
        cache.resize(num_fields);
    }
=======
        const bool trailing_comma = ((i + 1) < kv_sorted.size());
>>>>>>> 0efe484c

    auto length = generate_fragment_field_cached(cache, generators...);

    string_buffer buffer{length + header.size() + num_fields + 1};
    buffer.append(header);
    for (const auto &field : cache) {
        buffer.append('-');
        if (field.has_value()) {
            buffer.append(*field);
        }
    }

    return buffer.to_object();
}

enum class header_type { unknown, standard, ip_origin, user_agent, datadog };

constexpr std::size_t standard_headers_length = 10;
constexpr std::size_t ip_origin_headers_length = 10;

std::pair<header_type, unsigned> get_header_type_and_index(std::string_view header)
{
    static std::unordered_map<std::string_view, std::pair<header_type, unsigned>> headers{
        {"referer", {header_type::standard, 0}}, {"connection", {header_type::standard, 1}},
        {"accept-encoding", {header_type::standard, 2}},
        {"content-encoding", {header_type::standard, 3}},
        {"cache-control", {header_type::standard, 4}}, {"te", {header_type::standard, 5}},
        {"accept-charset", {header_type::standard, 6}},
        {"content-type", {header_type::standard, 7}}, {"accept", {header_type::standard, 8}},
        {"accept-language", {header_type::standard, 9}},
        {"x-forwarded-for", {header_type::ip_origin, 0}},
        {"x-real-ip", {header_type::ip_origin, 1}}, {"true-client-ip", {header_type::ip_origin, 2}},
        {"x-client-ip", {header_type::ip_origin, 3}}, {"x-forwarded", {header_type::ip_origin, 4}},
        {"forwarded-for", {header_type::ip_origin, 5}},
        {"x-cluster-client-ip", {header_type::ip_origin, 6}},
        {"fastly-client-ip", {header_type::ip_origin, 7}},
        {"cf-connecting-ip", {header_type::ip_origin, 8}},
        {"cf-connecting-ipv6", {header_type::ip_origin, 9}},
        {"user-agent", {header_type::user_agent, 0}}};

    if (header.starts_with("x-datadog")) {
        return {header_type::datadog, 0};
    }

    auto it = headers.find(header);
    if (it == headers.end()) {
        return {header_type::unknown, 0};
    }
    return it->second;
}

} // namespace

// NOLINTNEXTLINE(readability-convert-member-functions-to-static)
std::pair<ddwaf_object, object_store::attribute> http_endpoint_fingerprint::eval_impl(
    const unary_argument<std::string_view> &method, const unary_argument<std::string_view> &uri_raw,
    const unary_argument<const ddwaf_object *> &query,
    const optional_argument<const ddwaf_object *> &body, processor_cache &cache,
    ddwaf::timer &deadline) const
{
    if (deadline.expired()) {
        throw ddwaf::timeout_exception();
    }

    // Strip query parameter from raw URI
    auto stripped_uri = uri_raw.value;
    auto query_or_frag_idx = stripped_uri.find_first_of("?#");
    if (query_or_frag_idx != std::string_view::npos) {
        stripped_uri = stripped_uri.substr(0, query_or_frag_idx);
    }

    ddwaf_object res;
    ddwaf_object_invalid(&res);
    try {
        res = generate_fragment_cached("http", cache.fingerprint.fragment_fields,
            string_field{method.value}, string_hash_field{stripped_uri},
            key_hash_field{query.value}, optional_generator<key_hash_field>{body});
    } catch (const std::out_of_range &e) {
        DDWAF_WARN("Failed to generate http endpoint fingerprint: {}", e.what());
    }

    return {res, object_store::attribute::none};
}

// NOLINTNEXTLINE(readability-convert-member-functions-to-static)
std::pair<ddwaf_object, object_store::attribute> http_header_fingerprint::eval_impl(
    const unary_argument<const ddwaf_object *> &headers, processor_cache & /*cache*/,
    ddwaf::timer &deadline) const
{
    std::string known_header_bitset;
    known_header_bitset.resize(standard_headers_length, '0');

    std::string_view user_agent;
    std::vector<std::string> unknown_headers;
    std::string normalized_header;
    for (std::size_t i = 0; i < headers.value->nbEntries; ++i) {
        if (deadline.expired()) {
            throw ddwaf::timeout_exception();
        }

        const auto &child = headers.value->array[i];
        const std::string_view header{
            child.parameterName, static_cast<std::size_t>(child.parameterNameLength)};

        normalize_header(header, normalized_header);
        auto [type, index] = get_header_type_and_index(normalized_header);
        if (type == header_type::standard) {
            known_header_bitset[index] = '1';
        } else if (type == header_type::unknown) {
            unknown_headers.emplace_back(normalized_header);
        } else if (type == header_type::user_agent && child.type == DDWAF_OBJ_STRING) {
            user_agent = {child.stringValue, static_cast<std::size_t>(child.nbEntries)};
        }
    }
    std::sort(unknown_headers.begin(), unknown_headers.end());

    auto unknown_header_size = unknown_headers.size();
    ddwaf_object res;
    ddwaf_object_invalid(&res);
    try {
        res = generate_fragment("hdr", string_field{known_header_bitset},
            string_hash_field{user_agent}, unsigned_field{unknown_header_size},
            vector_hash_field{std::move(unknown_headers)});
    } catch (const std::out_of_range &e) {
        DDWAF_WARN("Failed to generate http header fingerprint: {}", e.what());
    }

    return {res, object_store::attribute::none};
}

// NOLINTNEXTLINE(readability-convert-member-functions-to-static)
std::pair<ddwaf_object, object_store::attribute> http_network_fingerprint::eval_impl(
    const unary_argument<const ddwaf_object *> &headers, processor_cache & /*cache*/,
    ddwaf::timer &deadline) const
{
    std::string ip_origin_bitset;
    ip_origin_bitset.resize(ip_origin_headers_length, '0');

    unsigned chosen_header = ip_origin_headers_length;
    std::string_view chosen_header_value;
    std::string normalized_header;
    for (std::size_t i = 0; i < headers.value->nbEntries; ++i) {
        if (deadline.expired()) {
            throw ddwaf::timeout_exception();
        }

        const auto &child = headers.value->array[i];

        const std::string_view header{
            child.parameterName, static_cast<std::size_t>(child.parameterNameLength)};

        normalize_header(header, normalized_header);
        auto [type, index] = get_header_type_and_index(normalized_header);
        if (type == header_type::ip_origin) {
            ip_origin_bitset[index] = '1';
            // Verify not only precedence but also type, as a header of an unexpected
            // type will be unlikely to be used unless the framework has somehow
            // broken down the header into constituent IPs
            if (chosen_header > index && child.type == DDWAF_OBJ_STRING) {
                chosen_header_value = {
                    child.stringValue, static_cast<std::size_t>(child.nbEntries)};
                chosen_header = index;
            }
        }
    }

    unsigned ip_count = 0;
    if (!chosen_header_value.empty()) {
        // For now, count commas
        ++ip_count;
        for (auto c : chosen_header_value) { ip_count += static_cast<unsigned int>(c == ','); }
    }

    ddwaf_object res;
    ddwaf_object_invalid(&res);
    try {
        res = generate_fragment("net", unsigned_field{ip_count}, string_field{ip_origin_bitset});
    } catch (const std::out_of_range &e) {
        DDWAF_WARN("Failed to generate http network fingerprint: {}", e.what());
    }

    return {res, object_store::attribute::none};
}

// NOLINTNEXTLINE(readability-convert-member-functions-to-static)
std::pair<ddwaf_object, object_store::attribute> session_fingerprint::eval_impl(
    const optional_argument<const ddwaf_object *> &cookies,
    // NOLINTNEXTLINE(bugprone-easily-swappable-parameters)
    const optional_argument<std::string_view> &session_id,
    const optional_argument<std::string_view> &user_id, processor_cache &cache,
    ddwaf::timer &deadline) const
{
    if (deadline.expired()) {
        throw ddwaf::timeout_exception();
    }

    ddwaf_object res;
    ddwaf_object_invalid(&res);
    try {
        res = generate_fragment_cached("ssn", cache.fingerprint.fragment_fields,
            optional_generator<string_hash_field>{user_id},
            optional_generator<kv_hash_fields>{cookies},
            optional_generator<string_hash_field>{session_id});
    } catch (const std::out_of_range &e) {
        DDWAF_WARN("Failed to generate session fingerprint: {}", e.what());
    }

    return {res, object_store::attribute::none};
}

} // namespace ddwaf<|MERGE_RESOLUTION|>--- conflicted
+++ resolved
@@ -25,11 +25,8 @@
 #include "object_store.hpp"
 #include "processor/fingerprint.hpp"
 #include "sha256.hpp"
-<<<<<<< HEAD
 #include "traits.hpp"
-=======
 #include "transformer/common/cow_string.hpp"
->>>>>>> 0efe484c
 #include "transformer/lowercase.hpp"
 #include "utils.hpp"
 
@@ -46,16 +43,8 @@
         }
     }
 
-<<<<<<< HEAD
-    ~string_buffer()
-    {
-        // NOLINTNEXTLINE(cppcoreguidelines-no-malloc,hicpp-no-malloc,cppcoreguidelines-pro-type-reinterpret-cast)
-        free(buffer);
-    }
-=======
     // NOLINTNEXTLINE(hicpp-no-malloc,cppcoreguidelines-pro-type-reinterpret-cast)
     ~string_buffer() { free(buffer); }
->>>>>>> 0efe484c
 
     string_buffer(const string_buffer &) = delete;
     string_buffer(string_buffer &&) = delete;
@@ -63,22 +52,6 @@
     string_buffer &operator=(const string_buffer &) = delete;
     string_buffer &operator=(string_buffer &&) = delete;
 
-<<<<<<< HEAD
-=======
-    template <std::size_t N>
-    [[nodiscard]] std::span<char, N> subspan()
-        requires(N > 0)
-    {
-        if ((index + N - 1) >= length) {
-            throw std::out_of_range("span[index, N) beyond buffer limit");
-        }
-
-        const std::span<char, N> res{&buffer[index], N};
-        index += N;
-        return res;
-    }
-
->>>>>>> 0efe484c
     void append(std::string_view str)
     {
         if (!str.empty() && (index + str.size()) < length) [[likely]] {
@@ -91,31 +64,10 @@
 
     ddwaf_object to_object()
     {
-<<<<<<< HEAD
         ddwaf_object object;
         ddwaf_object_stringl_nc(&object, buffer, index);
         buffer = nullptr;
-        return object;
-=======
-        append(std::string_view{str.data(), N});
-    }
-
-    template <std::size_t N>
-    void append_lowercase(std::array<char, N> str)
-        requires(N > 0)
-    {
-        append_lowercase(std::string_view{str.data(), N});
-    }
-
-    void append(char c) { append(std::string_view{&c, 1}); }
-
-    ddwaf_object move()
-    {
-        ddwaf_object res;
-        ddwaf_object_stringl_nc(&res, buffer, index);
-        buffer = nullptr;
-        return res; // NOLINT(clang-analyzer-unix.Malloc)
->>>>>>> 0efe484c
+        return object; // NOLINT(clang-analyzer-unix.Malloc)
     }
 
     char *buffer{nullptr};
@@ -127,27 +79,12 @@
 {
     auto buffer = std::string{str};
 
-<<<<<<< HEAD
     cow_string str_lc{buffer.data(), buffer.size()};
     transformer::lowercase::transform(str_lc);
-=======
-template <typename... Generators>
-ddwaf_object generate_fragment(std::string_view header, Generators... generators)
-{
-    const std::size_t total_length = header.size() + 1 + generate_fragment_length(generators...);
-
-    string_buffer buffer{total_length};
-    buffer.append_lowercase(header);
-    buffer.append('-');
->>>>>>> 0efe484c
 
     str_lc.move(); // move to avoid freeing the string
 
-<<<<<<< HEAD
     return buffer;
-=======
-    return buffer.move();
->>>>>>> 0efe484c
 }
 
 // Return true if the first argument is less than (i.e. is ordered before) the second
@@ -342,18 +279,11 @@
 struct vector_hash_field : field_generator<vector_hash_field> {
     explicit vector_hash_field(std::vector<std::string> &&input) : value(std::move(input)) {}
 
-<<<<<<< HEAD
     // NOLINTNEXTLINE(readability-make-member-function-const)
     [[nodiscard]] std::string generate()
     {
         if (value.empty()) {
             return {};
-=======
-        const std::string_view key{
-            child.parameterName, static_cast<std::size_t>(child.parameterNameLength)};
-        if (max_string_size > key.size()) {
-            max_string_size = key.size();
->>>>>>> 0efe484c
         }
 
         sha256_hash hasher;
@@ -376,7 +306,6 @@
 struct kv_hash_fields : field_generator<kv_hash_fields, std::pair<std::string, std::string>> {
     explicit kv_hash_fields(const ddwaf_object *input) : value(input) {}
 
-<<<<<<< HEAD
     // NOLINTNEXTLINE(readability-make-member-function-const)
     [[nodiscard]] std::pair<std::string, std::string> generate()
     {
@@ -430,17 +359,6 @@
         }
 
         return {key_hasher.digest<8>(), val_hasher.digest<8>()};
-=======
-    sha256_hash hasher;
-    std::string normalized;
-    // By reserving the largest possible size, it should reduce reallocations
-    // We also add +1 to account for the trailing comma
-    normalized.reserve(max_string_size + 1);
-    for (unsigned i = 0; i < keys.size(); ++i) {
-        const bool trailing_comma = ((i + 1) < keys.size());
-        normalize_key(keys[i], normalized, trailing_comma);
-        hasher << normalized;
->>>>>>> 0efe484c
     }
 
     const ddwaf_object *value;
@@ -527,13 +445,8 @@
         buffer.append(field);
     }
 
-<<<<<<< HEAD
     return buffer.to_object();
 }
-=======
-        const std::string_view key{
-            child.parameterName, static_cast<std::size_t>(child.parameterNameLength)};
->>>>>>> 0efe484c
 
 template <typename T, typename... Rest>
 std::size_t generate_fragment_field_cached(
@@ -572,7 +485,6 @@
     }
 }
 
-<<<<<<< HEAD
 template <typename... Generators>
 ddwaf_object generate_fragment_cached(std::string_view header,
     std::vector<std::optional<std::string>> &cache, Generators... generators)
@@ -581,9 +493,6 @@
     if (cache.empty()) {
         cache.resize(num_fields);
     }
-=======
-        const bool trailing_comma = ((i + 1) < kv_sorted.size());
->>>>>>> 0efe484c
 
     auto length = generate_fragment_field_cached(cache, generators...);
 
