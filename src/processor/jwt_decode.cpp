--- conflicted
+++ resolved
@@ -75,46 +75,12 @@
     return json_to_object(static_cast<std::string_view>(cstr));
 }
 
-<<<<<<< HEAD
-// This could eventually be delegated to the argument retriever, albeit it would
-// need to be refactored to allow for key path retrieval or not
-object_view find_key_path(object_view root, std::span<const std::string> key_path)
-{
-    auto current = root;
-    for (auto it = key_path.begin(); current.has_value() && it != key_path.end(); ++it) {
-        root = current;
-        if (!root.is_map()) {
-            return {};
-        }
-
-        current = {};
-        for (std::size_t i = 0; i < root.size(); ++i) {
-            const auto &[key, child] = root.at(i);
-
-            auto child_key = key.as<std::string_view>();
-            if (*it == child_key) {
-                current = child;
-                break;
-            }
-        }
-    }
-    return current;
-}
-
 std::string_view find_token(object_view root, std::span<const std::string> key_path)
-=======
-std::string_view find_token(const ddwaf_object &root, std::span<const std::string> key_path)
->>>>>>> 8dbee187
 {
     object_view object = root;
     if (!key_path.empty()) {
-<<<<<<< HEAD
-        object = find_key_path(root, key_path);
+        object = root.find_key_path(key_path);
         if (!object.has_value()) {
-=======
-        object = object::find_key_path(root, key_path);
-        if (object == nullptr) {
->>>>>>> 8dbee187
             return {};
         }
     }
