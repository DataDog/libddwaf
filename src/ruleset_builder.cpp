// Unless explicitly stated otherwise all files in this repository are
// dual-licensed under the Apache-2.0 License or BSD-3-Clause License.
//
// This product includes software developed at Datadog (https://www.datadoghq.com/).
// Copyright 2021 Datadog, Inc.

#include "parser/specification.hpp"
#include <charconv>
#include <exception.hpp>
#include <log.hpp>
#include <parser/common.hpp>
#include <parser/parser.hpp>
#include <ruleset_builder.hpp>
#include <string_view>

namespace ddwaf {

constexpr ruleset_builder::change_state operator|(
    ruleset_builder::change_state lhs, ruleset_builder::change_state rhs)
{
    return static_cast<ruleset_builder::change_state>(
        static_cast<std::underlying_type<ruleset_builder::change_state>::type>(lhs) |
        static_cast<std::underlying_type<ruleset_builder::change_state>::type>(rhs));
}

constexpr ruleset_builder::change_state operator&(
    ruleset_builder::change_state lhs, ruleset_builder::change_state rhs)
{
    return static_cast<ruleset_builder::change_state>(
        static_cast<std::underlying_type<ruleset_builder::change_state>::type>(lhs) &
        static_cast<std::underlying_type<ruleset_builder::change_state>::type>(rhs));
}

namespace {

std::set<rule *> target_to_rules(const std::vector<parser::rule_target_spec> &targets,
    const std::unordered_map<std::string_view, rule::ptr> &rules, const rule_tag_map &rules_by_tags)
{
    std::set<rule *> rule_targets;
    if (!targets.empty()) {
        for (const auto &target : targets) {
            if (target.type == parser::target_type::id) {
                auto rule_it = rules.find(target.rule_id);
                if (rule_it == rules.end()) {
                    continue;
                }
                rule_targets.emplace(rule_it->second.get());
            } else if (target.type == parser::target_type::tags) {
                auto current_targets = rules_by_tags.multifind(target.tags);
                rule_targets.merge(current_targets);
            }
        }
    } else {
        // An empty rules target applies to all rules
        for (const auto &[id, rule] : rules) { rule_targets.emplace(rule.get()); }
    }
    return rule_targets;
}

} // namespace

std::shared_ptr<ruleset> ruleset_builder::build(parameter::map &root, base_ruleset_info &info)
{
    // Load new rules, overrides and exclusions
    auto state = load(root, info);

    if (state == change_state::none) {
        return {};
    }

    constexpr static change_state base_rule_update = change_state::rules | change_state::overrides;
    constexpr static change_state filters_update =
        base_rule_update | change_state::custom_rules | change_state::filters;

    // When a configuration with 'rules' or 'rules_override' is received, we
    // need to regenerate the ruleset from the base rules as we want to ensure
    // that there are no side-effects on running contexts.
    if ((state & base_rule_update) != change_state::none) {
        final_base_rules_.clear();
        base_rules_by_tags_.clear();

        // Initially, new rules are generated from their spec
        for (const auto &[id, spec] : base_rules_) {
            auto rule_ptr = std::make_shared<ddwaf::rule>(
                id, spec.name, spec.tags, spec.expr, spec.actions, spec.enabled, spec.source);

            // The string_view should be owned by the rule_ptr
            final_base_rules_.emplace(rule_ptr->get_id(), rule_ptr);
            base_rules_by_tags_.insert(rule_ptr->get_tags(), rule_ptr.get());
        }

        for (const auto &ovrd : overrides_.by_tags) {
            auto rule_targets =
                target_to_rules(ovrd.targets, final_base_rules_, base_rules_by_tags_);
            for (const auto &rule_ptr : rule_targets) {
                if (ovrd.enabled.has_value()) {
                    rule_ptr->toggle(*ovrd.enabled);
                }

                if (ovrd.actions.has_value()) {
                    rule_ptr->set_actions(*ovrd.actions);
                }
            }
        }

        for (const auto &ovrd : overrides_.by_ids) {
            auto rule_targets =
                target_to_rules(ovrd.targets, final_base_rules_, base_rules_by_tags_);
            for (const auto &rule_ptr : rule_targets) {
                if (ovrd.enabled.has_value()) {
                    rule_ptr->toggle(*ovrd.enabled);
                }

                if (ovrd.actions.has_value()) {
                    rule_ptr->set_actions(*ovrd.actions);
                }
            }
        }
    }

    if ((state & change_state::custom_rules) != change_state::none) {
        final_user_rules_.clear();
        user_rules_by_tags_.clear();

        // Initially, new rules are generated from their spec
        for (const auto &[id, spec] : user_rules_) {
            auto rule_ptr = std::make_shared<ddwaf::rule>(
                id, spec.name, spec.tags, spec.expr, spec.actions, spec.enabled, spec.source);

            // The string_view should be owned by the rule_ptr
            final_user_rules_.emplace(rule_ptr->get_id(), rule_ptr);
            user_rules_by_tags_.insert(rule_ptr->get_tags(), rule_ptr.get());
        }
    }

    // Generate exclusion filters targetting all final rules
    if ((state & filters_update) != change_state::none) {
        rule_filters_.clear();
        input_filters_.clear();

        // First generate rule filters
        for (const auto &[id, filter] : exclusions_.rule_filters) {
            auto rule_targets =
                target_to_rules(filter.targets, final_base_rules_, base_rules_by_tags_);
            rule_targets.merge(
                target_to_rules(filter.targets, final_user_rules_, user_rules_by_tags_));

            auto filter_ptr = std::make_shared<exclusion::rule_filter>(
                id, filter.expr, std::move(rule_targets), filter.on_match);
            rule_filters_.emplace(filter_ptr->get_id(), filter_ptr);
        }

        // Finally input filters
        for (auto &[id, filter] : exclusions_.input_filters) {
            auto rule_targets =
                target_to_rules(filter.targets, final_base_rules_, base_rules_by_tags_);
            rule_targets.merge(
                target_to_rules(filter.targets, final_user_rules_, user_rules_by_tags_));

            auto filter_ptr = std::make_shared<exclusion::input_filter>(
                id, filter.expr, std::move(rule_targets), filter.filter);
            input_filters_.emplace(filter_ptr->get_id(), filter_ptr);
        }
    }

    auto rs = std::make_shared<ddwaf::ruleset>();
    rs->insert_rules(final_base_rules_);
    rs->insert_rules(final_user_rules_);
    rs->insert_filters(rule_filters_);
    rs->insert_filters(input_filters_);
    rs->dynamic_matchers = dynamic_matchers_;
<<<<<<< HEAD
    rs->preprocessors = preprocessors_;
=======
    rs->rule_filters = rule_filters_;
    rs->input_filters = input_filters_;
    rs->preprocessors = processors_.pre;
    rs->postprocessors = processors_.post;
>>>>>>> 54f95c4b
    rs->free_fn = free_fn_;
    rs->event_obfuscator = event_obfuscator_;

    return rs;
}

ruleset_builder::change_state ruleset_builder::load(parameter::map &root, base_ruleset_info &info)
{
    change_state state = change_state::none;

    auto metadata = parser::at<parameter::map>(root, "metadata", {});
    auto rules_version = parser::at<std::string_view>(metadata, "rules_version", {});
    if (!rules_version.empty()) {
        info.set_ruleset_version(rules_version);
    }

    auto it = root.find("rules");
    if (it != root.end()) {
        DDWAF_DEBUG("Parsing base rules");
        auto &section = info.add_section("rules");
        try {
            auto rules = static_cast<parameter::vector>(it->second);
            rule_data_ids_.clear();

            if (!rules.empty()) {
                base_rules_ = parser::v2::parse_rules(rules, section, rule_data_ids_, limits_);
            } else {
                DDWAF_DEBUG("Clearing all base rules");
                base_rules_.clear();
            }
            state = state | change_state::rules;
        } catch (const std::exception &e) {
            DDWAF_WARN("Failed to parse rules: %s", e.what());
            section.set_error(e.what());
        }
    }

    it = root.find("custom_rules");
    if (it != root.end()) {
        DDWAF_DEBUG("Parsing custom rules");
        auto &section = info.add_section("custom_rules");
        try {
            auto rules = static_cast<parameter::vector>(it->second);
            if (!rules.empty()) {
                // Rule data is currently not supported by custom rules so these will
                // be discarded after
                decltype(rule_data_ids_) rule_data_ids;

                auto new_user_rules = parser::v2::parse_rules(
                    rules, section, rule_data_ids, limits_, rule::source_type::user);
                user_rules_ = std::move(new_user_rules);
            } else {
                DDWAF_DEBUG("Clearing all custom rules");
                user_rules_.clear();
            }
            state = state | change_state::custom_rules;
        } catch (const std::exception &e) {
            DDWAF_WARN("Failed to parse custom rules: %s", e.what());
            section.set_error(e.what());
        }
    }

    if (base_rules_.empty() && user_rules_.empty()) {
        // If we haven't received rules and our base ruleset is empty, the
        // WAF can't proceed.
        DDWAF_WARN("No valid rules found");
        throw ddwaf::parsing_error("no valid rules found");
    }

    it = root.find("rules_data");
    if (it != root.end()) {
        DDWAF_DEBUG("Parsing rule data");
        auto &section = info.add_section("rules_data");
        try {
            auto rules_data = static_cast<parameter::vector>(it->second);
            if (!rules_data.empty()) {
                auto new_matchers =
                    parser::v2::parse_rule_data(rules_data, section, rule_data_ids_);
                if (new_matchers.empty()) {
                    // The rules_data array might have unrelated IDs, so we need
                    // to consider "no valid IDs" as an empty rules_data
                    dynamic_matchers_.clear();
                } else {
                    dynamic_matchers_ = std::move(new_matchers);
                }
            } else {
                DDWAF_DEBUG("Clearing all rule data");
                dynamic_matchers_.clear();
            }
            state = state | change_state::data;
        } catch (const std::exception &e) {
            DDWAF_WARN("Failed to parse rule data: %s", e.what());
            section.set_error(e.what());
        }
    }

    it = root.find("rules_override");
    if (it != root.end()) {
        DDWAF_DEBUG("Parsing overrides");
        auto &section = info.add_section("rules_override");
        try {
            auto overrides = static_cast<parameter::vector>(it->second);
            if (!overrides.empty()) {
                overrides_ = parser::v2::parse_overrides(overrides, section);
            } else {
                DDWAF_DEBUG("Clearing all overrides");
                overrides_.clear();
            }
            state = state | change_state::overrides;
        } catch (const std::exception &e) {
            DDWAF_WARN("Failed to parse overrides: %s", e.what());
            section.set_error(e.what());
        }
    }

    it = root.find("exclusions");
    if (it != root.end()) {
        DDWAF_DEBUG("Parsing exclusions");
        auto &section = info.add_section("exclusions");
        try {
            auto exclusions = static_cast<parameter::vector>(it->second);
            if (!exclusions.empty()) {
                exclusions_ = parser::v2::parse_filters(exclusions, section, limits_);
            } else {
                DDWAF_DEBUG("Clearing all exclusions");
                exclusions_.clear();
            }
            state = state | change_state::filters;
        } catch (const std::exception &e) {
            DDWAF_WARN("Failed to parse exclusions: %s", e.what());
            section.set_error(e.what());
        }
    }

    it = root.find("processors");
    if (it != root.end()) {
        DDWAF_DEBUG("Parsing processors");
        auto &section = info.add_section("processors");
        try {
            auto processors = static_cast<parameter::vector>(it->second);
            if (!processors.empty()) {
                processors_ = parser::v2::parse_processors(processors, section, limits_);
            } else {
                DDWAF_DEBUG("Clearing all processors");
                processors_.clear();
            }
            state = state | change_state::processors;
        } catch (const std::exception &e) {
            DDWAF_WARN("Failed to parse processors: %s", e.what());
            section.set_error(e.what());
        }
    }

    return state;
}

} // namespace ddwaf<|MERGE_RESOLUTION|>--- conflicted
+++ resolved
@@ -169,14 +169,10 @@
     rs->insert_filters(rule_filters_);
     rs->insert_filters(input_filters_);
     rs->dynamic_matchers = dynamic_matchers_;
-<<<<<<< HEAD
-    rs->preprocessors = preprocessors_;
-=======
     rs->rule_filters = rule_filters_;
     rs->input_filters = input_filters_;
     rs->preprocessors = processors_.pre;
     rs->postprocessors = processors_.post;
->>>>>>> 54f95c4b
     rs->free_fn = free_fn_;
     rs->event_obfuscator = event_obfuscator_;
 
