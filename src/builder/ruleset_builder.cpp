// Unless explicitly stated otherwise all files in this repository are
// dual-licensed under the Apache-2.0 License or BSD-3-Clause License.
//
// This product includes software developed at Datadog (https://www.datadoghq.com/).
// Copyright 2021 Datadog, Inc.
//
#include <memory>
#include <set>
#include <string>
#include <string_view>
#include <unordered_map>
#include <utility>
#include <vector>

#include "builder/action_mapper_builder.hpp"
#include "builder/matcher_builder.hpp"
#include "builder/processor_builder.hpp"
#include "builder/rule_builder.hpp"
#include "configuration/common/configuration.hpp"
#include "exception.hpp"
#include "exclusion/input_filter.hpp"
#include "exclusion/rule_filter.hpp"
#include "indexer.hpp"
#include "log.hpp"
#include "matcher/base.hpp"
#include "processor/base.hpp"
#include "rule.hpp"
#include "ruleset.hpp"
#include "ruleset_builder.hpp"
#include "scanner.hpp"

namespace ddwaf {

namespace {

template <typename T>
std::set<T *> resolve_references(
    const std::vector<reference_spec> &references, const indexer<T> &rules)
{
    std::set<T *> rule_refs;
    if (!references.empty()) {
        for (const auto &ref : references) {
            if (ref.type == reference_type::id) {
                auto *rule = rules.find_by_id(ref.ref_id);
                if (rule == nullptr) {
                    continue;
                }
                rule_refs.emplace(rule);
            } else if (ref.type == reference_type::tags) {
                auto current_refs = rules.find_by_tags(ref.tags);
                rule_refs.merge(current_refs);
            }
        }
    } else {
        // An empty rules reference applies to all rules
        for (const auto &[id, rule] : rules) { rule_refs.emplace(rule); }
    }
    return rule_refs;
}

} // namespace

std::shared_ptr<ruleset> ruleset_builder::build(
    const configuration_spec &global_config, change_set current_changes)
{
    constexpr static change_set base_rule_update =
        change_set::rules | change_set::rule_overrides | change_set::actions;
    constexpr static change_set custom_rule_update = change_set::custom_rules | change_set::actions;
    constexpr static change_set filters_update =
        base_rule_update | custom_rule_update | change_set::filters;
    constexpr static change_set processors_update =
        change_set::processors | change_set::scanners | change_set::processor_overrides;

    if (!actions_ || contains(current_changes, change_set::actions)) {
        action_mapper_builder mapper_builder;
        for (const auto &[id, spec] : global_config.actions) {
            mapper_builder.set_action(id, spec.type_str, spec.parameters);
        }
        actions_ = mapper_builder.build_shared();
    }

    // When a configuration with 'rules' or 'rules_override' is received, we
    // need to regenerate the ruleset from the base rules as we want to ensure
    // that there are no side-effects on running contexts.
    if (!final_base_rules_ || contains(current_changes, base_rule_update)) {
        std::vector<rule_builder> rule_builders;
        rule_builders.reserve(global_config.base_rules.size());

        indexer<rule_builder> rule_builder_index;

        // Initially, new rules are generated from their spec
        for (const auto &[id, spec] : global_config.base_rules) {
            rule_builders.emplace_back(id, spec);
            rule_builder_index.emplace(&rule_builders.back());
        }

        // Overrides only impact base rules since user rules can already be modified by the user
        for (const auto &[id, ovrd] : global_config.rule_overrides_by_tags) {
            auto rule_builder_targets = resolve_references(ovrd.targets, rule_builder_index);
            for (const auto &rule_builder_ptr : rule_builder_targets) {
                rule_builder_ptr->apply_override(ovrd);
            }
        }

        for (const auto &[id, ovrd] : global_config.rule_overrides_by_id) {
            auto rule_builder_targets = resolve_references(ovrd.targets, rule_builder_index);
            for (const auto &rule_builder_ptr : rule_builder_targets) {
                rule_builder_ptr->apply_override(ovrd);
            }
        }

        std::vector<core_rule> rules;
        rules.reserve(rule_builders.size());
        for (auto &builder : rule_builders) {
            if (builder.is_enabled()) {
                rules.emplace_back(builder.build(*actions_));
            }
        }
        final_base_rules_ = std::make_shared<const std::vector<core_rule>>(std::move(rules));
    }

    if (!final_user_rules_ || contains(current_changes, custom_rule_update)) {
        // Initially, new rules are generated from their spec
        std::vector<core_rule> rules;
        rules.reserve(global_config.user_rules.size());
        for (const auto &[id, spec] : global_config.user_rules) {
            rule_builder builder{id, spec};
            if (builder.is_enabled()) {
                rules.emplace_back(builder.build(*actions_));
            }
        }
        final_user_rules_ = std::make_shared<const std::vector<core_rule>>(std::move(rules));
    }

    if (contains(current_changes, base_rule_update | custom_rule_update)) {
        rule_index_.clear();
        for (const auto &rule : *final_base_rules_) { rule_index_.emplace(&rule); }
        for (const auto &rule : *final_user_rules_) { rule_index_.emplace(&rule); }
    }

    // Generate rule filters targetting all final rules
    if (!rule_filters_ || contains(current_changes, filters_update)) {
        // First generate rule filters
        std::vector<exclusion::rule_filter> filters;
        filters.reserve(global_config.rule_filters.size());
        for (const auto &[id, filter] : global_config.rule_filters) {
            auto rule_targets = resolve_references(filter.targets, rule_index_);
            filters.emplace_back(
                id, filter.expr, std::move(rule_targets), filter.on_match, filter.custom_action);
        }
        rule_filters_ =
            std::make_shared<const std::vector<exclusion::rule_filter>>(std::move(filters));
    }

    // Generate input filters targetting all final rules
    if (!input_filters_ || contains(current_changes, filters_update)) {
        // Finally input filters
        std::vector<exclusion::input_filter> filters;
        filters.reserve(global_config.input_filters.size());
        for (const auto &[id, filter] : global_config.input_filters) {
            auto rule_targets = resolve_references(filter.targets, rule_index_);
            filters.emplace_back(id, filter.expr, std::move(rule_targets), filter.filter);
        }
        input_filters_ =
            std::make_shared<const std::vector<exclusion::input_filter>>(std::move(filters));
    }

    // Generate new scanners
    if (!scanners_ || contains(current_changes, change_set::scanners)) {
        std::vector<scanner> new_scanners;
        new_scanners.reserve(global_config.scanners.size());
        for (const auto &[id, scnr] : global_config.scanners) { new_scanners.emplace_back(scnr); }

        scanner_index_.clear();
        scanners_ = std::make_shared<const std::vector<scanner>>(std::move(new_scanners));
        for (const auto &scnr : *scanners_) { scanner_index_.emplace(&scnr); }
    }

    // Generate new processors
    if (!preprocessors_ || !postprocessors_ || contains(current_changes, processors_update)) {
        // Generate builders
        std::vector<processor_builder> preproc_builders;
        std::vector<processor_builder> postproc_builders;
        for (const auto &[id, spec] : global_config.processors) {
            if (spec.evaluate) {
                preproc_builders.emplace_back(id, spec);
            } else {
                postproc_builders.emplace_back(id, spec);
            }
        }

        // Since processors don't have tags, we can use a hash table instead
        std::unordered_map<std::string_view, processor_builder *> proc_builder_index;
        proc_builder_index.reserve(preproc_builders.size() + postproc_builders.size());
        for (auto &builder : preproc_builders) {
            proc_builder_index.emplace(builder.get_id(), &builder);
        }
        for (auto &builder : postproc_builders) {
            proc_builder_index.emplace(builder.get_id(), &builder);
        }

        // Apply overrides
        for (const auto &[id, ovrd] : global_config.processor_overrides) {
            for (const auto &target : ovrd.targets) {
                auto builder_it = proc_builder_index.find(target.ref_id);
                if (builder_it != proc_builder_index.end()) {
                    builder_it->second->apply_override(ovrd);
                }
            }
        }

        std::vector<std::unique_ptr<base_processor>> preprocessors;
        std::vector<std::unique_ptr<base_processor>> postprocessors;

        preprocessors.reserve(preproc_builders.size());
        postprocessors.reserve(postproc_builders.size());

        for (auto &builder : preproc_builders) {
            preprocessors.emplace_back(builder.build(scanner_index_));
        }
        for (auto &builder : postproc_builders) {
            postprocessors.emplace_back(builder.build(scanner_index_));
        }

        preprocessors_ = std::make_shared<const std::vector<std::unique_ptr<base_processor>>>(
            std::move(preprocessors));
        postprocessors_ = std::make_shared<const std::vector<std::unique_ptr<base_processor>>>(
            std::move(postprocessors));
    }

    if (!rule_matchers_ || contains(current_changes, change_set::rule_data)) {
        matcher_mapper matchers;
        matchers.reserve(global_config.rule_data.size());
        for (const auto &[id, spec] : global_config.rule_data) {
            matchers.emplace(id, matcher_builder::build(spec));
        }
        rule_matchers_ = std::make_shared<matcher_mapper>(std::move(matchers));
    }

    if (!exclusion_matchers_ || contains(current_changes, change_set::exclusion_data)) {
        matcher_mapper matchers;
        matchers.reserve(global_config.rule_data.size());
        for (const auto &[id, spec] : global_config.exclusion_data) {
            matchers.emplace(id, matcher_builder::build(spec));
        }
        exclusion_matchers_ = std::make_shared<matcher_mapper>(std::move(matchers));
    }

    auto rs = std::make_shared<ruleset>();
    rs->insert_rules(final_base_rules_, final_user_rules_);
    rs->insert_filters(rule_filters_);
    rs->insert_filters(input_filters_);
    rs->insert_preprocessors(preprocessors_);
    rs->insert_postprocessors(postprocessors_);
    rs->rule_matchers = rule_matchers_;
    rs->exclusion_matchers = exclusion_matchers_;
    rs->scanners = scanners_;
    rs->actions = actions_;
    rs->free_fn = free_fn_;
<<<<<<< HEAD
    rs->event_obfuscator = event_obfuscator_;
=======
    rs->obfuscator = obfuscator_;
    rs->limits = limits_;
>>>>>>> 8dbee187

    // An instance is valid if it contains primitives with side-effects, such as
    // rules or postprocessors.
    if (rs->base_rules->empty() && rs->user_rules->empty() && rs->postprocessors->empty()) {
        DDWAF_WARN("No valid rules or postprocessors found");
        throw incomplete_ruleset();
    }

    return rs;
}

} // namespace ddwaf<|MERGE_RESOLUTION|>--- conflicted
+++ resolved
@@ -257,12 +257,7 @@
     rs->scanners = scanners_;
     rs->actions = actions_;
     rs->free_fn = free_fn_;
-<<<<<<< HEAD
-    rs->event_obfuscator = event_obfuscator_;
-=======
     rs->obfuscator = obfuscator_;
-    rs->limits = limits_;
->>>>>>> 8dbee187
 
     // An instance is valid if it contains primitives with side-effects, such as
     // rules or postprocessors.
