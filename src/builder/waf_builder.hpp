// Unless explicitly stated otherwise all files in this repository are
// dual-licensed under the Apache-2.0 License or BSD-3-Clause License.
//
// This product includes software developed at Datadog (https://www.datadoghq.com/).
// Copyright 2021 Datadog, Inc.

#pragma once

#include <memory>
#include <utility>

#include "builder/ruleset_builder.hpp"
#include "configuration/configuration_manager.hpp"
#include "waf.hpp"

namespace ddwaf {

class waf_builder {
public:
<<<<<<< HEAD
    waf_builder(ddwaf_object_free_fn free_fn, std::shared_ptr<ddwaf::obfuscator> event_obfuscator)
        : rbuilder_(free_fn, std::move(event_obfuscator))
=======
    waf_builder(object_limits limits, ddwaf_object_free_fn free_fn,
        std::shared_ptr<match_obfuscator> obfuscator)
        : rbuilder_(limits, free_fn, std::move(obfuscator))
>>>>>>> 8dbee187
    {}

    ~waf_builder() = default;
    waf_builder(waf_builder &&) = delete;
    waf_builder(const waf_builder &) = delete;
    waf_builder &operator=(waf_builder &&) = delete;
    waf_builder &operator=(const waf_builder &) = delete;

    bool add_or_update(const std::string &path, raw_configuration &root, base_ruleset_info &info)
    {
        return cfg_mgr_.add_or_update(path, root, info);
    }

    bool remove(const std::string &path) { return cfg_mgr_.remove(path); }

    ddwaf::waf build()
    {
        auto [global_config, current_changes] = cfg_mgr_.consolidate();
        auto ruleset = rbuilder_.build(global_config, current_changes);
        return waf{std::move(ruleset)};
    }

    std::vector<std::string_view> get_filtered_config_paths(re2::RE2 &filter) const
    {
        return cfg_mgr_.get_filtered_config_paths(filter);
    }

    std::vector<std::string_view> get_config_paths() const { return cfg_mgr_.get_config_paths(); }

protected:
    configuration_manager cfg_mgr_;
    ruleset_builder rbuilder_;
};

} // namespace ddwaf<|MERGE_RESOLUTION|>--- conflicted
+++ resolved
@@ -17,14 +17,8 @@
 
 class waf_builder {
 public:
-<<<<<<< HEAD
-    waf_builder(ddwaf_object_free_fn free_fn, std::shared_ptr<ddwaf::obfuscator> event_obfuscator)
-        : rbuilder_(free_fn, std::move(event_obfuscator))
-=======
-    waf_builder(object_limits limits, ddwaf_object_free_fn free_fn,
-        std::shared_ptr<match_obfuscator> obfuscator)
-        : rbuilder_(limits, free_fn, std::move(obfuscator))
->>>>>>> 8dbee187
+    waf_builder(ddwaf_object_free_fn free_fn, std::shared_ptr<match_obfuscator> obfuscator)
+        : rbuilder_(free_fn, std::move(obfuscator))
     {}
 
     ~waf_builder() = default;
