--- conflicted
+++ resolved
@@ -175,11 +175,7 @@
     }
 
     *object = {nullptr, 0, {nullptr}, 0, DDWAF_OBJ_FLOAT};
-<<<<<<< HEAD
-    object->floatValue = value;
-=======
     object->f64 = value;
->>>>>>> 74b3cedb
 
     return object;
 }
@@ -242,14 +238,9 @@
         DDWAF_DEBUG("Invalid call, this API can only be called with an array as first parameter");
         return false;
     }
-<<<<<<< HEAD
-
-    if (object == nullptr) {
-        DDWAF_DEBUG("Tried to add a nullptr to an array");
-=======
+
     if (object == nullptr) {
         DDWAF_DEBUG("Tried to add a null object to an array");
->>>>>>> 74b3cedb
         return false;
     }
     return ddwaf_object_insert(array, *object);
@@ -289,22 +280,14 @@
         DDWAF_DEBUG("Invalid call, this API can only be called with a map as first parameter");
         return false;
     }
-<<<<<<< HEAD
-
-=======
->>>>>>> 74b3cedb
+
     if (key == nullptr) {
         DDWAF_DEBUG("Invalid call, nullptr key");
         return false;
     }
-<<<<<<< HEAD
-
-    if (object == nullptr) {
-        DDWAF_DEBUG("Tried to add a nullptr to a map");
-=======
+
     if (object == nullptr) {
         DDWAF_DEBUG("Tried to add a null object to a map");
->>>>>>> 74b3cedb
         return false;
     }
     return true;
