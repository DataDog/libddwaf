// Unless explicitly stated otherwise all files in this repository are
// dual-licensed under the Apache-2.0 License or BSD-3-Clause License.
//
// This product includes software developed at Datadog (https://www.datadoghq.com/).
// Copyright 2021 Datadog, Inc.

#include <cstddef>
#include <module.hpp>
#include <optional>
#include <string_view>
#include <utility>
#include <vector>

#include "clock.hpp"
#include "exception.hpp"
#include "exclusion/common.hpp"
#include "log.hpp"
#include "matcher/base.hpp"
#include "object_store.hpp"
#include "rule.hpp"

namespace ddwaf {

namespace {
using verdict_type = rule_module::verdict_type;

std::pair<verdict_type, std::optional<rule_result>> eval_rule(const core_rule &rule,
    const object_store &store, core_rule::cache_type &cache,
    const exclusion::context_policy &policy, const matcher_mapper &dynamic_matchers,
    ddwaf::timer &deadline)
{
    const auto &id = rule.get_id();

    if (deadline.expired()) {
        DDWAF_INFO("Ran out of time while evaluating rule '{}'", id);
        throw timeout_exception();
    }

    if (!rule.is_enabled()) {
        DDWAF_DEBUG("Rule '{}' is disabled", id);
        return {verdict_type::none, std::nullopt};
    }

    std::string_view action_override;
    auto exclusion = policy.find(&rule);
    if (exclusion.mode == exclusion::filter_mode::bypass) {
        DDWAF_DEBUG("Bypassing rule '{}'", id);
        return {verdict_type::none, std::nullopt};
    }

    rule_verdict verdict_override = rule_verdict::none;
    if (exclusion.mode == exclusion::filter_mode::monitor) {
        action_override = "monitor";
        verdict_override = verdict_type::monitor;
        DDWAF_DEBUG("Monitoring rule '{}'", id);
    } else if (exclusion.mode == exclusion::filter_mode::custom) {
        action_override = exclusion.action_override;
        verdict_override = verdict_type::block;
        DDWAF_DEBUG("Evaluating rule '{}' with custom action '{}'", id, action_override);
    } else {
        DDWAF_DEBUG("Evaluating rule '{}'", id);
    }

    try {
<<<<<<< HEAD
        std::optional<event> event;
        event = rule.match(store, cache, exclusion.objects, dynamic_matchers, deadline);
=======
        auto [verdict, outcome] =
            rule.match(store, cache, exclusion.objects, dynamic_matchers, limits, deadline);
>>>>>>> 8dbee187

        if (outcome.has_value()) {
            outcome->action_override = action_override;
        }

        if (verdict_override != rule_verdict::none) {
            verdict = verdict_override;
        }

        return {verdict, outcome};
    } catch (const ddwaf::timeout_exception &) {
        DDWAF_INFO("Ran out of time while evaluating rule '{}'", id);
        throw;
    }

    return {verdict_type::none, std::nullopt};
}

} // namespace

ddwaf::timer &rule_module::get_deadline(ddwaf::timer &deadline) const
{
    static auto no_deadline = endless_timer();
    return may_expire() ? deadline : no_deadline;
}

<<<<<<< HEAD
verdict_type rule_module::eval_with_collections(std::vector<event> &events, object_store &store,
    cache_type &cache, const exclusion::context_policy &exclusion,
    const matcher_mapper &dynamic_matchers, ddwaf::timer &deadline) const
=======
verdict_type rule_module::eval_with_collections(std::vector<rule_result> &results,
    object_store &store, cache_type &cache, const exclusion::context_policy &exclusion,
    const matcher_mapper &dynamic_matchers, const object_limits &limits,
    ddwaf::timer &deadline) const
>>>>>>> 8dbee187
{
    verdict_type final_verdict = verdict_type::none;
    for (const auto &collection : collections_) {
        DDWAF_DEBUG("Evaluating collection: {}", collection.name);
        auto &collection_cache = cache.collections[collection.name];
        if (collection_cache.type >= collection.type) {
            // If the result was cached but ephemeral, clear it. Note that this is
            // just a workaround taking advantage of the order of evaluation of
            // collections. Collections might be removed in the future altogether.
            if (collection_cache.type == collection.type && collection_cache.ephemeral) {
                collection_cache.type = core_rule::verdict_type::none;
                collection_cache.ephemeral = false;
            } else {
                continue;
            }
        }

        for (std::size_t i = collection.begin; i < collection.end; ++i) {
            const auto &rule = *rules_[i];
<<<<<<< HEAD
            auto [event, verdict] =
                eval_rule(rule, store, cache.rules[i], exclusion, dynamic_matchers, deadline);
            if (event.has_value()) {
=======
            auto [verdict, outcome] = eval_rule(
                rule, store, cache.rules[i], exclusion, dynamic_matchers, limits, deadline);
            if (outcome.has_value()) {
>>>>>>> 8dbee187
                collection_cache.type = verdict;
                collection_cache.ephemeral = outcome->ephemeral;

                results.emplace_back(std::move(*outcome));
                DDWAF_DEBUG("Found event on rule {}", rule.get_id());

                if (verdict == verdict_type::block) {
                    return verdict_type::block;
                }

                final_verdict = verdict_type::monitor;
                break;
            }
        }
    }
    return final_verdict;
}

<<<<<<< HEAD
verdict_type rule_module::eval(std::vector<event> &events, object_store &store, cache_type &cache,
    const exclusion::context_policy &exclusion, const matcher_mapper &dynamic_matchers,
=======
verdict_type rule_module::eval(std::vector<rule_result> &results, object_store &store,
    cache_type &cache, const exclusion::context_policy &exclusion,
    const matcher_mapper &dynamic_matchers, const object_limits &limits,
>>>>>>> 8dbee187
    ddwaf::timer &deadline) const
{
    auto &apt_deadline = get_deadline(deadline);

    if (collections_.empty()) {
        auto final_verdict = verdict_type::none;
        for (std::size_t i = 0; i < rules_.size(); ++i) {
            const auto &rule = *rules_[i];
            auto &rule_cache = cache.rules[i];

<<<<<<< HEAD
            auto [event, verdict] =
                eval_rule(rule, store, rule_cache, exclusion, dynamic_matchers, apt_deadline);
            if (event.has_value()) {
                events.emplace_back(std::move(*event));
=======
            auto [verdict, outcome] = eval_rule(
                rule, store, rule_cache, exclusion, dynamic_matchers, limits, apt_deadline);
            if (outcome.has_value()) {
                results.emplace_back(std::move(*outcome));
>>>>>>> 8dbee187
                DDWAF_DEBUG("Found event on rule {}", rule.get_id());
                final_verdict = verdict;
                if (final_verdict == verdict_type::block) {
                    break;
                }
            }
        }
        return final_verdict;
    }

<<<<<<< HEAD
    return eval_with_collections(events, store, cache, exclusion, dynamic_matchers, apt_deadline);
=======
    return eval_with_collections(
        results, store, cache, exclusion, dynamic_matchers, limits, apt_deadline);
>>>>>>> 8dbee187
}
} // namespace ddwaf<|MERGE_RESOLUTION|>--- conflicted
+++ resolved
@@ -62,13 +62,8 @@
     }
 
     try {
-<<<<<<< HEAD
-        std::optional<event> event;
-        event = rule.match(store, cache, exclusion.objects, dynamic_matchers, deadline);
-=======
         auto [verdict, outcome] =
-            rule.match(store, cache, exclusion.objects, dynamic_matchers, limits, deadline);
->>>>>>> 8dbee187
+            rule.match(store, cache, exclusion.objects, dynamic_matchers, deadline);
 
         if (outcome.has_value()) {
             outcome->action_override = action_override;
@@ -95,16 +90,9 @@
     return may_expire() ? deadline : no_deadline;
 }
 
-<<<<<<< HEAD
-verdict_type rule_module::eval_with_collections(std::vector<event> &events, object_store &store,
-    cache_type &cache, const exclusion::context_policy &exclusion,
-    const matcher_mapper &dynamic_matchers, ddwaf::timer &deadline) const
-=======
 verdict_type rule_module::eval_with_collections(std::vector<rule_result> &results,
     object_store &store, cache_type &cache, const exclusion::context_policy &exclusion,
-    const matcher_mapper &dynamic_matchers, const object_limits &limits,
-    ddwaf::timer &deadline) const
->>>>>>> 8dbee187
+    const matcher_mapper &dynamic_matchers, ddwaf::timer &deadline) const
 {
     verdict_type final_verdict = verdict_type::none;
     for (const auto &collection : collections_) {
@@ -124,15 +112,9 @@
 
         for (std::size_t i = collection.begin; i < collection.end; ++i) {
             const auto &rule = *rules_[i];
-<<<<<<< HEAD
-            auto [event, verdict] =
+            auto [verdict, outcome] =
                 eval_rule(rule, store, cache.rules[i], exclusion, dynamic_matchers, deadline);
-            if (event.has_value()) {
-=======
-            auto [verdict, outcome] = eval_rule(
-                rule, store, cache.rules[i], exclusion, dynamic_matchers, limits, deadline);
             if (outcome.has_value()) {
->>>>>>> 8dbee187
                 collection_cache.type = verdict;
                 collection_cache.ephemeral = outcome->ephemeral;
 
@@ -151,15 +133,9 @@
     return final_verdict;
 }
 
-<<<<<<< HEAD
-verdict_type rule_module::eval(std::vector<event> &events, object_store &store, cache_type &cache,
-    const exclusion::context_policy &exclusion, const matcher_mapper &dynamic_matchers,
-=======
 verdict_type rule_module::eval(std::vector<rule_result> &results, object_store &store,
     cache_type &cache, const exclusion::context_policy &exclusion,
-    const matcher_mapper &dynamic_matchers, const object_limits &limits,
->>>>>>> 8dbee187
-    ddwaf::timer &deadline) const
+    const matcher_mapper &dynamic_matchers, ddwaf::timer &deadline) const
 {
     auto &apt_deadline = get_deadline(deadline);
 
@@ -169,17 +145,10 @@
             const auto &rule = *rules_[i];
             auto &rule_cache = cache.rules[i];
 
-<<<<<<< HEAD
-            auto [event, verdict] =
+            auto [verdict, outcome] =
                 eval_rule(rule, store, rule_cache, exclusion, dynamic_matchers, apt_deadline);
-            if (event.has_value()) {
-                events.emplace_back(std::move(*event));
-=======
-            auto [verdict, outcome] = eval_rule(
-                rule, store, rule_cache, exclusion, dynamic_matchers, limits, apt_deadline);
             if (outcome.has_value()) {
                 results.emplace_back(std::move(*outcome));
->>>>>>> 8dbee187
                 DDWAF_DEBUG("Found event on rule {}", rule.get_id());
                 final_verdict = verdict;
                 if (final_verdict == verdict_type::block) {
@@ -190,11 +159,6 @@
         return final_verdict;
     }
 
-<<<<<<< HEAD
-    return eval_with_collections(events, store, cache, exclusion, dynamic_matchers, apt_deadline);
-=======
-    return eval_with_collections(
-        results, store, cache, exclusion, dynamic_matchers, limits, apt_deadline);
->>>>>>> 8dbee187
+    return eval_with_collections(results, store, cache, exclusion, dynamic_matchers, apt_deadline);
 }
 } // namespace ddwaf