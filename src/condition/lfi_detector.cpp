// Unless explicitly stated otherwise all files in this repository are
// dual-licensed under the Apache-2.0 License or BSD-3-Clause License.
//
// This product includes software developed at Datadog (https://www.datadoghq.com/).
// Copyright 2021 Datadog, Inc.
#include <cstddef>
#include <cstdint>
#include <optional>
#include <string>
#include <string_view>
#include <utility>
#include <variant>
#include <vector>

#include "argument_retriever.hpp"
#include "clock.hpp"
#include "condition/base.hpp"
#include "condition/lfi_detector.hpp"
#include "exception.hpp"
#include "exclusion/common.hpp"
#include "iterator.hpp"
#include "log.hpp"
#include "object.hpp"
#include "platform.hpp"
#include "utils.hpp"

using namespace std::literals;

namespace ddwaf {

namespace {

constexpr const auto &npos = std::string_view::npos;

using lfi_result =
    std::optional<std::pair<std::string, std::vector<std::variant<std::string_view, int64_t>>>>;

bool find_directory_escape(std::string_view value, std::string_view sep)
{
    std::size_t start = 0;
    unsigned part_count = 0;
    bool part_seen = false;
    while (start < value.size()) {
        const std::size_t end = value.find_first_of(sep, start);

        if (end == start) {
            // Ignore zero-sized strings
            start = end + 1;
            continue;
        }

        ++part_count;

        std::string_view part;
        if (end != npos) {
            part = value.substr(start, end - start);
            start = end + 1;
        } else {
            part = value.substr(start);
            start = value.size();
        }

        part_seen = part_seen || part == "..";
        if (part_count > 1 && part_seen) {
            return true;
        }
    }

    return false;
}

// TODO: https://learn.microsoft.com/en-us/dotnet/standard/io/file-path-formats#dos-device-paths
bool lfi_impl_windows(std::string_view path, std::string_view param)
{
    static constexpr std::size_t min_str_len = 2;

    if (param.size() < min_str_len || !path.ends_with(param)) {
        return false;
    }

    const bool is_absolute = param[0] == '/' || param[0] == '\\' ||
                             (param.size() >= 3 && (ddwaf::isalpha(param[0]) && param[1] == ':' &&
                                                       (param[2] == '/' || param[2] == '\\')));
    return (is_absolute && param == path) || find_directory_escape(param, "/\\");
}

bool lfi_impl_unix(std::string_view path, std::string_view param)
{
    static constexpr std::size_t min_str_len = 5;

    if (param.size() < min_str_len || param.find('/') == npos || !path.ends_with(param)) {
        return false;
    }

    return (param[0] == '/' && param == path) || find_directory_escape(param, "/");
}

lfi_result lfi_impl(std::string_view path, object_view params,
    const object_set_ref &objects_excluded, ddwaf::timer &deadline)
{
    auto *lfi_fn = &lfi_impl_unix;
    if (system_platform::current() == platform::windows) {
        lfi_fn = &lfi_impl_windows;
    }

    kv_iterator it(params, {}, objects_excluded);
    for (; it; ++it) {
        if (deadline.expired()) {
            throw ddwaf::timeout_exception();
        }

        const auto param = *it;
        if (!param.is_string()) {
            continue;
        }

        const auto value = param.as<std::string_view>();
        if (lfi_fn(path, value)) {
            return {{std::string(value), it.get_current_path()}};
        }
    }

    return {};
}
} // namespace

// NOLINTNEXTLINE(readability-convert-member-functions-to-static)
bool lfi_detector::eval_impl(const unary_argument<std::string_view> &path,
    const variadic_argument<object_view> &params, condition_cache &cache,
    const object_set_ref &objects_excluded, ddwaf::timer &deadline) const
{
    for (const auto &param : params) {
        auto res = lfi_impl(path.value, param.value, objects_excluded, deadline);
        if (res.has_value()) {
<<<<<<< HEAD
            const evaluation_scope scope = resolve_scope(path, param);
=======
            const std::vector<std::string> path_kp{path.key_path.begin(), path.key_path.end()};
>>>>>>> ff2357a1

            auto &[highlight, param_kp] = res.value();

            DDWAF_TRACE("Target {} matched parameter value {}", param.address, highlight);

            cache.match = condition_match{.args = {{.name = "resource"sv,
                                                       .resolved = path.value,
                                                       .address = path.address,
                                                       .key_path = convert_key_path(path.key_path)},
                                              {.name = "params"sv,
                                                  .resolved = highlight,
                                                  .address = param.address,
                                                  .key_path = param_kp}},
                .highlights = {highlight},
                .operator_name = "lfi_detector",
                .operator_value = {}};

            return true;
        }
    }

    return {};
}

} // namespace ddwaf<|MERGE_RESOLUTION|>--- conflicted
+++ resolved
@@ -132,11 +132,6 @@
     for (const auto &param : params) {
         auto res = lfi_impl(path.value, param.value, objects_excluded, deadline);
         if (res.has_value()) {
-<<<<<<< HEAD
-            const evaluation_scope scope = resolve_scope(path, param);
-=======
-            const std::vector<std::string> path_kp{path.key_path.begin(), path.key_path.end()};
->>>>>>> ff2357a1
 
             auto &[highlight, param_kp] = res.value();
 
