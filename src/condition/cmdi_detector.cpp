// Unless explicitly stated otherwise all files in this repository are
// dual-licensed under the Apache-2.0 License or BSD-3-Clause License.
//
// This product includes software developed at Datadog (https://www.datadoghq.com/).
// Copyright 2021 Datadog, Inc.
#include <cstddef>
#include <cstdint>
#include <optional>
#include <span>
#include <string>
#include <string_view>
#include <tuple>
#include <unordered_map>
#include <unordered_set>
#include <utility>
#include <variant>
#include <vector>

#include "argument_retriever.hpp"
#include "clock.hpp"
#include "condition/base.hpp"
#include "condition/cmdi_detector.hpp"
#include "condition/shi_common.hpp"
#include "condition/structured_condition.hpp"
#include "cow_string.hpp"
#include "exception.hpp"
#include "exclusion/common.hpp"
#include "iterator.hpp"
#include "log.hpp"
#include "object.hpp"
#include "object_type.hpp"
#include "platform.hpp"
#include "tokenizer/shell.hpp"
#include "transformer/lowercase.hpp"

using namespace std::literals;

namespace ddwaf {
namespace {

// An iterator which returns the given scalar, so that the match_iterator can be
// used directly with a scalar without the need for a fully-fledged object iterator
class scalar_iterator {
public:
    explicit scalar_iterator(object_view obj, const std::span<const std::string> & /*path*/,
        const object_set_ref & /*exclude*/)
        : current_(obj)
    {}

    ~scalar_iterator() = default;

    scalar_iterator(const scalar_iterator &) = default;
    scalar_iterator(scalar_iterator &&) noexcept = default;

    scalar_iterator &operator=(const scalar_iterator &) = delete;
    scalar_iterator &operator=(scalar_iterator &&) noexcept = delete;

    [[nodiscard]] object_view operator*() { return current_; }
    bool operator++()
    {
        current_ = nullptr;
        return false;
    }
    [[nodiscard]] explicit operator bool() const { return current_.has_value(); }
    [[nodiscard]] static std::vector<std::variant<std::string_view, int64_t>> get_current_path()
    {
        return {};
    }

protected:
    object_view current_;
};

struct opt_spec {
    // If set to true, an option will be used to indicate the presence of a
    // shell command, for example -c or -Command, otherwise the first non-option
    // argument is used
    bool requires_command_opt{false};
    // If set to true, the shell command will be immediately present after the
    // command option. Note that this can only be true if requires_command_opt
    // is also true.
    bool command_after_opt{false};
    // Indicates the platform type of the shell, this determines how options
    // are interpreted from the command line.
    platform shell_platform;
    // The possible options hich can be used to indicate that a command is
    // present in the call
    std::unordered_set<std::string_view> command_opt;
    // The options which require and argument
    std::unordered_set<std::string_view> opts_with_arg;
};

// Most shells support -c as a way to specify a shell command, however some
// shells such as ksh allow for the first argument to be a shell command
std::unordered_map<std::string_view, opt_spec> known_shells{
    // sh could be bash (red-hat) or dash (debian) so we cast a wide net
    {"sh", {.requires_command_opt = true,
               .command_after_opt = false,
               .shell_platform = platform::linux,
               .command_opt = {"c"},
               .opts_with_arg = {"O", "o", "init-file", "rcfile"}}},
    {"bash", {.requires_command_opt = true,
                 .command_after_opt = false,
                 .shell_platform = platform::linux,
                 .command_opt = {"c"},
                 .opts_with_arg = {"O", "o", "init-file", "rcfile"}}},
    {"ksh", {.requires_command_opt = false,
                .command_after_opt = false,
                .shell_platform = platform::linux,
                .command_opt = {"c"},
                .opts_with_arg = {"o", "T"}}},
    {"rksh", {.requires_command_opt = false,
                 .command_after_opt = false,
                 .shell_platform = platform::linux,
                 .command_opt = {"c"},
                 .opts_with_arg = {"o", "T"}}},
    {"fish", {.requires_command_opt = true,
                 .command_after_opt = true,
                 .shell_platform = platform::linux,
                 .command_opt = {"c", "command"},
                 .opts_with_arg = {}}},
    {"zsh", {.requires_command_opt = true,
                .command_after_opt = false,
                .shell_platform = platform::linux,
                .command_opt = {"c"},
                .opts_with_arg = {"o"}}},
    {"dash", {.requires_command_opt = true,
                 .command_after_opt = false,
                 .shell_platform = platform::linux,
                 .command_opt = {"c"},
                 .opts_with_arg = {"o"}}},
    {"ash", {.requires_command_opt = true,
                .command_after_opt = false,
                .shell_platform = platform::linux,
                .command_opt = {"c"},
                .opts_with_arg = {"o"}}},
    {"powershell", {.requires_command_opt = true,
                       .command_after_opt = true,
                       .shell_platform = platform::windows,
                       .command_opt = {"command", "commandwithargs"},
                       .opts_with_arg = {}}},
    {"pwsh", {.requires_command_opt = true,
                 .command_after_opt = true,
                 .shell_platform = platform::windows,
                 .command_opt = {"command", "commandwithargs"},
                 .opts_with_arg = {}}},
};

std::string_view basename(std::string_view path)
{
    std::size_t idx = std::string_view::npos;
    if (system_platform::is(platform::windows)) {
        idx = path.find_last_of(R"(\/)"sv);
    } else {
        idx = path.find_last_of('/');
    }
    return idx == std::string_view::npos ? path : path.substr(idx + 1);
}

std::string_view trim_quotes(std::string_view str)
{
    if (str.size() > 1 && ((str.front() == '"' && str.back() == '"') ||
                              (str.front() == '\'' && str.back() == '\''))) {
        str.remove_prefix(1);
        str.remove_suffix(1);
    }

    return str;
}

std::string_view trim_whitespaces(std::string_view str)
{
    static const std::string_view whitespaces = " \f\n\r\t\v";

    if (str.empty()) {
        return {};
    }

    auto start = str.find_first_not_of(whitespaces);
    if (start == std::string_view::npos) {
        return {};
    }

    auto end = str.find_last_not_of(whitespaces);
    return str.substr(start, 1 + end - start);
}

enum class opt_type : uint8_t { none, short_opt, long_opt, end_opt };

inline std::pair<std::string_view, std::string_view> split_long_opt_with_arg(std::string_view opt)
{
    // We need at least three characters, e.g.: x=y
    if (opt.size() < 3) {
        return {opt, {}};
    }

    // Check if the opt has =
    auto idx = opt.find('=');
    // if the idx is found at the beginning or the end, bail
    if (idx == std::string_view::npos || idx == 0 || idx == opt.size() - 1) {
        return {opt, {}};
    }

    return {opt.substr(0, idx), trim_quotes(opt.substr(idx + 1, opt.size() - (idx + 1)))};
}

// arg must not be empty
inline std::tuple<std::string_view, std::string_view, opt_type> parse_option(
    const opt_spec &spec, std::string_view arg)
{
    if (spec.shell_platform == platform::windows && (arg[0] == '-' || arg[0] == '/')) {
        arg.remove_prefix(1);
        if (arg.starts_with('-')) {
            // Powershell in linux allows --
            arg.remove_prefix(1);
        }

        return {arg, {}, opt_type::long_opt};
    }

    if (spec.shell_platform == platform::linux) {
        if (arg[0] == '-') {
            arg.remove_prefix(1);
            if (arg.starts_with('-')) {
                arg.remove_prefix(1);
                if (arg.empty()) {
                    return {{}, {}, opt_type::end_opt};
                }

                // The long option might have the format x=y
                auto [key, value] = split_long_opt_with_arg(arg);
                return {key, value, opt_type::long_opt};
            }
            return {arg, {}, opt_type::short_opt};
        }

        if (arg[0] == '+') {
            arg.remove_prefix(1);
            return {arg, {}, opt_type::short_opt};
        }
    }

    return {{}, {}, opt_type::none};
}

std::string_view find_shell_command(std::string_view executable, object_view exec_args)
{
    // By initialising the cow_string with the underlying data
    // contained within the std::string, we ensure a new one won't be
    // allocated once the string is modified.
    cow_string executable_lc{executable};

    // Lowercase the executable in windows due to being case insensitivity
    if (system_platform::is(platform::windows)) {
        if (transformer::lowercase::transform(executable_lc)) {
            executable = static_cast<std::string_view>(executable_lc);
        }

        if (executable.ends_with(".exe")) {
            executable.remove_suffix(4);
        }
    }

    auto shell_it = known_shells.find(basename(executable));
    if (shell_it == known_shells.end()) {
        return {};
    }

    // We've found that the current exec command is attempting to run a
    // a shell. The shell binary itself might be injected, but also the
    // shell command. So we need to identify the command
    auto &spec = shell_it->second;

    bool command_opt_found = !spec.requires_command_opt;
    for (std::size_t i = 1; i < exec_args.size(); ++i) {
        auto arg = exec_args.at_value(i).as_or_default<std::string_view>({});
        if (arg.empty()) {
            continue;
        }

        auto [opt, embedded_arg, type] = parse_option(spec, arg);
        // For every short_opt, we need to check if it requires an argument
        if (type == opt_type::short_opt) {
            for (std::size_t j = 0; j < opt.size(); ++j) {
                const auto single_opt = opt.substr(j, 1);
                // If we're looking for a command opt...
                command_opt_found = command_opt_found || spec.command_opt.contains(single_opt);

                // If the shell requires the command immediately after the opt, we
                // simply return the next argument
                if (spec.command_after_opt && command_opt_found) {
                    if (i + 1 >= exec_args.size()) {
                        return {};
                    }

                    return exec_args.at_value(i + 1).as_or_default<std::string_view>({});
                }

                // Check if the option requires an argument
                if (spec.opts_with_arg.contains(single_opt)) {
                    // Skip the next argument
                    ++i;
                }
            }
        } else if (type == opt_type::long_opt) {
            cow_string opt_lc{opt};
            if (spec.shell_platform == platform::windows &&
                transformer::lowercase::transform(opt_lc)) {
                // powershell accepts long options without considering case
                opt = static_cast<std::string_view>(opt_lc);
            }

            // If we're looking for a command opt...
            command_opt_found = command_opt_found || spec.command_opt.contains(opt);

            // If the shell requires the command immediately after the opt, we
            // simply return the next argument
            if (spec.command_after_opt && command_opt_found) {
                if (embedded_arg.empty() && i + 1 >= exec_args.size()) {
                    break;
                }

                return embedded_arg.empty()
                           ? exec_args.at_value(i + 1).as_or_default<std::string_view>({})
                           : embedded_arg;
            }

            // Check if the option requires an argument
            if (spec.opts_with_arg.contains(opt)) {
                // Skip the next argument
                ++i;
            }
        } else if (type == opt_type::end_opt) {
            // Since we found the end of options, the next argument must be
            // the shell invocation, but only if we have found the relevant
            // command option (assuming it's required)
            if (!command_opt_found || i + 1 >= exec_args.size()) {
                break;
            }

            return exec_args.at_value(i + 1).as_or_default<std::string_view>({});
        } else {
            // Once the first non-option argument is reached, it must be the
            // shell command, unless the command opt is required and hasn't
            // been found
            if (!command_opt_found) {
                break;
            }

            return arg;
        }
    }

    return {};
}

std::optional<shi_result> cmdi_impl(object_view exec_args,
    std::vector<shell_token> &resource_tokens, object_view params,
    const object_set_ref &objects_excluded, ddwaf::timer &deadline)
{
    const std::string_view executable =
        trim_whitespaces(exec_args.at_value(0).as_or_default<std::string_view>({}));
    if (executable.empty()) {
        return {};
    }

    // Restrict the executable matches to those with more than one component,
    // or rather those not in the PATH
    const auto exec_basename = basename(executable);
    const bool eval_executable = (exec_basename != executable);

    // Find any associated shell command, if the current executable is a shell
    auto shell_command = find_shell_command(exec_basename, exec_args);

    if (shell_command.empty() && !eval_executable) {
        // No shell command and we're not evaluating the executable, bail
        return std::nullopt;
    }

    kv_iterator it(params, {}, objects_excluded);
    for (; it; ++it) {
        if (deadline.expired()) {
            throw ddwaf::timeout_exception();
        }

        const object_view param = *it;
        if (!param.is_string()) {
            continue;
        }

        if (eval_executable) {
            // First check if the entire executable was injected
            auto value = param.as<std::string_view>();
            value = trim_whitespaces(value);
            if (executable == value) {
                // When the full binary has been injected, we consider it an exploit
                // although bear in mind that this can also be a vulnerable-by-design
                // application, leading to a false positive
                return {{.value = std::string(value), .key_path = it.get_current_path()}};
            }
        }

        if (!shell_command.empty()) {
            auto res = find_shi_from_params<std::string_view, scalar_iterator>(
                shell_command, resource_tokens, param, objects_excluded, deadline);
            if (res.has_value()) {
                res->key_path = it.get_current_path();
                return res;
            }
        }
    }

    return std::nullopt;
}

std::string generate_string_resource(object_view root)
{
    std::string resource;
    for (std::size_t i = 0; i < root.size(); ++i) {
        auto child = root.at_value(i).as_or_default<std::string_view>({});
        if (i > 0) {
            resource.append(R"( ")");
            resource.append(child);
            resource.append(R"(")");
        } else {
            resource.append(child);
        }
    }
    return resource;
}

} // namespace

cmdi_detector::cmdi_detector(std::vector<condition_parameter> args)
    : base_impl<cmdi_detector>(std::move(args))
{}

// NOLINTNEXTLINE(readability-convert-member-functions-to-static)
bool cmdi_detector::eval_impl(const unary_argument<object_view> &resource,
    const variadic_argument<object_view> &params, condition_cache &cache,
    const object_set_ref &objects_excluded, ddwaf::timer &deadline) const
{
    if (resource.value.type() != object_type::array || resource.value.empty()) {
        return {};
    }

    std::vector<shell_token> resource_tokens;
    for (const auto &param : params) {
        auto res =
            cmdi_impl(resource.value, resource_tokens, param.value, objects_excluded, deadline);
        if (res.has_value()) {
<<<<<<< HEAD
            const evaluation_scope scope = resolve_scope(resource, param);
=======
            const std::vector<std::string> resource_kp{
                resource.key_path.begin(), resource.key_path.end()};
>>>>>>> ff2357a1

            auto &[highlight, param_kp] = res.value();

            DDWAF_TRACE("Target {} matched parameter value {}", param.address, highlight);

            cache.match =
                condition_match{.args = {{.name = "resource"sv,
                                             .resolved = generate_string_resource(resource.value),
                                             .address = resource.address,
                                             .key_path = convert_key_path(resource.key_path)},
                                    {.name = "params"sv,
                                        .resolved = highlight,
                                        .address = param.address,
                                        .key_path = param_kp}},
                    .highlights = {std::move(highlight)},
                    .operator_name = "cmdi_detector"sv,
                    .operator_value = {}};

            return true;
        }
    }

    return false;
}
} // namespace ddwaf<|MERGE_RESOLUTION|>--- conflicted
+++ resolved
@@ -449,13 +449,6 @@
         auto res =
             cmdi_impl(resource.value, resource_tokens, param.value, objects_excluded, deadline);
         if (res.has_value()) {
-<<<<<<< HEAD
-            const evaluation_scope scope = resolve_scope(resource, param);
-=======
-            const std::vector<std::string> resource_kp{
-                resource.key_path.begin(), resource.key_path.end()};
->>>>>>> ff2357a1
-
             auto &[highlight, param_kp] = res.value();
 
             DDWAF_TRACE("Target {} matched parameter value {}", param.address, highlight);
