// Unless explicitly stated otherwise all files in this repository are
// dual-licensed under the Apache-2.0 License or BSD-3-Clause License.
//
// This product includes software developed at Datadog (https://www.datadoghq.com/).
// Copyright 2021 Datadog, Inc.
#include <memory>
#include <optional>
#include <span>
#include <string>
#include <string_view>
#include <utility>

#include "clock.hpp"
#include "condition/base.hpp"
#include "ddwaf.h"
#include "exception.hpp"
#include "exclusion/common.hpp"
#include "iterator.hpp"
#include "log.hpp"
#include "matcher/base.hpp"
#include "object_store.hpp"
#include "scalar_condition.hpp"
#include "transformer/base.hpp"
#include "transformer/manager.hpp"
#include "utils.hpp"

using namespace std::literals;

namespace ddwaf {

namespace {

template <typename ResultType, typename Iterator>
ResultType eval_object(Iterator &it, std::string_view address, bool ephemeral,
    const matcher::base &matcher, const std::span<const transformer_id> &transformers,
    const object_limits &limits)
    requires(std::is_same_v<ResultType, bool> ||
             std::is_same_v<ResultType, std::optional<condition_match>>)
{
    // The iterator is guaranteed to be valid at this point, which means the
    // object pointer should not be nullptr
    ddwaf_object src = *((*it).ptr());

    if (src.type == DDWAF_OBJ_STRING) {
        if (src.stringValue == nullptr) {
            return {};
        }

        src.nbEntries = find_string_cutoff(src.stringValue, src.nbEntries, limits);
        if (!transformers.empty()) {
            ddwaf_object dst;
            ddwaf_object_invalid(&dst);

            auto transformed = transformer::manager::transform(src, dst, transformers);
            const scope_exit on_exit([&dst] { ddwaf_object_free(&dst); });
            if (transformed) {
                auto [res, highlight] = matcher.match(dst);
                if (!res) {
                    return {};
                }

                DDWAF_TRACE("Target {} matched parameter value {}", address, highlight);

                if constexpr (std::is_same_v<ResultType, bool>) {
                    return true;
                } else {
                    return {{{{"input"sv, object_to_string(dst), address, it.get_current_path()}},
                        {std::move(highlight)}, matcher.name(), matcher.to_string(), ephemeral}};
                }
            }
        }
    }

    auto [res, highlight] = matcher.match(src);
    if (!res) {
        return {};
    }

    DDWAF_TRACE("Target {} matched parameter value {}", address, highlight);

    if constexpr (std::is_same_v<ResultType, bool>) {
        return true;
    } else {
        return {{{{"input"sv, object_to_string(src), address, it.get_current_path()}},
            {std::move(highlight)}, matcher.name(), matcher.to_string(), ephemeral}};
    }
}

template <typename ResultType, typename Iterator>
ResultType eval_target(Iterator &it, std::string_view address, bool ephemeral,
    const matcher::base &matcher, const std::span<const transformer_id> &transformers,
    const object_limits &limits, ddwaf::timer &deadline)
    requires(std::is_same_v<ResultType, bool> ||
             std::is_same_v<ResultType, std::optional<condition_match>>)
{
    for (; it; ++it) {
        if (deadline.expired()) {
            throw ddwaf::timeout_exception();
        }

        if (!matcher.is_supported_type(static_cast<DDWAF_OBJ_TYPE>(it.type()))) {
            continue;
        }

        auto match = eval_object<ResultType>(it, address, ephemeral, matcher, transformers, limits);
        if (match) {
            // If this target matched, we can stop processing
            return match;
        }
    }

    return {};
}

const matcher::base *get_matcher(const std::unique_ptr<matcher::base> &matcher,
    const std::string &data_id, const matcher_mapper &dynamic_matchers)
{
    if (matcher || data_id.empty()) {
        return matcher.get();
    }

    auto it = dynamic_matchers.find(data_id);
    if (it != dynamic_matchers.end()) {
        return it->second.get();
    }

    return nullptr;
}

} // namespace

eval_result scalar_condition::eval(condition_cache &cache, const object_store &store,
    const exclusion::object_set_ref &objects_excluded, const matcher_mapper &dynamic_matchers,
    const object_limits &limits, ddwaf::timer &deadline) const
{
    const auto *matcher = get_matcher(matcher_, data_id_, dynamic_matchers);
    if (matcher == nullptr) {
        return {};
    }

    if (cache.targets.size() != targets_.size()) {
        cache.targets.assign(targets_.size(), nullptr);
    }

    for (unsigned i = 0; i < targets_.size(); ++i) {
        if (deadline.expired()) {
            throw ddwaf::timeout_exception();
        }

        const auto &target = targets_[i];
        auto [object, attr] = store.get_target(target.index);
        if (object == nullptr || object == cache.targets[i]) {
            continue;
        }

        const bool ephemeral = (attr == object_store::attribute::ephemeral);
        if (!ephemeral) {
            cache.targets[i] = object;
        }

        std::optional<condition_match> match;
        // TODO: iterators could be cached to avoid reinitialisation
        if (target.source == data_source::keys) {
<<<<<<< HEAD
            key_iterator it(*object, target.key_path, objects_excluded, limits_);
=======
            object::key_iterator it(object, target.key_path, objects_excluded, limits);
>>>>>>> 6b43aec8
            match = eval_target<std::optional<condition_match>>(
                it, target.name, ephemeral, *matcher, target.transformers, limits, deadline);
        } else {
<<<<<<< HEAD
            value_iterator it(*object, target.key_path, objects_excluded, limits_);
=======
            object::value_iterator it(object, target.key_path, objects_excluded, limits);
>>>>>>> 6b43aec8
            match = eval_target<std::optional<condition_match>>(
                it, target.name, ephemeral, *matcher, target.transformers, limits, deadline);
        }

        if (match.has_value()) {
            cache.match = std::move(match);
            return {.outcome = true, .ephemeral = ephemeral};
        }
    }

    return {.outcome = false, .ephemeral = false};
}

eval_result scalar_negated_condition::eval(condition_cache &cache, const object_store &store,
    const exclusion::object_set_ref &objects_excluded, const matcher_mapper &dynamic_matchers,
    const object_limits &limits, ddwaf::timer &deadline) const
{
    if (deadline.expired()) {
        throw ddwaf::timeout_exception();
    }

    const auto *matcher = get_matcher(matcher_, data_id_, dynamic_matchers);
    if (matcher == nullptr) {
        return {};
    }

    if (cache.targets.size() != 1) {
        cache.targets.assign(1, nullptr);
    }

    auto [object, attr] = store.get_target(target_.index);
    if (object == nullptr || object == cache.targets[0]) {
        return {};
    }

    const bool ephemeral = (attr == object_store::attribute::ephemeral);
    if (!ephemeral) {
        cache.targets[0] = object;
    }

    bool match = false;
    if (target_.source == data_source::keys) {
<<<<<<< HEAD
        key_iterator it(*object, target_.key_path, objects_excluded, limits_);
=======
        object::key_iterator it(object, target_.key_path, objects_excluded, limits);
>>>>>>> 6b43aec8
        match = eval_target<bool>(
            it, target_.name, ephemeral, *matcher, target_.transformers, limits, deadline);
    } else {
<<<<<<< HEAD
        value_iterator it(*object, target_.key_path, objects_excluded, limits_);
=======
        object::value_iterator it(object, target_.key_path, objects_excluded, limits);
>>>>>>> 6b43aec8
        match = eval_target<bool>(
            it, target_.name, ephemeral, *matcher, target_.transformers, limits, deadline);
    }

    if (!match) {
        cache.match = {{.args = {{.name = "input"sv,
                            .resolved = object_to_string(*object),
                            .address = target_.name,
                            .key_path = {target_.key_path.begin(), target_.key_path.end()}}},
            .highlights = {},
            .operator_name = matcher->negated_name(),
            .operator_value = matcher->to_string(),
            .ephemeral = ephemeral}};
        return {.outcome = true, .ephemeral = ephemeral};
    }

    return {.outcome = false, .ephemeral = false};
}

} // namespace ddwaf<|MERGE_RESOLUTION|>--- conflicted
+++ resolved
@@ -161,19 +161,11 @@
         std::optional<condition_match> match;
         // TODO: iterators could be cached to avoid reinitialisation
         if (target.source == data_source::keys) {
-<<<<<<< HEAD
             key_iterator it(*object, target.key_path, objects_excluded, limits_);
-=======
-            object::key_iterator it(object, target.key_path, objects_excluded, limits);
->>>>>>> 6b43aec8
             match = eval_target<std::optional<condition_match>>(
                 it, target.name, ephemeral, *matcher, target.transformers, limits, deadline);
         } else {
-<<<<<<< HEAD
             value_iterator it(*object, target.key_path, objects_excluded, limits_);
-=======
-            object::value_iterator it(object, target.key_path, objects_excluded, limits);
->>>>>>> 6b43aec8
             match = eval_target<std::optional<condition_match>>(
                 it, target.name, ephemeral, *matcher, target.transformers, limits, deadline);
         }
@@ -216,19 +208,11 @@
 
     bool match = false;
     if (target_.source == data_source::keys) {
-<<<<<<< HEAD
         key_iterator it(*object, target_.key_path, objects_excluded, limits_);
-=======
-        object::key_iterator it(object, target_.key_path, objects_excluded, limits);
->>>>>>> 6b43aec8
         match = eval_target<bool>(
             it, target_.name, ephemeral, *matcher, target_.transformers, limits, deadline);
     } else {
-<<<<<<< HEAD
         value_iterator it(*object, target_.key_path, objects_excluded, limits_);
-=======
-        object::value_iterator it(object, target_.key_path, objects_excluded, limits);
->>>>>>> 6b43aec8
         match = eval_target<bool>(
             it, target_.name, ephemeral, *matcher, target_.transformers, limits, deadline);
     }
