// Unless explicitly stated otherwise all files in this repository are
// dual-licensed under the Apache-2.0 License or BSD-3-Clause License.
//
// This product includes software developed at Datadog (https://www.datadoghq.com/).
// Copyright 2021 Datadog, Inc.
#include <cstddef>
#include <optional>
#include <string>
#include <string_view>
#include <utility>
#include <vector>

#include "argument_retriever.hpp"
#include "clock.hpp"
#include "condition/base.hpp"
#include "condition/shi_common.hpp"
#include "condition/shi_detector.hpp"
#include "condition/structured_condition.hpp"
#include "ddwaf.h"
#include "exclusion/common.hpp"
#include "log.hpp"
#include "tokenizer/shell.hpp"
#include "utils.hpp"

using namespace std::literals;

namespace ddwaf {

<<<<<<< HEAD
namespace {

struct shi_result {
    std::string value;
    std::vector<std::string> key_path;
};

struct shell_argument_array {
    static constexpr std::size_t npos = std::string_view::npos;

    explicit shell_argument_array(const ddwaf_object &root)
    {
        // Since the type check is performed elsewhere, we don't need to check again
        auto argc = static_cast<std::size_t>(root.nbEntries);
        if (argc == 0) {
            return;
        }

        // Calculate the final resource length
        std::size_t resource_len = 0;
        for (std::size_t i = 0; i < argc; ++i) {
            const auto &child = root.array[i];
            if (child.type == DDWAF_OBJ_STRING && child.stringValue != nullptr &&
                child.nbEntries > 0) {
                // if the string is valid or non-empty, increase the resource
                // length + 1 for the extra space when relevant
                resource_len +=
                    static_cast<std::size_t>(child.nbEntries) + static_cast<std::size_t>(i > 0);
            }
        }

        indices.reserve(argc);
        resource.reserve(resource_len);

        std::size_t index = 0;
        for (std::size_t i = 0; i < argc; ++i) {
            const auto &child = root.array[i];
            if (child.type != DDWAF_OBJ_STRING || child.stringValue == nullptr ||
                child.nbEntries == 0) {
                continue;
            }

            const std::string_view str{
                child.stringValue, static_cast<std::size_t>(child.nbEntries)};

            indices.emplace_back(index, index + str.size() - 1);

            index += str.size() + 1;

            if (!resource.empty()) {
                resource.append(" "sv);
            }
            resource.append(str);
        }
    }

    std::size_t find(std::string_view str, std::size_t start = 0)
    {
        while ((start = resource.find(str, start)) != npos) {
            auto end = start + str.size() - 1;
            // Lower bound returns the first element where the condition is false,
            // which must be equivalent to cur < start_pair for the binary search to
            // work as expected. The condition will match the first iterator where
            // cur.second >= start.
            auto res = std::lower_bound(indices.begin(), indices.end(), std::pair{start, 0},
                [](const auto &cur, const auto &start_pair) {
                    return cur.second < start_pair.first;
                });

            if (res != indices.end() && res->first <= start && res->second >= end) {
                return start;
            }
            // Otherwise, there's overlap and it's not a valid match.

            // Attempt the next match
            start += 1;
        }
        return npos;
    }

    [[nodiscard]] bool empty() const { return resource.empty(); }

    std::vector<std::pair<std::size_t, std::size_t>> indices;
    std::string resource;
};

template <typename ResourceType>
std::optional<shi_result> shi_impl(const ResourceType &resource,
    std::vector<shell_token> &resource_tokens, const ddwaf_object &params,
    const exclusion::object_set_ref &objects_excluded, const object_limits &limits,
    ddwaf::timer &deadline)
{
    match_iterator it(resource, params, objects_excluded, limits);
    for (; it; ++it) {
        if (deadline.expired()) {
            throw ddwaf::timeout_exception();
        }

        const auto [param, param_index] = *it;

        if (resource_tokens.empty()) {
            if constexpr (std::is_same_v<ResourceType, shell_argument_array>) {
                shell_tokenizer tokenizer(resource.resource);
                resource_tokens = tokenizer.tokenize();
            } else {
                shell_tokenizer tokenizer(resource);
                resource_tokens = tokenizer.tokenize();
            }
        }

        auto end_index = param_index + param.size();

        // Find first token
        std::size_t i = 0;
        for (; i < resource_tokens.size(); ++i) {
            const auto &token = resource_tokens[i];
            if (end_index >= token.index && param_index < (token.index + token.str.size())) {
                break;
            }
        }

        // Ignore if it's a single token
        if ((i + 1) < resource_tokens.size() && resource_tokens[i + 1].index >= end_index) {
            continue;
        }

        for (; i < resource_tokens.size(); ++i) {
            const auto &token = resource_tokens[i];
            if (token.type == shell_token_type::executable ||
                token.type == shell_token_type::redirection) {
                return {{std::string(param), it.get_current_path()}};
            }
        }
    }

    return std::nullopt;
}

} // namespace

=======
>>>>>>> eb80490c
eval_result shi_detector::eval_string(const unary_argument<const ddwaf_object *> &resource,
    const variadic_argument<const ddwaf_object *> &params, condition_cache &cache,
    const exclusion::object_set_ref &objects_excluded, ddwaf::timer &deadline) const
{
    if (resource.value->nbEntries == 0 || resource.value->stringValue == nullptr) {
        return {};
    }

    std::string_view resource_sv;
    resource_sv = {
        resource.value->stringValue, static_cast<std::size_t>(resource.value->nbEntries)};

    std::vector<shell_token> resource_tokens;
    for (const auto &param : params) {
        auto res = find_shi_from_params(
            resource_sv, resource_tokens, *param.value, objects_excluded, limits_, deadline);
        if (res.has_value()) {
            std::vector<std::string> resource_kp{
                resource.key_path.begin(), resource.key_path.end()};
            const bool ephemeral = resource.ephemeral || param.ephemeral;

            auto &[highlight, param_kp] = res.value();

            DDWAF_TRACE("Target {} matched parameter value {}", param.address, highlight);

            cache.match = condition_match{
                {{"resource"sv, std::string{resource_sv}, resource.address, resource_kp},
                    {"params"sv, highlight, param.address, param_kp}},
                {std::move(highlight)}, "shi_detector", {}, ephemeral};

            return {true, ephemeral};
        }
    }

    return {};
}

eval_result shi_detector::eval_array(const unary_argument<const ddwaf_object *> &resource,
    const variadic_argument<const ddwaf_object *> &params, condition_cache &cache,
    const exclusion::object_set_ref &objects_excluded, ddwaf::timer &deadline) const
{
    shell_argument_array arguments{*resource.value};
    if (arguments.empty()) {
        return {};
    }

    std::vector<shell_token> resource_tokens;
    for (const auto &param : params) {
        auto res = find_shi_from_params(
            arguments, resource_tokens, *param.value, objects_excluded, limits_, deadline);
        if (res.has_value()) {
            std::vector<std::string> resource_kp{
                resource.key_path.begin(), resource.key_path.end()};
            const bool ephemeral = resource.ephemeral || param.ephemeral;

            auto &[highlight, param_kp] = res.value();

            DDWAF_TRACE("Target {} matched parameter value {}", param.address, highlight);

            cache.match = condition_match{
                {{"resource"sv, std::move(arguments.resource), resource.address, resource_kp},
                    {"params"sv, highlight, param.address, param_kp}},
                {std::move(highlight)}, "shi_detector", {}, ephemeral};

            return {true, ephemeral};
        }
    }

    return {};
}

shi_detector::shi_detector(std::vector<condition_parameter> args, const object_limits &limits)
    : base_impl<shi_detector>(std::move(args), limits)
{}

eval_result shi_detector::eval_impl(const unary_argument<const ddwaf_object *> &resource,
    const variadic_argument<const ddwaf_object *> &params, condition_cache &cache,
    const exclusion::object_set_ref &objects_excluded, ddwaf::timer &deadline) const
{
    if (resource.value->type == DDWAF_OBJ_STRING) {
        return eval_string(resource, params, cache, objects_excluded, deadline);
    }

    if (resource.value->type == DDWAF_OBJ_ARRAY) {
        return eval_array(resource, params, cache, objects_excluded, deadline);
    }

    return {};
}
} // namespace ddwaf<|MERGE_RESOLUTION|>--- conflicted
+++ resolved
@@ -26,149 +26,6 @@
 
 namespace ddwaf {
 
-<<<<<<< HEAD
-namespace {
-
-struct shi_result {
-    std::string value;
-    std::vector<std::string> key_path;
-};
-
-struct shell_argument_array {
-    static constexpr std::size_t npos = std::string_view::npos;
-
-    explicit shell_argument_array(const ddwaf_object &root)
-    {
-        // Since the type check is performed elsewhere, we don't need to check again
-        auto argc = static_cast<std::size_t>(root.nbEntries);
-        if (argc == 0) {
-            return;
-        }
-
-        // Calculate the final resource length
-        std::size_t resource_len = 0;
-        for (std::size_t i = 0; i < argc; ++i) {
-            const auto &child = root.array[i];
-            if (child.type == DDWAF_OBJ_STRING && child.stringValue != nullptr &&
-                child.nbEntries > 0) {
-                // if the string is valid or non-empty, increase the resource
-                // length + 1 for the extra space when relevant
-                resource_len +=
-                    static_cast<std::size_t>(child.nbEntries) + static_cast<std::size_t>(i > 0);
-            }
-        }
-
-        indices.reserve(argc);
-        resource.reserve(resource_len);
-
-        std::size_t index = 0;
-        for (std::size_t i = 0; i < argc; ++i) {
-            const auto &child = root.array[i];
-            if (child.type != DDWAF_OBJ_STRING || child.stringValue == nullptr ||
-                child.nbEntries == 0) {
-                continue;
-            }
-
-            const std::string_view str{
-                child.stringValue, static_cast<std::size_t>(child.nbEntries)};
-
-            indices.emplace_back(index, index + str.size() - 1);
-
-            index += str.size() + 1;
-
-            if (!resource.empty()) {
-                resource.append(" "sv);
-            }
-            resource.append(str);
-        }
-    }
-
-    std::size_t find(std::string_view str, std::size_t start = 0)
-    {
-        while ((start = resource.find(str, start)) != npos) {
-            auto end = start + str.size() - 1;
-            // Lower bound returns the first element where the condition is false,
-            // which must be equivalent to cur < start_pair for the binary search to
-            // work as expected. The condition will match the first iterator where
-            // cur.second >= start.
-            auto res = std::lower_bound(indices.begin(), indices.end(), std::pair{start, 0},
-                [](const auto &cur, const auto &start_pair) {
-                    return cur.second < start_pair.first;
-                });
-
-            if (res != indices.end() && res->first <= start && res->second >= end) {
-                return start;
-            }
-            // Otherwise, there's overlap and it's not a valid match.
-
-            // Attempt the next match
-            start += 1;
-        }
-        return npos;
-    }
-
-    [[nodiscard]] bool empty() const { return resource.empty(); }
-
-    std::vector<std::pair<std::size_t, std::size_t>> indices;
-    std::string resource;
-};
-
-template <typename ResourceType>
-std::optional<shi_result> shi_impl(const ResourceType &resource,
-    std::vector<shell_token> &resource_tokens, const ddwaf_object &params,
-    const exclusion::object_set_ref &objects_excluded, const object_limits &limits,
-    ddwaf::timer &deadline)
-{
-    match_iterator it(resource, params, objects_excluded, limits);
-    for (; it; ++it) {
-        if (deadline.expired()) {
-            throw ddwaf::timeout_exception();
-        }
-
-        const auto [param, param_index] = *it;
-
-        if (resource_tokens.empty()) {
-            if constexpr (std::is_same_v<ResourceType, shell_argument_array>) {
-                shell_tokenizer tokenizer(resource.resource);
-                resource_tokens = tokenizer.tokenize();
-            } else {
-                shell_tokenizer tokenizer(resource);
-                resource_tokens = tokenizer.tokenize();
-            }
-        }
-
-        auto end_index = param_index + param.size();
-
-        // Find first token
-        std::size_t i = 0;
-        for (; i < resource_tokens.size(); ++i) {
-            const auto &token = resource_tokens[i];
-            if (end_index >= token.index && param_index < (token.index + token.str.size())) {
-                break;
-            }
-        }
-
-        // Ignore if it's a single token
-        if ((i + 1) < resource_tokens.size() && resource_tokens[i + 1].index >= end_index) {
-            continue;
-        }
-
-        for (; i < resource_tokens.size(); ++i) {
-            const auto &token = resource_tokens[i];
-            if (token.type == shell_token_type::executable ||
-                token.type == shell_token_type::redirection) {
-                return {{std::string(param), it.get_current_path()}};
-            }
-        }
-    }
-
-    return std::nullopt;
-}
-
-} // namespace
-
-=======
->>>>>>> eb80490c
 eval_result shi_detector::eval_string(const unary_argument<const ddwaf_object *> &resource,
     const variadic_argument<const ddwaf_object *> &params, condition_cache &cache,
     const exclusion::object_set_ref &objects_excluded, ddwaf::timer &deadline) const
