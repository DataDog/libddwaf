--- conflicted
+++ resolved
@@ -140,12 +140,6 @@
     return false;
 }
 
-<<<<<<< HEAD
-ssrf_result ssrf_impl(const uri_decomposed &uri, object_view params,
-    const exclusion::object_set_ref &objects_excluded,
-    const std::unique_ptr<matcher::ip_match> &dangerous_ip_matcher,
-    const std::unordered_set<std::string_view> &authorised_scheme_set, ddwaf::timer &deadline)
-=======
 bool is_forbidden_uri(const uri_decomposed &uri, const matcher::ip_match &forbidden_ip_matcher,
     const std::unordered_set<std::string_view> &allowed_scheme_set,
     const std::vector<std::string> &forbidden_domains)
@@ -167,12 +161,11 @@
            is_forbidden_ip(uri.authority.host_ip);
 }
 
-ssrf_result ssrf_impl(const uri_decomposed &uri, const ddwaf_object &params,
-    const exclusion::object_set_ref &objects_excluded, const object_limits &limits,
-    const ssrf_opts &opts, const matcher::ip_match &forbidden_ip_matcher,
+ssrf_result ssrf_impl(const uri_decomposed &uri, object_view params,
+    const exclusion::object_set_ref &objects_excluded, const ssrf_opts &opts,
+    const matcher::ip_match &forbidden_ip_matcher,
     const std::unordered_set<std::string_view> &allowed_scheme_set,
     const std::vector<std::string> &forbidden_domains, ddwaf::timer &deadline)
->>>>>>> 7fe72a04
 {
     static constexpr std::size_t min_str_len = 4;
 
@@ -327,13 +320,8 @@
     }
 
     for (const auto &param : params) {
-<<<<<<< HEAD
-        auto res = ssrf_impl(*decomposed, param.value, objects_excluded, dangerous_ip_matcher_,
-            authorised_schemes_, deadline);
-=======
-        auto res = ssrf_impl(*decomposed, *param.value, objects_excluded, limits, opts_,
+        auto res = ssrf_impl(*decomposed, param.value, objects_excluded, opts_,
             *forbidden_ip_matcher_, allowed_schemes_, forbidden_domains_, deadline);
->>>>>>> 7fe72a04
         if (res.has_value()) {
             const std::vector<std::string> uri_kp{uri.key_path.begin(), uri.key_path.end()};
             const bool ephemeral = uri.ephemeral || param.ephemeral;
