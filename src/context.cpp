// Unless explicitly stated otherwise all files in this repository are
// dual-licensed under the Apache-2.0 License or BSD-3-Clause License.
//
// This product includes software developed at Datadog (https://www.datadoghq.com/).
// Copyright 2021 Datadog, Inc.

#include <log.hpp>

#include <context.hpp>
#include <exception.hpp>
#include <tuple>
#include <unordered_set>
#include <utils.hpp>
#include <waf.hpp>

namespace ddwaf {

DDWAF_RET_CODE context::run(ddwaf_object &input, optional_ref<ddwaf_result> res, uint64_t timeout)
{
    if (res.has_value()) {
        ddwaf_result &output = *res;
        output = DDWAF_RESULT_INITIALISER;
    }

    if (!store_.insert(input, ruleset_->free_fn)) {
        DDWAF_WARN("Illegal WAF call: parameter structure invalid!");
        return DDWAF_ERR_INVALID_OBJECT;
    }

    // If the timeout provided is 0, we need to ensure the parameters are owned
    // by the additive to ensure that the semantics of DDWAF_ERR_TIMEOUT are
    // consistent across all possible timeout scenarios.
    if (timeout == 0) {
        if (res.has_value()) {
            ddwaf_result &output = *res;
            output.timeout = true;
        }
        return DDWAF_OK;
    }

    ddwaf::timer deadline{std::chrono::microseconds(timeout)};

    // If this is a new run but no rule care about those new params, let's skip the run
    if (!is_first_run() && !store_.has_new_targets()) {
        return DDWAF_OK;
    }

    const event_serializer serializer(*ruleset_->event_obfuscator);

    optional_ref<ddwaf_object> derived;
    if (res.has_value()) {
        ddwaf_result &output = *res;
        ddwaf_object_map(&output.derivatives);
        derived.emplace(output.derivatives);
    }

    memory::vector<ddwaf::event> events;
    try {
        eval_preprocessors(derived, deadline);

<<<<<<< HEAD
        // If no rule targets are available, there is no point in evaluating them
        bool eval_rules = should_eval_rules();
        bool eval_filters = eval_rules || should_eval_filters();

        if (eval_filters) {
            // Filters need to be evaluated even if rules don't, otherwise it'll
            // break the current condition cache mechanism which requires knowing
            // if an address is new to this run.
            const auto &rules_to_exclude = filter_rules(deadline);
            const auto &objects_to_exclude = filter_inputs(rules_to_exclude, deadline);

            if (eval_rules) {
                events = match(rules_to_exclude, objects_to_exclude, deadline);
            }
        }
=======
        const auto &rules_to_exclude = filter_rules(deadline);
        const auto &objects_to_exclude = filter_inputs(rules_to_exclude, deadline);
        events = match(rules_to_exclude, objects_to_exclude, deadline);

        eval_postprocessors(derived, deadline);
>>>>>>> 54f95c4b
    } catch (const ddwaf::timeout_exception &) {}

    const DDWAF_RET_CODE code = events.empty() ? DDWAF_OK : DDWAF_MATCH;
    if (res.has_value()) {
        ddwaf_result &output = *res;
        serializer.serialize(events, output);
        output.total_runtime = deadline.elapsed().count();
        output.timeout = deadline.expired_before();
    }

    return code;
}

const memory::unordered_map<rule *, filter_mode> &context::filter_rules(ddwaf::timer &deadline)
{
    for (const auto &[id, filter] : ruleset_->rule_filters) {
        if (deadline.expired()) {
            DDWAF_INFO("Ran out of time while evaluating rule filters");
            throw timeout_exception();
        }

        auto it = rule_filter_cache_.find(filter.get());
        if (it == rule_filter_cache_.end()) {
            auto [new_it, res] =
                rule_filter_cache_.emplace(filter.get(), rule_filter::cache_type{});
            it = new_it;
        }

        rule_filter::cache_type &cache = it->second;
        auto exclusion = filter->match(store_, cache, deadline);
        if (exclusion.has_value()) {
            for (auto &&rule : exclusion->get()) {
                auto [it, res] = rules_to_exclude_.emplace(rule, filter->get_mode());
                // Bypass has precedence over monitor
                if (!res && it != rules_to_exclude_.end() && it->second != filter_mode::bypass) {
                    it->second = filter->get_mode();
                }
            }
        }
    }
    return rules_to_exclude_;
}

void context::eval_preprocessors(optional_ref<ddwaf_object> &derived, ddwaf::timer &deadline)
{
    for (const auto &[id, preproc] : ruleset_->preprocessors) {
        if (deadline.expired()) {
            DDWAF_INFO("Ran out of time while evaluating preprocessors");
            throw timeout_exception();
        }

        auto it = processor_cache_.find(preproc.get());
        if (it == processor_cache_.end()) {
            auto [new_it, res] = processor_cache_.emplace(preproc.get(), processor::cache_type{});
            it = new_it;
        }

        preproc->eval(store_, derived, it->second, deadline);
    }
}

void context::eval_postprocessors(optional_ref<ddwaf_object> &derived, ddwaf::timer &deadline)
{
    for (const auto &[id, postproc] : ruleset_->postprocessors) {
        if (deadline.expired()) {
            DDWAF_INFO("Ran out of time while evaluating postprocessors");
            throw timeout_exception();
        }

        auto it = processor_cache_.find(postproc.get());
        if (it == processor_cache_.end()) {
            auto [new_it, res] = processor_cache_.emplace(postproc.get(), processor::cache_type{});
            it = new_it;
        }

        postproc->eval(store_, derived, it->second, deadline);
    }
}

const memory::unordered_map<rule *, context::object_set> &context::filter_inputs(
    const memory::unordered_map<rule *, filter_mode> &rules_to_exclude, ddwaf::timer &deadline)
{
    for (const auto &[id, filter] : ruleset_->input_filters) {
        if (deadline.expired()) {
            DDWAF_INFO("Ran out of time while evaluating input filters");
            throw timeout_exception();
        }

        auto it = input_filter_cache_.find(filter.get());
        if (it == input_filter_cache_.end()) {
            auto [new_it, res] =
                input_filter_cache_.emplace(filter.get(), input_filter::cache_type{});
            it = new_it;
        }

        input_filter::cache_type &cache = it->second;
        auto exclusion = filter->match(store_, cache, deadline);
        if (exclusion.has_value()) {
            for (const auto &rule : exclusion->rules) {
                auto exclude_it = rules_to_exclude.find(rule);
                if (exclude_it != rules_to_exclude.end() &&
                    exclude_it->second == filter_mode::bypass) {
                    continue;
                }

                auto &common_exclusion = objects_to_exclude_[rule];
                common_exclusion.insert(exclusion->objects.begin(), exclusion->objects.end());
            }
        }
    }

    return objects_to_exclude_;
}

memory::vector<event> context::match(
    const memory::unordered_map<rule *, filter_mode> &rules_to_exclude,
    const memory::unordered_map<rule *, object_set> &objects_to_exclude, ddwaf::timer &deadline)
{
    memory::vector<ddwaf::event> events;

    auto eval_collection = [&](const auto &type, const auto &collection) {
        auto it = collection_cache_.find(type);
        if (it == collection_cache_.end()) {
            auto [new_it, res] = collection_cache_.emplace(type, collection_cache{});
            it = new_it;
        }
        collection.match(events, store_, it->second, rules_to_exclude, objects_to_exclude,
            ruleset_->dynamic_matchers, deadline);
    };

    // Evaluate user priority collections first
    for (auto &[type, collection] : ruleset_->user_priority_collections) {
        DDWAF_DEBUG("Evaluating user priority collection %.*s", static_cast<int>(type.length()),
            type.data());
        eval_collection(type, collection);
    }

    // Evaluate priority collections first
    for (auto &[type, collection] : ruleset_->base_priority_collections) {
        DDWAF_DEBUG(
            "Evaluating priority collection %.*s", static_cast<int>(type.length()), type.data());
        eval_collection(type, collection);
    }

    // Evaluate regular collection after
    for (auto &[type, collection] : ruleset_->user_collections) {
        DDWAF_DEBUG(
            "Evaluating user collection %.*s", static_cast<int>(type.length()), type.data());
        eval_collection(type, collection);
    }

    // Evaluate regular collection after
    for (auto &[type, collection] : ruleset_->base_collections) {
        DDWAF_DEBUG(
            "Evaluating base collection %.*s", static_cast<int>(type.length()), type.data());
        eval_collection(type, collection);
    }

    return events;
}

} // namespace ddwaf<|MERGE_RESOLUTION|>--- conflicted
+++ resolved
@@ -58,7 +58,6 @@
     try {
         eval_preprocessors(derived, deadline);
 
-<<<<<<< HEAD
         // If no rule targets are available, there is no point in evaluating them
         bool eval_rules = should_eval_rules();
         bool eval_filters = eval_rules || should_eval_filters();
@@ -74,13 +73,8 @@
                 events = match(rules_to_exclude, objects_to_exclude, deadline);
             }
         }
-=======
-        const auto &rules_to_exclude = filter_rules(deadline);
-        const auto &objects_to_exclude = filter_inputs(rules_to_exclude, deadline);
-        events = match(rules_to_exclude, objects_to_exclude, deadline);
 
         eval_postprocessors(derived, deadline);
->>>>>>> 54f95c4b
     } catch (const ddwaf::timeout_exception &) {}
 
     const DDWAF_RET_CODE code = events.empty() ? DDWAF_OK : DDWAF_MATCH;
