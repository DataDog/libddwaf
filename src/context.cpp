--- conflicted
+++ resolved
@@ -114,22 +114,11 @@
         // NOLINTNEXTLINE(bugprone-empty-catch)
     } catch (const ddwaf::timeout_exception &) {}
 
-<<<<<<< HEAD
-    serializer.serialize(events, result.events, result.actions);
-
-    // Replacing the object would remove their keys, this won't be an issue
-    // once keys and values have been split.
-    // TODO: Add helpers to fix this
-    result.duration.ref().via.u64 = deadline.elapsed().count();
-    result.timeout.ref().via.b8 = deadline.expired_before();
-=======
     // Collect pending attributes, this will check if any new attributes are
     // available (e.g. from a postprocessor) and return a map of all attributes
     // generated during this call.
     // object::assign(result.attributes, collector_.collect_pending(store_));
     serializer.serialize(store_, results, collector_, deadline, output);
->>>>>>> 91c7b917
-
     return {results.empty() ? DDWAF_OK : DDWAF_MATCH, std::move(result_object)};
 }
 
