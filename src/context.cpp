// Unless explicitly stated otherwise all files in this repository are
// dual-licensed under the Apache-2.0 License or BSD-3-Clause License.
//
// This product includes software developed at Datadog (https://www.datadoghq.com/).
// Copyright 2021 Datadog, Inc.
#include <chrono>
#include <cstddef>
#include <cstdint>
#include <memory>
#include <string_view>
#include <utility>
#include <vector>

#include "clock.hpp"
#include "context.hpp"
#include "ddwaf.h"
#include "exception.hpp"
#include "exclusion/common.hpp"
#include "log.hpp"
#include "module.hpp"
#include "object.hpp"
#include "object_store.hpp"
#include "processor/base.hpp"
#include "rule.hpp"
#include "serializer.hpp"
#include "target_address.hpp"
#include "utils.hpp"

namespace ddwaf {

namespace {
using attribute = object_store::attribute;

// This function adds the waf.context.event "virtual" address, specifically
// meant to be used to tryigger post-processors when there has been an event
// during the lifecycle of the context.
// Since post-processors aren't typically used with ephemeral addresses or
// composite requests in general, we don't need to make this address dependent
// on whether the events were ephemeral or not.
void set_context_event_address(object_store &store)
{
    static const std::string_view event_addr = "waf.context.event";
    static auto event_addr_idx = get_target_index(event_addr);

    if (store.has_target(event_addr_idx)) {
        return;
    }

    store.insert(event_addr_idx, event_addr, owned_object{true}, attribute::none);
}

<<<<<<< HEAD
struct result_components {
    borrowed_object events;
    borrowed_object actions;
    borrowed_object duration;
    borrowed_object timeout;
    borrowed_object attributes;
    borrowed_object keep;
};

std::pair<owned_object, result_components> initialise_result_object()
{
    auto object = owned_object::make_map({{"events", owned_object::make_array()},
        {"actions", owned_object::make_map()}, {"duration", owned_object::make_unsigned(0)},
        {"timeout", false}, {"attributes", owned_object::make_map()}, {"keep", false}});

    const result_components res{.events = object.at(0),
        .actions = object.at(1),
        .duration = object.at(2),
        .timeout = object.at(3),
        .attributes = object.at(4),
        .keep = object.at(5)};

    return {std::move(object), res};
=======
ddwaf_object move_object(ddwaf_object &object)
{
    auto aux = object;
    ddwaf_object_invalid(&object);
    return aux;
>>>>>>> 8dbee187
}

} // namespace

// NOLINTNEXTLINE(bugprone-easily-swappable-parameters)
std::pair<DDWAF_RET_CODE, owned_object> context::run(
    owned_object persistent, owned_object ephemeral, uint64_t timeout)
{
    // This scope ensures that all ephemeral and cached objects are removed
    // from the store at the end of the evaluation
    auto store_cleanup_scope = store_.get_eval_scope();
    auto on_exit = scope_exit([this]() { this->exclusion_policy_.ephemeral.clear(); });

    // TODO these checks should be moved to the interface through something along the
    // lines of ctx.insert(...) -> bool
    if (persistent.is_valid() && !store_.insert(std::move(persistent), attribute::none)) {
        DDWAF_WARN("Illegal WAF call: parameter structure invalid!");
        return {DDWAF_ERR_INVALID_OBJECT, owned_object{}};
    }

    if (ephemeral.is_valid() && !store_.insert(std::move(ephemeral), attribute::ephemeral)) {
        DDWAF_WARN("Illegal WAF call: parameter structure invalid!");
        return {DDWAF_ERR_INVALID_OBJECT, owned_object{}};
    }

    // Generate result object once relevant checks have been made
<<<<<<< HEAD
    auto [result_object, result] = initialise_result_object();
    ddwaf::timer deadline{std::chrono::microseconds(timeout)};
=======
    auto [result_object, output] = result_serializer::initialise_result_object();
    const std::unique_ptr<ddwaf_object, decltype(&ddwaf_object_free)> res{
        &result_object, ddwaf_object_free};
>>>>>>> 8dbee187

    if (!store_.has_new_targets()) {
        return {DDWAF_OK, std::move(result_object)};
    }

    const result_serializer serializer(obfuscator_, actions_);
    ddwaf::timer deadline{std::chrono::microseconds(timeout)};

    try {
<<<<<<< HEAD
        eval_preprocessors(result.attributes, deadline);
=======
        // Evaluate preprocessors first in their own try-catch, if there's a
        // timeout we still need to evaluate rules unaffected by it.
        eval_preprocessors(deadline);
        // NOLINTNEXTLINE(bugprone-empty-catch)
    } catch (const ddwaf::timeout_exception &) {}
>>>>>>> 8dbee187

    std::vector<rule_result> results;

    try {
        // If no rule targets are available, there is no point in evaluating them
        const bool should_eval_rules = check_new_rule_targets();
        const bool should_eval_filters = should_eval_rules || check_new_filter_targets();

        if (should_eval_filters) {
            // Filters need to be evaluated even if rules don't, otherwise it'll
            // break the current condition cache mechanism which requires knowing
            // if an address is new to this run.
            const auto &policy = eval_filters(deadline);

            if (should_eval_rules) {
                eval_rules(policy, results, deadline);
                if (!results.empty()) {
                    set_context_event_address(store_);
                }
            }
        }

<<<<<<< HEAD
        eval_postprocessors(result.attributes, deadline);
        // NOLINTNEXTLINE(bugprone-empty-catch)
    } catch (const ddwaf::timeout_exception &) {}

    serializer.serialize(events, result.events, result.actions);

    // Replacing the object would remove their keys, this won't be an issue
    // once keys and values have been split.
    result.duration.ref().uintValue = deadline.elapsed().count();
    result.timeout.ref().boolean = deadline.expired_before();

    return {events.empty() ? DDWAF_OK : DDWAF_MATCH, std::move(result_object)};
}

void context::eval_preprocessors(borrowed_object &attributes, ddwaf::timer &deadline)
=======
        eval_postprocessors(deadline);
        // NOLINTNEXTLINE(bugprone-empty-catch)
    } catch (const ddwaf::timeout_exception &) {}

    // Collect pending attributes, this will check if any new attributes are
    // available (e.g. from a postprocessor) and return a map of all attributes
    // generated during this call.
    // object::assign(result.attributes, collector_.collect_pending(store_));
    serializer.serialize(store_, results, collector_, deadline, output);

    return {results.empty() ? DDWAF_OK : DDWAF_MATCH, move_object(result_object)};
}

void context::eval_preprocessors(ddwaf::timer &deadline)
>>>>>>> 8dbee187
{
    DDWAF_DEBUG("Evaluating preprocessors");

    for (const auto &preproc : preprocessors_) {
        if (deadline.expired()) {
            DDWAF_INFO("Ran out of time while evaluating preprocessors");
            throw timeout_exception();
        }

        auto it = processor_cache_.find(preproc.get());
        if (it == processor_cache_.end()) {
            auto [new_it, res] = processor_cache_.emplace(preproc.get(), processor_cache{});
            it = new_it;
        }

<<<<<<< HEAD
        preproc->eval(store_, attributes, it->second, deadline);
    }
}

void context::eval_postprocessors(borrowed_object &attributes, ddwaf::timer &deadline)
=======
        preproc->eval(store_, collector_, it->second, limits_, deadline);
    }
}

void context::eval_postprocessors(ddwaf::timer &deadline)
>>>>>>> 8dbee187
{
    DDWAF_DEBUG("Evaluating postprocessors");

    for (const auto &postproc : postprocessors_) {
        if (deadline.expired()) {
            DDWAF_INFO("Ran out of time while evaluating postprocessors");
            throw timeout_exception();
        }

        auto it = processor_cache_.find(postproc.get());
        if (it == processor_cache_.end()) {
            auto [new_it, res] = processor_cache_.emplace(postproc.get(), processor_cache{});
            it = new_it;
        }

<<<<<<< HEAD
        postproc->eval(store_, attributes, it->second, deadline);
=======
        postproc->eval(store_, collector_, it->second, limits_, deadline);
>>>>>>> 8dbee187
    }
}

exclusion::context_policy &context::eval_filters(ddwaf::timer &deadline)
{
    DDWAF_DEBUG("Evaluating rule filters");

    for (const auto &filter : rule_filters_) {
        if (deadline.expired()) {
            DDWAF_INFO("Ran out of time while evaluating rule filters");
            throw timeout_exception();
        }

        auto it = rule_filter_cache_.find(&filter);
        if (it == rule_filter_cache_.end()) {
            auto [new_it, res] = rule_filter_cache_.emplace(&filter, rule_filter::cache_type{});
            it = new_it;
        }

        rule_filter::cache_type &cache = it->second;
        auto exclusion = filter.match(store_, cache, exclusion_matchers_, deadline);
        if (exclusion.has_value()) {
            for (const auto &rule : exclusion->rules) {
                exclusion_policy_.add_rule_exclusion(
                    rule, exclusion->mode, exclusion->action, exclusion->ephemeral);
            }
        }
    }

    DDWAF_DEBUG("Evaluating input filters");

    for (const auto &filter : input_filters_) {
        if (deadline.expired()) {
            DDWAF_INFO("Ran out of time while evaluating input filters");
            throw timeout_exception();
        }

        auto it = input_filter_cache_.find(&filter);
        if (it == input_filter_cache_.end()) {
            auto [new_it, res] = input_filter_cache_.emplace(&filter, input_filter::cache_type{});
            it = new_it;
        }

        input_filter::cache_type &cache = it->second;
        auto exclusion = filter.match(store_, cache, exclusion_matchers_, deadline);
        if (exclusion.has_value()) {
            for (const auto &rule : exclusion->rules) {
                exclusion_policy_.add_input_exclusion(rule, exclusion->objects);
            }
        }
    }

    return exclusion_policy_;
}

void context::eval_rules(const exclusion::context_policy &policy, std::vector<rule_result> &results,
    ddwaf::timer &deadline)
{
    for (std::size_t i = 0; i < ruleset_->rule_modules.size(); ++i) {
        const auto &mod = ruleset_->rule_modules[i];
        auto &cache = rule_module_cache_[i];

<<<<<<< HEAD
        auto verdict = mod.eval(events, store_, cache, policy, rule_matchers_, deadline);
=======
        auto verdict = mod.eval(results, store_, cache, policy, rule_matchers_, limits_, deadline);
>>>>>>> 8dbee187
        if (verdict == rule_module::verdict_type::block) {
            break;
        }
    }
}

} // namespace ddwaf<|MERGE_RESOLUTION|>--- conflicted
+++ resolved
@@ -49,39 +49,6 @@
     store.insert(event_addr_idx, event_addr, owned_object{true}, attribute::none);
 }
 
-<<<<<<< HEAD
-struct result_components {
-    borrowed_object events;
-    borrowed_object actions;
-    borrowed_object duration;
-    borrowed_object timeout;
-    borrowed_object attributes;
-    borrowed_object keep;
-};
-
-std::pair<owned_object, result_components> initialise_result_object()
-{
-    auto object = owned_object::make_map({{"events", owned_object::make_array()},
-        {"actions", owned_object::make_map()}, {"duration", owned_object::make_unsigned(0)},
-        {"timeout", false}, {"attributes", owned_object::make_map()}, {"keep", false}});
-
-    const result_components res{.events = object.at(0),
-        .actions = object.at(1),
-        .duration = object.at(2),
-        .timeout = object.at(3),
-        .attributes = object.at(4),
-        .keep = object.at(5)};
-
-    return {std::move(object), res};
-=======
-ddwaf_object move_object(ddwaf_object &object)
-{
-    auto aux = object;
-    ddwaf_object_invalid(&object);
-    return aux;
->>>>>>> 8dbee187
-}
-
 } // namespace
 
 // NOLINTNEXTLINE(bugprone-easily-swappable-parameters)
@@ -106,14 +73,7 @@
     }
 
     // Generate result object once relevant checks have been made
-<<<<<<< HEAD
-    auto [result_object, result] = initialise_result_object();
-    ddwaf::timer deadline{std::chrono::microseconds(timeout)};
-=======
     auto [result_object, output] = result_serializer::initialise_result_object();
-    const std::unique_ptr<ddwaf_object, decltype(&ddwaf_object_free)> res{
-        &result_object, ddwaf_object_free};
->>>>>>> 8dbee187
 
     if (!store_.has_new_targets()) {
         return {DDWAF_OK, std::move(result_object)};
@@ -123,15 +83,11 @@
     ddwaf::timer deadline{std::chrono::microseconds(timeout)};
 
     try {
-<<<<<<< HEAD
-        eval_preprocessors(result.attributes, deadline);
-=======
         // Evaluate preprocessors first in their own try-catch, if there's a
         // timeout we still need to evaluate rules unaffected by it.
         eval_preprocessors(deadline);
         // NOLINTNEXTLINE(bugprone-empty-catch)
     } catch (const ddwaf::timeout_exception &) {}
->>>>>>> 8dbee187
 
     std::vector<rule_result> results;
 
@@ -154,23 +110,6 @@
             }
         }
 
-<<<<<<< HEAD
-        eval_postprocessors(result.attributes, deadline);
-        // NOLINTNEXTLINE(bugprone-empty-catch)
-    } catch (const ddwaf::timeout_exception &) {}
-
-    serializer.serialize(events, result.events, result.actions);
-
-    // Replacing the object would remove their keys, this won't be an issue
-    // once keys and values have been split.
-    result.duration.ref().uintValue = deadline.elapsed().count();
-    result.timeout.ref().boolean = deadline.expired_before();
-
-    return {events.empty() ? DDWAF_OK : DDWAF_MATCH, std::move(result_object)};
-}
-
-void context::eval_preprocessors(borrowed_object &attributes, ddwaf::timer &deadline)
-=======
         eval_postprocessors(deadline);
         // NOLINTNEXTLINE(bugprone-empty-catch)
     } catch (const ddwaf::timeout_exception &) {}
@@ -181,11 +120,10 @@
     // object::assign(result.attributes, collector_.collect_pending(store_));
     serializer.serialize(store_, results, collector_, deadline, output);
 
-    return {results.empty() ? DDWAF_OK : DDWAF_MATCH, move_object(result_object)};
+    return {results.empty() ? DDWAF_OK : DDWAF_MATCH, std::move(result_object)};
 }
 
 void context::eval_preprocessors(ddwaf::timer &deadline)
->>>>>>> 8dbee187
 {
     DDWAF_DEBUG("Evaluating preprocessors");
 
@@ -201,19 +139,11 @@
             it = new_it;
         }
 
-<<<<<<< HEAD
-        preproc->eval(store_, attributes, it->second, deadline);
-    }
-}
-
-void context::eval_postprocessors(borrowed_object &attributes, ddwaf::timer &deadline)
-=======
-        preproc->eval(store_, collector_, it->second, limits_, deadline);
+        preproc->eval(store_, collector_, it->second, deadline);
     }
 }
 
 void context::eval_postprocessors(ddwaf::timer &deadline)
->>>>>>> 8dbee187
 {
     DDWAF_DEBUG("Evaluating postprocessors");
 
@@ -229,11 +159,7 @@
             it = new_it;
         }
 
-<<<<<<< HEAD
-        postproc->eval(store_, attributes, it->second, deadline);
-=======
-        postproc->eval(store_, collector_, it->second, limits_, deadline);
->>>>>>> 8dbee187
+        postproc->eval(store_, collector_, it->second, deadline);
     }
 }
 
@@ -296,11 +222,7 @@
         const auto &mod = ruleset_->rule_modules[i];
         auto &cache = rule_module_cache_[i];
 
-<<<<<<< HEAD
-        auto verdict = mod.eval(events, store_, cache, policy, rule_matchers_, deadline);
-=======
-        auto verdict = mod.eval(results, store_, cache, policy, rule_matchers_, limits_, deadline);
->>>>>>> 8dbee187
+        auto verdict = mod.eval(results, store_, cache, policy, rule_matchers_, deadline);
         if (verdict == rule_module::verdict_type::block) {
             break;
         }
