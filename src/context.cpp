--- conflicted
+++ resolved
@@ -7,7 +7,6 @@
 #include <cstddef>
 #include <cstdint>
 #include <memory>
-#include <stdexcept>
 #include <string_view>
 #include <utility>
 #include <vector>
@@ -50,116 +49,67 @@
     store.insert(event_addr_idx, event_addr, owned_object{true}, attribute::none);
 }
 
-// NOLINTBEGIN(cppcoreguidelines-avoid-const-or-ref-data-members)
 struct result_components {
-    ddwaf_object &events;
-    ddwaf_object &actions;
-    ddwaf_object &duration;
-    ddwaf_object &timeout;
-    ddwaf_object &attributes;
-    ddwaf_object &keep;
+    borrowed_object events;
+    borrowed_object actions;
+    borrowed_object duration;
+    borrowed_object timeout;
+    borrowed_object attributes;
+    borrowed_object keep;
 };
-// NOLINTEND(cppcoreguidelines-avoid-const-or-ref-data-members)
-
-result_components initialise_result_object(ddwaf_object &object)
-{
-    ddwaf_object_map(&object);
-
-    bool add_res = true;
-    ddwaf_object tmp;
-    add_res &= ddwaf_object_map_addl(&object, STRL("events"), ddwaf_object_array(&tmp));
-    add_res &= ddwaf_object_map_addl(&object, STRL("actions"), ddwaf_object_map(&tmp));
-    add_res &= ddwaf_object_map_addl(&object, STRL("duration"), ddwaf_object_unsigned(&tmp, 0));
-    add_res &= ddwaf_object_map_addl(&object, STRL("timeout"), ddwaf_object_bool(&tmp, false));
-    add_res &= ddwaf_object_map_addl(&object, STRL("attributes"), ddwaf_object_map(&tmp));
-    add_res &= ddwaf_object_map_addl(&object, STRL("keep"), ddwaf_object_bool(&tmp, false));
-
-    if (!add_res) {
-        throw std::runtime_error("failed to generate result object");
-    }
-
-    result_components res{.events = object.array[0],
-        .actions = object.array[1],
-        .duration = object.array[2],
-        .timeout = object.array[3],
-        .attributes = object.array[4],
-        .keep = object.array[5]};
-
-    return res;
-}
-
-ddwaf_object move_object(ddwaf_object &object)
-{
-    auto aux = object;
-    ddwaf_object_invalid(&object);
-    return aux;
+
+std::pair<owned_object, result_components> initialise_result_object()
+{
+    auto object = owned_object::make_map({{"events", owned_object::make_array()},
+        {"actions", owned_object::make_map()}, {"duration", owned_object::make_unsigned(0)},
+        {"timeout", false}, {"attributes", owned_object::make_map()}, {"keep", false}});
+
+    const result_components res{.events = object.at(0),
+        .actions = object.at(1),
+        .duration = object.at(2),
+        .timeout = object.at(3),
+        .attributes = object.at(4),
+        .keep = object.at(5)};
+
+    return {std::move(object), res};
 }
 
 } // namespace
 
 // NOLINTNEXTLINE(bugprone-easily-swappable-parameters)
-<<<<<<< HEAD
-DDWAF_RET_CODE context::run(owned_object persistent, owned_object ephemeral,
-    optional_ref<ddwaf_result> res, uint64_t timeout)
-=======
-std::pair<DDWAF_RET_CODE, ddwaf_object> context::run(
-    optional_ref<ddwaf_object> persistent, optional_ref<ddwaf_object> ephemeral, uint64_t timeout)
->>>>>>> ed232887
+std::pair<DDWAF_RET_CODE, owned_object> context::run(
+    owned_object persistent, owned_object ephemeral, uint64_t timeout)
 {
     // This scope ensures that all ephemeral and cached objects are removed
     // from the store at the end of the evaluation
     auto store_cleanup_scope = store_.get_eval_scope();
     auto on_exit = scope_exit([this]() { this->exclusion_policy_.ephemeral.clear(); });
 
-<<<<<<< HEAD
-    if (res.has_value()) {
-        ddwaf_result &output = *res;
-        output = DDWAF_RESULT_INITIALISER;
-    }
-
-    if (persistent.is_valid() && !store_.insert(std::move(persistent), attribute::none)) {
-=======
-    auto *free_fn = ruleset_->free_fn;
-
     // TODO these checks should be moved to the interface through something along the
     // lines of ctx.insert(...) -> bool
-    if (persistent.has_value() && !store_.insert(*persistent, attribute::none, free_fn)) {
->>>>>>> ed232887
+    if (persistent.is_valid() && !store_.insert(std::move(persistent), attribute::none)) {
         DDWAF_WARN("Illegal WAF call: parameter structure invalid!");
-        return {DDWAF_ERR_INVALID_OBJECT, {}};
+        return {DDWAF_ERR_INVALID_OBJECT, owned_object{}};
     }
 
     if (ephemeral.is_valid() && !store_.insert(std::move(ephemeral), attribute::ephemeral)) {
         DDWAF_WARN("Illegal WAF call: parameter structure invalid!");
-        return {DDWAF_ERR_INVALID_OBJECT, {}};
+        return {DDWAF_ERR_INVALID_OBJECT, owned_object{}};
     }
 
     // Generate result object once relevant checks have been made
-    ddwaf_object result_object;
-    const std::unique_ptr<ddwaf_object, decltype(&ddwaf_object_free)> res{
-        &result_object, ddwaf_object_free};
-
-    auto result = initialise_result_object(result_object);
+    auto [result_object, result] = initialise_result_object();
     ddwaf::timer deadline{std::chrono::microseconds(timeout)};
 
     if (!store_.has_new_targets()) {
-        return {DDWAF_OK, move_object(result_object)};
+        return {DDWAF_OK, std::move(result_object)};
     }
 
     const event_serializer serializer(event_obfuscator_, actions_);
 
-<<<<<<< HEAD
-    owned_object derived;
-    if (res.has_value()) {
-        derived = owned_object::make_map();
-    }
-
-=======
->>>>>>> ed232887
     std::vector<ddwaf::event> events;
     try {
-        optional_ref<ddwaf_object> attributes_ref{result.attributes};
-        eval_preprocessors(attributes_ref, deadline);
+        eval_preprocessors(result.attributes, deadline);
 
         // If no rule targets are available, there is no point in evaluating them
         const bool should_eval_rules = check_new_rule_targets();
@@ -179,32 +129,21 @@
             }
         }
 
-        eval_postprocessors(attributes_ref, deadline);
+        eval_postprocessors(result.attributes, deadline);
         // NOLINTNEXTLINE(bugprone-empty-catch)
     } catch (const ddwaf::timeout_exception &) {}
 
-<<<<<<< HEAD
-    const DDWAF_RET_CODE code = events.empty() ? DDWAF_OK : DDWAF_MATCH;
-    if (res.has_value()) {
-        ddwaf_result &output = *res;
-        serializer.serialize(events, output);
-        output.derivatives = derived.move();
-        output.total_runtime = deadline.elapsed().count();
-        output.timeout = deadline.expired_before();
-    }
-=======
     serializer.serialize(events, result.events, result.actions);
 
-    // Using the interface functions would replace the key contained within the
-    // object. This will not be an issue in v2.
-    result.duration.uintValue = deadline.elapsed().count();
-    result.timeout.boolean = deadline.expired_before();
->>>>>>> ed232887
-
-    return {events.empty() ? DDWAF_OK : DDWAF_MATCH, move_object(result_object)};
-}
-
-void context::eval_preprocessors(owned_object &derived, ddwaf::timer &deadline)
+    // Replacing the object would remove their keys, this won't be an issue
+    // once keys and values have been split.
+    result.duration.ref().uintValue = deadline.elapsed().count();
+    result.timeout.ref().boolean = deadline.expired_before();
+
+    return {events.empty() ? DDWAF_OK : DDWAF_MATCH, std::move(result_object)};
+}
+
+void context::eval_preprocessors(borrowed_object &attributes, ddwaf::timer &deadline)
 {
     DDWAF_DEBUG("Evaluating preprocessors");
 
@@ -220,11 +159,11 @@
             it = new_it;
         }
 
-        preproc->eval(store_, derived, it->second, deadline);
-    }
-}
-
-void context::eval_postprocessors(owned_object &derived, ddwaf::timer &deadline)
+        preproc->eval(store_, attributes, it->second, deadline);
+    }
+}
+
+void context::eval_postprocessors(borrowed_object &attributes, ddwaf::timer &deadline)
 {
     DDWAF_DEBUG("Evaluating postprocessors");
 
@@ -240,7 +179,7 @@
             it = new_it;
         }
 
-        postproc->eval(store_, derived, it->second, deadline);
+        postproc->eval(store_, attributes, it->second, deadline);
     }
 }
 
