// Unless explicitly stated otherwise all files in this repository are
// dual-licensed under the Apache-2.0 License or BSD-3-Clause License.
//
// This product includes software developed at Datadog (https://www.datadoghq.com/).
// Copyright 2025 Datadog, Inc.

#pragma once

#include "ddwaf.h"
#include "dynamic_string.hpp"
#include "object_type.hpp"
#include "traits.hpp"
#include "utils.hpp"

#include <cassert>
#include <cstring>
#include <deque>
#include <initializer_list>
#include <stdexcept>
#include <type_traits>

namespace ddwaf {

namespace detail {

using object = ddwaf_object;
using object_kv = ddwaf_object_kv;
using size_type = decltype(ddwaf_object::size);

template <typename T> constexpr std::size_t maxof() { return std::numeric_limits<T>::max(); }

static_assert(maxof<size_type>() <= maxof<std::size_t>() / sizeof(object));
static_assert(maxof<size_type>() <= maxof<std::size_t>() / sizeof(object_kv));

inline char *copy_string(const char *str, size_type size)
{
    // TODO new char[size];
    if (size == maxof<size_type>()) {
        throw std::bad_alloc();
    }

    // NOLINTNEXTLINE(hicpp-no-malloc)
    char *copy = static_cast<char *>(malloc(size + 1));
    if (copy == nullptr) [[unlikely]] {
        throw std::bad_alloc();
    }

    memcpy(copy, str, size);
    copy[size] = '\0';

    return copy;
}

template <typename T> T *alloc_helper(size_type size)
{
    // NOLINTNEXTLINE(hicpp-no-malloc)
    auto *data = static_cast<T *>(calloc(size, sizeof(T)));
    if (size > 0 && data == nullptr) [[unlikely]] {
        throw std::bad_alloc();
    }
    return data;
}

template <typename T> inline std::pair<T *, size_type> realloc_helper(T *data, size_type size)
{
    // Since allocators have no realloc interface, we're just using calloc
    // as it'll be equivalent once allocators are supported
    size_type new_size;
    if (size > maxof<size_type>() / 2) [[unlikely]] {
        new_size = maxof<size_type>();
    } else {
        new_size = size * 2;
    }

    // NOLINTNEXTLINE(hicpp-no-malloc)
    auto *new_data = static_cast<T *>(calloc(new_size, sizeof(T)));
    if (new_data == nullptr) [[unlikely]] {
        throw std::bad_alloc();
    }

    memcpy(new_data, data, sizeof(T) * size);
    // NOLINTNEXTLINE(hicpp-no-malloc)
    free(data);

    return {new_data, new_size};
}

namespace initializer {

struct movable_object;
using key_value = std::pair<std::string_view, movable_object>;

} // namespace initializer

} // namespace detail

class owned_object;
class borrowed_object;
class object_view;

template <typename T> struct object_converter;

template <typename Derived> class readable_object {
public:
    // The API assumes that the caller has already verified that the method preconditions are met:
    //   - When using at, the accessed indexed is within bounds (using size*())
    //   - When using as, the accessed field matches the underlying object type (using is*())

    [[nodiscard]] std::size_t size() const noexcept
    {
        // NOLINTNEXTLINE(clang-analyzer-core.uninitialized.UndefReturn)
        return static_cast<std::size_t>(static_cast<const Derived *>(this)->ref().size);
    }

    [[nodiscard]] bool empty() const noexcept { return size() == 0; }

    [[nodiscard]] object_type type() const noexcept
    {
        return static_cast<object_type>(static_cast<const Derived *>(this)->ref().type);
    }

    [[nodiscard]] const char *data() const noexcept
    {
        return static_cast<const Derived *>(this)->ref().via.str;
    }
    // The is_* methods can be used to check for collections of types
    [[nodiscard]] bool is_container() const noexcept
    {
        return (type() & container_object_type) != 0;
    }
    [[nodiscard]] bool is_scalar() const noexcept { return (type() & scalar_object_type) != 0; }

    [[nodiscard]] bool is_map() const noexcept { return type() == object_type::map; }
    [[nodiscard]] bool is_array() const noexcept { return type() == object_type::array; }
    [[nodiscard]] bool is_string() const noexcept { return type() == object_type::string; }

    [[nodiscard]] bool is_valid() const noexcept { return type() != object_type::invalid; }
    [[nodiscard]] bool is_invalid() const noexcept { return type() == object_type::invalid; }

    // Access the underlying value based on the required type
    template <typename T>
    [[nodiscard]] T as() const noexcept
        requires std::is_same_v<T, Derived>
    {
        return *this;
    }

    template <typename T>
    [[nodiscard]] T as() const noexcept
        requires std::is_same_v<T, bool>
    {
        const auto &obj = static_cast<const Derived *>(this)->ref();
        return obj.via.b8;
    }

    template <typename T>
    [[nodiscard]] T as() const noexcept
        requires std::is_integral_v<T> && std::is_signed_v<T>
    {
        const auto &obj = static_cast<const Derived *>(this)->ref();
        return static_cast<T>(obj.via.i64);
    }

    template <typename T>
    [[nodiscard]] T as() const noexcept
        requires std::is_integral_v<T> && std::is_unsigned_v<T> && (!std::is_same_v<T, bool>)
    {
        const auto &obj = static_cast<const Derived *>(this)->ref();
        return static_cast<T>(obj.via.u64);
    }

    template <typename T>
    [[nodiscard]] T as() const noexcept
        requires std::is_same_v<T, double>
    {
        const auto &obj = static_cast<const Derived *>(this)->ref();
        return static_cast<T>(obj.via.f64);
    }

    template <typename T>
    [[nodiscard]] T as() const noexcept
        requires std::is_same_v<T, std::string> || std::is_same_v<T, std::string_view>
    {
        const auto &obj = static_cast<const Derived *>(this)->ref();
        return {obj.via.str, size()};
    }

    template <typename T>
    [[nodiscard]] T as() const noexcept
        requires std::is_same_v<T, const char *>
    {
        const auto &obj = static_cast<const Derived *>(this)->ref();
        return obj.via.str;
    }

    // Access the underlying value based on the required type or return a default
    // value otherwise.
    template <typename T> [[nodiscard]] T as_or_default(T default_value) const noexcept
    {
        const auto &obj = static_cast<const Derived *>(this)->ref();
        if (!is_compatible_type<T>(static_cast<object_type>(obj.type))) {
            [[unlikely]] return default_value;
        }
        return as<T>();
    }

    // is<T> checks whether the underlying type is compatible with the required
    // type. When it comes to numeric types, the request type must match the
    // one used within ddwaf_object, i.e. the type will not be cast to one of
    // a smaller size.
    template <typename T>
    [[nodiscard]] bool is() const noexcept
        requires is_type_in_set_v<T, bool, int64_t, uint64_t, double, std::string, std::string_view,
            const char *>
    {
        return is_compatible_type<T>(type());
    }

    // Overload for other unsigned integer types
    template <typename T>
    [[nodiscard]] bool is() const noexcept
        requires(!std::is_same_v<T, uint64_t>) && std::is_integral_v<T> && std::is_unsigned_v<T> &&
                (!std::is_same_v<T, bool>)
    {
        using limits = std::numeric_limits<T>;
        const auto &obj = static_cast<const Derived *>(this)->ref();
        return is_compatible_type<uint64_t>(type()) && obj.via.u64 <= limits::max();
    }

    // Overload for other signed integer types
    template <typename T>
    [[nodiscard]] bool is() const noexcept
        requires(!std::is_same_v<T, int64_t>) && std::is_integral_v<T> && std::is_signed_v<T>
    {
        using limits = std::numeric_limits<T>;
        const auto &obj = static_cast<const Derived *>(this)->ref();
        return is_compatible_type<int64_t>(type()) && obj.via.i64 >= limits::min() &&
               obj.via.i64 <= limits::max();
    }

    // Convert the underlying type to the requested type
    template <typename T> T convert() const;

    [[nodiscard]] owned_object clone() const;

private:
    readable_object() = default;

    friend Derived;
};

class object_view final : public readable_object<object_view> {
public:
    // The default constructor results in a view without value
    object_view() = default;
    // NOLINTNEXTLINE(google-explicit-constructor, hicpp-explicit-conversions)
    object_view(const detail::object &underlying_object) : obj_(&underlying_object) {}
    // NOLINTNEXTLINE(google-explicit-constructor, hicpp-explicit-conversions)
    object_view(const detail::object *underlying_object) : obj_(underlying_object) {}
    // NOLINTNEXTLINE(google-explicit-constructor, hicpp-explicit-conversions)
    object_view(const owned_object &ow);
    // NOLINTNEXTLINE(google-explicit-constructor, hicpp-explicit-conversions)
    object_view(const borrowed_object &ow);

    object_view(owned_object &&ow) = delete;

    ~object_view() = default;
    object_view(const object_view &) = default;
    object_view(object_view &&) = default;
    object_view &operator=(const object_view &) = default;
    object_view &operator=(object_view &&) = default;

    [[nodiscard]] const detail::object *ptr() const noexcept { return obj_; }
    [[nodiscard]] const detail::object &ref() const noexcept
    {
        assert(obj_ != nullptr);
        return *obj_;
    }

    template <typename T> bool operator==(const T &other) const
    {
        if constexpr (std::is_same_v<std::decay_t<T>, object_view>) {
            return ptr() == other.ptr();
        } else if constexpr (std::is_same_v<std::decay_t<T>, std::string_view>) {
            return has_value() && is_string() && as<std::string_view>() == other;
        } else {
            static_assert(!std::is_same_v<T, T>, "unsupported type for object_view::operator==");
        }
    }
    template <typename T> bool operator!=(const T &other) const
    {
        if constexpr (std::is_same_v<std::decay_t<T>, object_view>) {
            return ptr() != other.ptr();
        } else if constexpr (std::is_same_v<std::decay_t<T>, std::string_view>) {
            return has_value() && (!is_string() || as<std::string_view>() != other);
        } else {
            static_assert(!std::is_same_v<T, T>, "unsupported type for object_view::operator!=");
        }
    }

    [[nodiscard]] bool has_value() const noexcept { return obj_ != nullptr; }

    // Access the key and value at index. If the container is an array, the key
    // will be an empty string.
    [[nodiscard]] std::pair<object_view, object_view> at(std::size_t index) const noexcept
    {
        assert(obj_ != nullptr && index < size());
        if (type() == object_type::map) {
            assert(obj_->via.map != nullptr);
            const auto &slot = obj_->via.map[index];
            return {slot.key, slot.val};
        }
        assert(obj_->via.array != nullptr);
        return {{}, obj_->via.array[index]};
    }

    // Access the key at index. If the container is an array, the key will be an empty string.
    [[nodiscard]] object_view at_key(std::size_t index) const noexcept
    {
        assert(obj_ != nullptr && index < size());
        if (type() == object_type::map) {
            assert(obj_->via.map != nullptr);
            return obj_->via.map[index].key;
        }
        assert(obj_->via.array != nullptr);
        return {};
    }

    // Access the value at index.
    [[nodiscard]] object_view at_value(std::size_t index) const noexcept
    {
        assert(obj_ != nullptr && index < size());
        if (type() == object_type::map) {
            assert(obj_->via.map != nullptr);
            return obj_->via.map[index].val;
        }
        assert(obj_->via.array != nullptr);
        return obj_->via.array[index];
    }

    [[nodiscard]] object_view find(std::string_view expected_key) const noexcept
    {
        assert(obj_ != nullptr && type() == object_type::map && obj_->via.map != nullptr);

        for (std::size_t i = 0; i < size(); ++i) {
            auto [key, value] = at(i);

            if (expected_key == key.as<std::string_view>()) {
                return value;
            }
        }
        return {};
    }

<<<<<<< HEAD
=======
    object_view find_key_path(std::span<const std::string> key_path)
    {
        auto root = *this;
        auto current = root;
        for (auto it = key_path.begin(); current.has_value() && it != key_path.end(); ++it) {
            root = current;
            if (!root.is_map()) {
                return {};
            }

            current = {};
            for (std::size_t i = 0; i < root.size(); ++i) {
                const auto &[key, child] = root.at(i);

                auto child_key = key.as<std::string_view>();
                if (*it == child_key) {
                    current = child;
                    break;
                }
            }
        }
        return current;
    }

    class iterator {
    public:
        ~iterator() = default;
        iterator(const iterator &) = default;
        iterator(iterator &&) = default;
        iterator &operator=(const iterator &) = default;
        iterator &operator=(iterator &&) = default;

        [[nodiscard]] object_type container_type() const noexcept { return type_; }

        // NOLINTNEXTLINE(google-explicit-constructor,hicpp-explicit-conversions)
        operator bool() const noexcept { return index_ < size_; }

        bool operator!=(const iterator &rhs) const noexcept
        {
            return obj_ != rhs.obj_ || index_ != rhs.index_;
        }

        [[nodiscard]] object_key key() const
        {
            assert(obj_ != nullptr && index_ < size_);
            if (type_ == object_type::map) {
                return &obj_[index_];
            }
            return {};
        }

        [[nodiscard]] object_view value() const
        {
            assert(obj_ != nullptr && index_ < size_);
            return obj_[index_];
        }

        std::pair<object_key, object_view> operator*() const
        {
            assert(obj_ != nullptr && index_ < size_);
            const auto &slot = obj_[index_];
            if (type_ == object_type::map) {
                return {&slot, slot};
            }
            return {{}, slot};
        }

        [[nodiscard]] std::size_t index() const { return static_cast<std::size_t>(index_); }

        iterator &operator++() noexcept
        {
            // Saturated increment (to size)
            index_ += static_cast<uint32_t>(index_ < size_);
            return *this;
        }

        [[nodiscard]] iterator prev() const noexcept
        {
            // Saturated decrement (to 0)
            auto new_index = static_cast<uint16_t>(index_ - static_cast<uint16_t>(index_ > 0));
            return {obj_, size_, new_index, type_};
        }

    protected:
        iterator() = default;

        explicit iterator(const detail::object *obj, uint16_t idx = 0)
            : obj_(obj->array), size_(static_cast<uint16_t>(obj->nbEntries)), index_(idx),
              type_(static_cast<object_type>(obj->type))
        {}

        iterator(
            // NOLINTNEXTLINE(bugprone-easily-swappable-parameters)
            const detail::object *obj, std::uint16_t size, std::uint16_t index, object_type type)
            : obj_(obj), size_(size), index_(index), type_(type)
        {}

        const detail::object *obj_{nullptr};
        std::uint16_t size_{0};
        std::uint16_t index_{0};
        object_type type_{object_type::invalid};

        friend class object_view;
    };

    [[nodiscard]] iterator begin() const
    {
        assert(obj_ != nullptr);
        // This check guarantees that the object is a container and not null
        if (!is_container()) {
            [[unlikely]] return {};
        }
        return iterator{obj_};
    }

    [[nodiscard]] iterator end() const
    {
        assert(obj_ != nullptr);
        // This check guarantees that the object is a container and not null
        if (!is_container()) {
            [[unlikely]] return {};
        }
        return iterator{obj_, static_cast<uint16_t>(obj_->nbEntries)};
    }

>>>>>>> 91c7b917
protected:
    // NOLINTNEXTLINE(cppcoreguidelines-avoid-const-or-ref-data-members)
    const detail::object *obj_{nullptr};
};

static_assert(sizeof(object_view) == sizeof(void *));

template <typename Derived> class writable_object {
public:
    [[nodiscard]] borrowed_object at(std::size_t idx);

    // NOLINTNEXTLINE(cppcoreguidelines-rvalue-reference-param-not-moved)
    borrowed_object emplace_back(owned_object &&value);
    borrowed_object emplace(std::string_view key, owned_object &&value);
    // NOLINTNEXTLINE(cppcoreguidelines-rvalue-reference-param-not-moved)
    borrowed_object emplace(owned_object &&key, owned_object &&value);

    template <typename T> borrowed_object emplace_back(T &&value);

    template <typename T> borrowed_object emplace(std::string_view key, T &&value);

private:
    writable_object() = default;

    friend Derived;
};

// NOLINTNEXTLINE(fuchsia-multiple-inheritance)
class borrowed_object final : public readable_object<borrowed_object>,
                              public writable_object<borrowed_object> {
public:
    // borrowed_object() = default;
    explicit borrowed_object(detail::object *obj) : obj_(obj)
    {
        if (obj_ == nullptr) {
            throw std::invalid_argument("null borrowed object");
        }
    }
    explicit borrowed_object(detail::object &obj) : obj_(&obj) {}

    explicit borrowed_object(owned_object &obj);
    borrowed_object &operator=(owned_object &&obj);

    [[nodiscard]] detail::object &ref() { return *obj_; }
    [[nodiscard]] const detail::object &ref() const { return *obj_; }
    [[nodiscard]] detail::object *ptr() { return obj_; }
    [[nodiscard]] const detail::object *ptr() const { return obj_; }

protected:
    detail::object *obj_;

    friend class owned_object;
    friend class object_view;
};

// NOLINTNEXTLINE(fuchsia-multiple-inheritance)
class owned_object final : public readable_object<owned_object>,
                           public writable_object<owned_object> {
public:
    using size_type = decltype(detail::object::size);
    using length_type = decltype(detail::object::size);

    owned_object() = default;
    explicit owned_object(detail::object obj, ddwaf_object_free_fn free_fn = ddwaf_object_free)
        : obj_(obj), free_fn_(free_fn)
    {}

    explicit owned_object(std::nullptr_t) { *this = make_null(); }
    explicit owned_object(bool value) { *this = make_boolean(value); }

    template <typename T>
    explicit owned_object(T value)
        requires std::is_integral_v<T> && std::is_signed_v<T>
    {
        *this = make_signed(value);
    }

    template <typename T>
    explicit owned_object(T value)
        requires(!std::is_same_v<T, bool>) && std::is_unsigned_v<T>
    {
        *this = make_unsigned(value);
    }

    template <typename T>
    explicit owned_object(T value)
        requires std::is_floating_point_v<T>
    {
        *this = make_float(value);
    }

    template <typename T>
    explicit owned_object(T value)
        requires is_type_in_set_v<T, std::string, std::string_view, const char *, dynamic_string>
    {
        *this = make_string(std::string_view{value});
    }

    explicit owned_object(const char *data, std::size_t size) { *this = make_string(data, size); }

    ~owned_object()
    {
        if (free_fn_ != nullptr) {
            free_fn_(&obj_);
        }
    }

    owned_object(const owned_object &) = delete;
    owned_object &operator=(const owned_object &) = delete;

    owned_object(owned_object &&other) noexcept : obj_(other.obj_), free_fn_(other.free_fn_)
    {
        other.obj_ = detail::object{};
    }

    owned_object &operator=(owned_object &&other) noexcept
    {
        if (free_fn_ != nullptr) {
            free_fn_(&obj_);
        }

        obj_ = other.obj_;
        free_fn_ = other.free_fn_;
        other.obj_ = detail::object{};
        other.free_fn_ = nullptr;
        return *this;
    }

    [[nodiscard]] detail::object &ref() { return obj_; }
    [[nodiscard]] const detail::object &ref() const { return obj_; }
    [[nodiscard]] detail::object *ptr() { return &obj_; }
    [[nodiscard]] const detail::object *ptr() const { return &obj_; }

    static owned_object make_null()
    {
        return owned_object{
            {.via{.str = nullptr}, .type = DDWAF_OBJ_NULL, .size = 0, .capacity = 0}, nullptr};
    }

    static owned_object make_boolean(bool value)
    {
        return owned_object{
            {.via{.b8 = value}, .type = DDWAF_OBJ_BOOL, .size = 0, .capacity = 0}, nullptr};
    }

    static owned_object make_signed(int64_t value)
    {
        return owned_object{
            {.via{.i64 = value}, .type = DDWAF_OBJ_SIGNED, .size = 0, .capacity = 0}, nullptr};
    }

    static owned_object make_unsigned(uint64_t value)
    {
        return owned_object{
            {.via{.u64 = value}, .type = DDWAF_OBJ_UNSIGNED, .size = 0, .capacity = 0}, nullptr};
    }

    static owned_object make_float(double value)
    {
        return owned_object{
            {.via{.f64 = value}, .type = DDWAF_OBJ_FLOAT, .size = 0, .capacity = 0}, nullptr};
    }

    static owned_object make_string_nocopy(
        const char *str, std::size_t len, ddwaf_object_free_fn free_fn = ddwaf_object_free)
    {
        return owned_object{{.via{.cstr = str},
                                .type = DDWAF_OBJ_STRING,
                                .size = static_cast<uint16_t>(len),
                                .capacity = static_cast<uint16_t>(len)},
            free_fn};
    }

    template <typename T>
    static owned_object make_string_nocopy(T str, ddwaf_object_free_fn free_fn = ddwaf_object_free)
        requires std::is_same_v<T, std::string_view> || std::is_same_v<T, object_view>
    {
        return make_string_nocopy(str.data(), str.size(), free_fn);
    }

    static owned_object make_string(const char *str, std::size_t len)
    {
        // NOLINTNEXTLINE(clang-analyzer-unix.Malloc)
        return owned_object{{.via{.str = detail::copy_string(str, len)},
                                .type = DDWAF_OBJ_STRING,
                                .size = static_cast<uint16_t>(len),
                                .capacity = static_cast<uint16_t>(len)},
            ddwaf_object_free};
    }

    static owned_object make_string(std::string_view str)
    {
        if (str.empty()) {
            return make_string("", 0);
        }
        return make_string(str.data(), str.size());
    }

    static owned_object make_array()
    {
        return owned_object{
            {.via{.array = nullptr}, .type = DDWAF_OBJ_ARRAY, .size = 0, .capacity = 0},
            ddwaf_object_free};
    }

    static owned_object make_map()
    {
        return owned_object{{.via{.map = nullptr}, .type = DDWAF_OBJ_MAP, .size = 0, .capacity = 0},
            ddwaf_object_free};
    }

    static owned_object make_array(std::initializer_list<detail::initializer::movable_object> list);
    static owned_object make_map(std::initializer_list<detail::initializer::key_value> list);

    detail::object move()
    {
        detail::object copy = obj_;
        obj_ = detail::object{};
        free_fn_ = nullptr;
        return copy;
    }

protected:
    detail::object obj_{};
    ddwaf_object_free_fn free_fn_{nullptr};

    friend class borrowed_object;
    friend class object_view;
};

namespace detail::initializer {

struct movable_object {
    // NOLINTNEXTLINE(google-explicit-constructor,hicpp-explicit-conversions)
    template <typename T> movable_object(T &&value) : object{std::forward<T>(value)} {}
    movable_object(const movable_object &) = delete;
    movable_object(movable_object &&) = delete;
    movable_object operator=(const movable_object &) = delete;
    movable_object operator=(movable_object &&) = delete;
    ~movable_object() = default;
    mutable owned_object object;
};

} // namespace detail::initializer

inline object_view::object_view(const owned_object &ow) : obj_(&ow.obj_) {}
inline object_view::object_view(const borrowed_object &ow) : obj_(ow.obj_) {}

// Convert the underlying type to the requested type, converters are defined
// in the object_converter header
template <typename Derived> template <typename T> T readable_object<Derived>::convert() const
{
    return object_converter<T>{static_cast<const Derived *>(this)->ref()}();
}

template <typename Derived> [[nodiscard]] owned_object readable_object<Derived>::clone() const
{
    auto clone_helper = [](object_view source) -> owned_object {
        switch (source.type()) {
        case object_type::boolean:
            return owned_object::make_boolean(source.as<bool>());
        case object_type::string:
            return owned_object::make_string(source.as<std::string_view>());
        case object_type::int64:
            return owned_object::make_signed(source.as<int64_t>());
        case object_type::uint64:
            return owned_object::make_unsigned(source.as<uint64_t>());
        case object_type::float64:
            return owned_object::make_float(source.as<double>());
        case object_type::null:
            return owned_object::make_null();
        case object_type::map:
            return owned_object::make_map();
        case object_type::array:
            return owned_object::make_array();
        case object_type::invalid:
            break;
        }
        return {};
    };

    std::deque<std::pair<object_view, borrowed_object>> queue;

    const object_view input = static_cast<const Derived *>(this)->ref();
    auto copy = clone_helper(input);
    if (copy.is_container()) {
        queue.emplace_front(input, copy);
    }

    while (!queue.empty()) {
        auto &[source, destination] = queue.front();
        for (uint64_t i = 0; i < source.size(); ++i) {
            const auto &[key, value] = source.at(i);
            if (source.type() == object_type::map) {
                destination.emplace(key.as<std::string_view>(), clone_helper(value));
            } else if (source.type() == object_type::array) {
                destination.emplace_back(clone_helper(value));
            }
        }

        for (uint64_t i = 0; i < source.size(); ++i) {
            auto child = source.at_value(i);
            if (child.is_container()) {
                queue.emplace_back(child, destination.at(i));
            }
        }
        queue.pop_front();
    }

    return copy;
}

template <> struct object_converter<std::string> {
    explicit object_converter(object_view view) : view(view) {}
    std::string operator()() const
    {
        switch (view.type()) {
        case object_type::string:
            return view.as<std::string>();
        case object_type::boolean:
            return ddwaf::to_string<std::string>(view.as<bool>());
        case object_type::uint64:
            return ddwaf::to_string<std::string>(view.as<uint64_t>());
        case object_type::int64:
            return ddwaf::to_string<std::string>(view.as<int64_t>());
        case object_type::float64:
            return ddwaf::to_string<std::string>(view.as<double>());
        default:
            break;
        }
        return {};
    }
    object_view view;
};

template <typename Derived>
[[nodiscard]] borrowed_object writable_object<Derived>::at(std::size_t idx)
{
    auto &container = static_cast<const Derived *>(this)->ref();

    assert((static_cast<object_type>(container.type) & container_object_type) != 0);
    assert(idx < static_cast<std::size_t>(container.size));

    if (container.type == object_type::map) {
        return borrowed_object{&container.via.map[idx].val};
    }
    return borrowed_object{&container.via.array[idx]};
}

template <typename Derived>
// NOLINTNEXTLINE(cppcoreguidelines-rvalue-reference-param-not-moved)
borrowed_object writable_object<Derived>::emplace_back(owned_object &&value)
{
    auto &container = static_cast<Derived *>(this)->ref();

    assert(static_cast<object_type>(container.type) == object_type::array);

    // We preallocate 8 entries
    if (container.size == 0) {
        // NOLINTNEXTLINE(clang-analyzer-unix.Malloc)
        container.via.array = detail::alloc_helper<detail::object>(8);
        // NOLINTNEXTLINE(clang-analyzer-unix.Malloc)
        container.capacity = 8;
    } else if (container.capacity == container.size) {
        auto [new_array, new_capacity] =
            // NOLINTNEXTLINE(clang-analyzer-unix.Malloc)
            detail::realloc_helper(container.via.array, container.capacity);
        container.via.array = new_array;
        container.capacity = new_capacity;
    }

    auto &slot = container.via.array[container.size++];
    slot = value.move();

    return borrowed_object{slot};
}

template <typename Derived>
// NOLINTNEXTLINE(cppcoreguidelines-rvalue-reference-param-not-moved)
borrowed_object writable_object<Derived>::emplace(std::string_view key, owned_object &&value)
{
    return emplace(owned_object{key}, std::move(value));
}

template <typename Derived>
// NOLINTNEXTLINE(cppcoreguidelines-rvalue-reference-param-not-moved,bugprone-easily-swappable-parameters)
borrowed_object writable_object<Derived>::emplace(owned_object &&key, owned_object &&value)
{
    auto &container = static_cast<Derived *>(this)->ref();
    assert(static_cast<object_type>(container.type) == object_type::map);

    // We preallocate 8 entries
    if (container.size == 0) {
        // NOLINTNEXTLINE(clang-analyzer-unix.Malloc)
        container.via.map = detail::alloc_helper<detail::object_kv>(8);
        // NOLINTNEXTLINE(clang-analyzer-unix.Malloc)
        container.capacity = 8;
    } else if (container.capacity == container.size) {
        auto [new_map, new_capacity] =
            // NOLINTNEXTLINE(clang-analyzer-unix.Malloc)
            detail::realloc_helper(container.via.map, container.capacity);
        container.via.map = new_map;
        container.capacity = new_capacity;
    }

    auto &slot = container.via.map[container.size++];
    slot.key = key.move();
    slot.val = value.move();

    return borrowed_object{slot.val};
}

template <typename Derived>
template <typename T>
borrowed_object writable_object<Derived>::emplace_back(T &&value)
{
    return emplace_back(owned_object{std::forward<T>(value)});
}

template <typename Derived>
template <typename T>
borrowed_object writable_object<Derived>::emplace(std::string_view key, T &&value)
{
    return emplace(key, owned_object{std::forward<T>(value)});
}

inline borrowed_object::borrowed_object(owned_object &obj) : obj_(obj.ptr()) {}

// NOLINTNEXTLINE(cppcoreguidelines-rvalue-reference-param-not-moved)
inline borrowed_object &borrowed_object::operator=(owned_object &&obj)
{
    // TODO remove this once keys and values are split
    const auto *key = ref().parameterName;
    auto key_len = ref().parameterNameLength;

    ref() = obj.move();

    ref().parameterName = key;
    ref().parameterNameLength = key_len;

    return *this;
}

inline owned_object owned_object::make_array(
    std::initializer_list<detail::initializer::movable_object> list)
{
    auto container = make_array();
    for (const auto &value : list) { container.emplace_back(std::move(value.object)); }
    return container;
}

inline owned_object owned_object::make_map(
    std::initializer_list<detail::initializer::key_value> list)
{
    auto container = make_map();
    for (const auto &[key, value] : list) { container.emplace(key, std::move(value.object)); }
    return container;
}

} // namespace ddwaf

namespace std {

template <> struct hash<ddwaf::object_view> {
    auto operator()(const ddwaf::object_view &obj) const
    {
        return std::hash<const void *>{}(static_cast<const void *>(obj.ptr()));
    }
};
} // namespace std<|MERGE_RESOLUTION|>--- conflicted
+++ resolved
@@ -352,8 +352,6 @@
         return {};
     }
 
-<<<<<<< HEAD
-=======
     object_view find_key_path(std::span<const std::string> key_path)
     {
         auto root = *this;
@@ -377,109 +375,6 @@
         }
         return current;
     }
-
-    class iterator {
-    public:
-        ~iterator() = default;
-        iterator(const iterator &) = default;
-        iterator(iterator &&) = default;
-        iterator &operator=(const iterator &) = default;
-        iterator &operator=(iterator &&) = default;
-
-        [[nodiscard]] object_type container_type() const noexcept { return type_; }
-
-        // NOLINTNEXTLINE(google-explicit-constructor,hicpp-explicit-conversions)
-        operator bool() const noexcept { return index_ < size_; }
-
-        bool operator!=(const iterator &rhs) const noexcept
-        {
-            return obj_ != rhs.obj_ || index_ != rhs.index_;
-        }
-
-        [[nodiscard]] object_key key() const
-        {
-            assert(obj_ != nullptr && index_ < size_);
-            if (type_ == object_type::map) {
-                return &obj_[index_];
-            }
-            return {};
-        }
-
-        [[nodiscard]] object_view value() const
-        {
-            assert(obj_ != nullptr && index_ < size_);
-            return obj_[index_];
-        }
-
-        std::pair<object_key, object_view> operator*() const
-        {
-            assert(obj_ != nullptr && index_ < size_);
-            const auto &slot = obj_[index_];
-            if (type_ == object_type::map) {
-                return {&slot, slot};
-            }
-            return {{}, slot};
-        }
-
-        [[nodiscard]] std::size_t index() const { return static_cast<std::size_t>(index_); }
-
-        iterator &operator++() noexcept
-        {
-            // Saturated increment (to size)
-            index_ += static_cast<uint32_t>(index_ < size_);
-            return *this;
-        }
-
-        [[nodiscard]] iterator prev() const noexcept
-        {
-            // Saturated decrement (to 0)
-            auto new_index = static_cast<uint16_t>(index_ - static_cast<uint16_t>(index_ > 0));
-            return {obj_, size_, new_index, type_};
-        }
-
-    protected:
-        iterator() = default;
-
-        explicit iterator(const detail::object *obj, uint16_t idx = 0)
-            : obj_(obj->array), size_(static_cast<uint16_t>(obj->nbEntries)), index_(idx),
-              type_(static_cast<object_type>(obj->type))
-        {}
-
-        iterator(
-            // NOLINTNEXTLINE(bugprone-easily-swappable-parameters)
-            const detail::object *obj, std::uint16_t size, std::uint16_t index, object_type type)
-            : obj_(obj), size_(size), index_(index), type_(type)
-        {}
-
-        const detail::object *obj_{nullptr};
-        std::uint16_t size_{0};
-        std::uint16_t index_{0};
-        object_type type_{object_type::invalid};
-
-        friend class object_view;
-    };
-
-    [[nodiscard]] iterator begin() const
-    {
-        assert(obj_ != nullptr);
-        // This check guarantees that the object is a container and not null
-        if (!is_container()) {
-            [[unlikely]] return {};
-        }
-        return iterator{obj_};
-    }
-
-    [[nodiscard]] iterator end() const
-    {
-        assert(obj_ != nullptr);
-        // This check guarantees that the object is a container and not null
-        if (!is_container()) {
-            [[unlikely]] return {};
-        }
-        return iterator{obj_, static_cast<uint16_t>(obj_->nbEntries)};
-    }
-
->>>>>>> 91c7b917
 protected:
     // NOLINTNEXTLINE(cppcoreguidelines-avoid-const-or-ref-data-members)
     const detail::object *obj_{nullptr};
