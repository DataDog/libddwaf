// Unless explicitly stated otherwise all files in this repository are
// dual-licensed under the Apache-2.0 License or BSD-3-Clause License.
//
// This product includes software developed at Datadog (https://www.datadoghq.com/).
// Copyright 2021 Datadog, Inc.

#pragma once

#include <memory>
#include <string>
#include <utility>

<<<<<<< HEAD
#include "exception.hpp"
=======
#include "configuration/common/raw_configuration.hpp"
>>>>>>> 345cda72
#include "matcher/base.hpp"
#include "matcher/equals.hpp"
#include "matcher/exact_match.hpp"
#include "matcher/greater_than.hpp"
#include "matcher/ip_match.hpp"
#include "matcher/is_sqli.hpp"
#include "matcher/is_xss.hpp"
#include "matcher/lower_than.hpp"
#include "matcher/phrase_match.hpp"
#include "matcher/regex_match.hpp"

namespace ddwaf {

template <typename Matcher>
std::pair<std::string, std::unique_ptr<matcher::base>> parse_matcher(
    const raw_configuration::map &params);

template <typename Matcher, typename... Rest>
std::pair<std::string, std::unique_ptr<matcher::base>> parse_matcher(
    std::string_view name, const raw_configuration::map &params)
{
    if (Matcher::matcher_name == name) {
        return parse_matcher<Matcher>(params);
    }

    if constexpr (sizeof...(Rest) > 0) {
        return parse_matcher<Rest...>(name, params);
    } else {
        throw ddwaf::unsupported_operator(name);
    }
}

inline std::pair<std::string, std::unique_ptr<matcher::base>> parse_any_matcher(
    std::string_view name, const raw_configuration::map &params)
{
    return parse_matcher<matcher::equals<>, matcher::exact_match, matcher::greater_than<>,
        matcher::ip_match, matcher::is_sqli, matcher::is_xss, matcher::lower_than<>,
        matcher::phrase_match, matcher::regex_match>(name, params);
}

} // namespace ddwaf<|MERGE_RESOLUTION|>--- conflicted
+++ resolved
@@ -10,11 +10,8 @@
 #include <string>
 #include <utility>
 
-<<<<<<< HEAD
 #include "exception.hpp"
-=======
 #include "configuration/common/raw_configuration.hpp"
->>>>>>> 345cda72
 #include "matcher/base.hpp"
 #include "matcher/equals.hpp"
 #include "matcher/exact_match.hpp"
@@ -43,7 +40,7 @@
     if constexpr (sizeof...(Rest) > 0) {
         return parse_matcher<Rest...>(name, params);
     } else {
-        throw ddwaf::unsupported_operator(name);
+        throw ddwaf::unsupported_operator_version(name);
     }
 }
 
