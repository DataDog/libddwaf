// Unless explicitly stated otherwise all files in this repository are
// dual-licensed under the Apache-2.0 License or BSD-3-Clause License.
//
// This product includes software developed at Datadog (https://www.datadoghq.com/).
// Copyright 2021 Datadog, Inc.
#include <memory>
#include <string>
#include <string_view>
#include <unordered_map>
#include <utility>
#include <vector>

#include "condition/base.hpp"
#include "condition/cmdi_detector.hpp"
#include "condition/exists.hpp"
#include "condition/lfi_detector.hpp"
#include "condition/scalar_condition.hpp"
#include "condition/shi_detector.hpp"
#include "condition/sqli_detector.hpp"
#include "condition/ssrf_detector.hpp"
#include "configuration/common/common.hpp"
#include "configuration/common/expression_parser.hpp"
#include "configuration/common/matcher_parser.hpp"
#include "configuration/common/raw_configuration.hpp"
#include "configuration/common/transformer_parser.hpp"
#include "exception.hpp"
#include "expression.hpp"
#include "log.hpp"
#include "matcher/equals.hpp"
#include "matcher/exact_match.hpp"
#include "matcher/greater_than.hpp"
#include "matcher/ip_match.hpp"
#include "matcher/is_sqli.hpp"
#include "matcher/is_xss.hpp"
#include "matcher/lower_than.hpp"
#include "matcher/phrase_match.hpp"
#include "matcher/regex_match.hpp"
#include "target_address.hpp"
#include "transformer/base.hpp"
#include "utils.hpp"

namespace ddwaf {

namespace {

template <typename T>
<<<<<<< HEAD
std::vector<condition_parameter> parse_arguments(const parameter::map &params, data_source source,
    const std::vector<transformer_id> &transformers, const object_limits &limits)
=======
std::vector<condition_parameter> parse_arguments(const raw_configuration::map &params,
    data_source source, const std::vector<transformer_id> &transformers,
    address_container &addresses, const object_limits &limits)
>>>>>>> 345cda72
{
    const auto &specification = T::arguments();
    std::vector<condition_parameter> definitions;

    definitions.reserve(specification.size());

    for (const auto spec : specification) {
        definitions.emplace_back();
        condition_parameter &def = definitions.back();

        auto inputs = at<raw_configuration::vector>(params, spec.name);
        if (inputs.empty()) {
            if (!spec.optional) {
                throw ddwaf::parsing_error("empty non-optional argument");
            }
            continue;
        }

        if (!spec.variadic && inputs.size() > 1) {
            throw ddwaf::parsing_error("multiple targets for non-variadic argument");
        }

        auto &targets = def.targets;
        for (const auto &input_param : inputs) {
            auto input = static_cast<raw_configuration::map>(input_param);
            auto address = at<std::string>(input, "address");

            DDWAF_DEBUG("Found address {}", address);

            if (address.empty()) {
                throw ddwaf::parsing_error("empty address");
            }

            auto kp = at<std::vector<std::string>>(input, "key_path", {});
            if (kp.size() > limits.max_container_depth) {
                throw ddwaf::parsing_error("key_path beyond maximum container depth");
            }

            for (const auto &path : kp) {
                if (path.empty()) {
                    throw ddwaf::parsing_error("empty key_path");
                }
            }

            auto it = input.find("transformers");
            if (it == input.end()) {
                targets.emplace_back(condition_target{.name = address,
                    .index = get_target_index(address),
                    .key_path = std::move(kp),
                    .transformers = transformers,
                    .source = source});
            } else {
                auto input_transformers = static_cast<raw_configuration::vector>(it->second);
                if (input_transformers.size() > limits.max_transformers_per_address) {
                    throw ddwaf::parsing_error("number of transformers beyond allowed limit");
                }

                source = data_source::values;
                auto new_transformers = parse_transformers(input_transformers, source);
                targets.emplace_back(condition_target{.name = address,
                    .index = get_target_index(address),
                    .key_path = std::move(kp),
                    .transformers = std::move(new_transformers),
                    .source = source});
            }
        }
    }

    return definitions;
}

template <typename T, typename... Matchers>
<<<<<<< HEAD
auto build_condition(std::string_view operator_name, const parameter::map &params,
    data_source source, const std::vector<transformer_id> &transformers, const object_limits &limits)
=======
auto build_condition(std::string_view operator_name, const raw_configuration::map &params,
    data_source source, const std::vector<transformer_id> &transformers,
    address_container &addresses, const object_limits &limits)
>>>>>>> 345cda72
{
    auto [data_id, matcher] = parse_matcher<Matchers...>(operator_name, params);
    auto arguments = parse_arguments<T>(params, source, transformers, limits);
    return std::make_unique<T>(std::move(matcher), data_id, std::move(arguments), limits);
}

template <typename Condition>
auto build_versioned_condition(std::string_view operator_name, unsigned version,
<<<<<<< HEAD
    const parameter::map &params, data_source source,
    const std::vector<transformer_id> &transformers, const object_limits &limits)
=======
    const raw_configuration::map &params, data_source source,
    const std::vector<transformer_id> &transformers, address_container &addresses,
    const object_limits &limits)
>>>>>>> 345cda72
{
    if (version > Condition::version) {
        throw unsupported_operator_version(operator_name, version, Condition::version);
    }

    auto arguments = parse_arguments<Condition>(params, source, transformers, limits);
    return std::make_unique<Condition>(std::move(arguments), limits);
}

} // namespace

<<<<<<< HEAD
std::shared_ptr<expression> parse_expression(const parameter::vector &conditions_array,
    data_source source, const std::vector<transformer_id> &transformers,  const object_limits &limits)
=======
std::shared_ptr<expression> parse_expression(const raw_configuration::vector &conditions_array,
    data_source source, const std::vector<transformer_id> &transformers,
    address_container &addresses, const object_limits &limits)
>>>>>>> 345cda72
{
    std::vector<std::unique_ptr<base_condition>> conditions;
    for (const auto &cond_param : conditions_array) {
        auto root = static_cast<raw_configuration::map>(cond_param);

        auto operator_name = at<std::string_view>(root, "operator");
        auto params = at<raw_configuration::map>(root, "parameters");

        // Exploit Prevention Operators may have a single-digit version
        unsigned version = 0;
        auto version_idx = operator_name.find("@v");
        if (version_idx != std::string_view::npos) {
            auto version_str = operator_name.substr(version_idx + 2);
            auto [res, value] = from_string<unsigned>(version_str);
            if (res) {
                version = value;
            }
            operator_name = operator_name.substr(0, version_idx);
        }

        if (operator_name == "lfi_detector") {
            conditions.emplace_back(build_versioned_condition<lfi_detector>(
                operator_name, version, params, source, transformers, limits));
        } else if (operator_name == "ssrf_detector") {
            conditions.emplace_back(build_versioned_condition<ssrf_detector>(
                operator_name, version, params, source, transformers, limits));
        } else if (operator_name == "sqli_detector") {
            conditions.emplace_back(build_versioned_condition<sqli_detector>(
                operator_name, version, params, source, transformers, limits));
        } else if (operator_name == "shi_detector") {
            conditions.emplace_back(build_versioned_condition<shi_detector>(
                operator_name, version, params, source, transformers, limits));
        } else if (operator_name == "cmdi_detector") {
            conditions.emplace_back(build_versioned_condition<cmdi_detector>(
                operator_name, version, params, source, transformers, limits));
        } else if (operator_name == "exists") {
            auto arguments =
                parse_arguments<exists_condition>(params, source, transformers, limits);
            conditions.emplace_back(
                std::make_unique<exists_condition>(std::move(arguments), limits));
        } else if (operator_name == "!exists") {
            auto arguments = parse_arguments<exists_negated_condition>(
                params, source, transformers, limits);
            conditions.emplace_back(
                std::make_unique<exists_negated_condition>(std::move(arguments), limits));
        } else if (operator_name.starts_with('!')) {
            conditions.emplace_back(
                build_condition<scalar_negated_condition, matcher::ip_match, matcher::exact_match,
                    matcher::regex_match, matcher::phrase_match, matcher::equals<>>(
                    operator_name.substr(1), params, source, transformers, limits));
        } else {
            conditions.emplace_back(
                build_condition<scalar_condition, matcher::equals<>, matcher::exact_match,
                    matcher::greater_than<>, matcher::ip_match, matcher::is_sqli, matcher::is_xss,
                    matcher::lower_than<>, matcher::phrase_match, matcher::regex_match>(
                    operator_name, params, source, transformers, limits));
        }
    }

    return std::make_shared<expression>(std::move(conditions));
}

<<<<<<< HEAD
std::shared_ptr<expression> parse_simplified_expression(const parameter::vector &conditions_array, const object_limits &limits)
=======
std::shared_ptr<expression> parse_simplified_expression(
    const raw_configuration::vector &conditions_array, address_container &addresses,
    const object_limits &limits)
>>>>>>> 345cda72
{
    return parse_expression(conditions_array, data_source::values, {}, limits);
}

} // namespace ddwaf<|MERGE_RESOLUTION|>--- conflicted
+++ resolved
@@ -44,14 +44,8 @@
 namespace {
 
 template <typename T>
-<<<<<<< HEAD
-std::vector<condition_parameter> parse_arguments(const parameter::map &params, data_source source,
-    const std::vector<transformer_id> &transformers, const object_limits &limits)
-=======
 std::vector<condition_parameter> parse_arguments(const raw_configuration::map &params,
-    data_source source, const std::vector<transformer_id> &transformers,
-    address_container &addresses, const object_limits &limits)
->>>>>>> 345cda72
+    data_source source, const std::vector<transformer_id> &transformers, const object_limits &limits)
 {
     const auto &specification = T::arguments();
     std::vector<condition_parameter> definitions;
@@ -124,14 +118,8 @@
 }
 
 template <typename T, typename... Matchers>
-<<<<<<< HEAD
-auto build_condition(std::string_view operator_name, const parameter::map &params,
+auto build_condition(std::string_view operator_name, const raw_configuration::map &params,
     data_source source, const std::vector<transformer_id> &transformers, const object_limits &limits)
-=======
-auto build_condition(std::string_view operator_name, const raw_configuration::map &params,
-    data_source source, const std::vector<transformer_id> &transformers,
-    address_container &addresses, const object_limits &limits)
->>>>>>> 345cda72
 {
     auto [data_id, matcher] = parse_matcher<Matchers...>(operator_name, params);
     auto arguments = parse_arguments<T>(params, source, transformers, limits);
@@ -140,14 +128,8 @@
 
 template <typename Condition>
 auto build_versioned_condition(std::string_view operator_name, unsigned version,
-<<<<<<< HEAD
-    const parameter::map &params, data_source source,
+    const raw_configuration::map &params, data_source source,
     const std::vector<transformer_id> &transformers, const object_limits &limits)
-=======
-    const raw_configuration::map &params, data_source source,
-    const std::vector<transformer_id> &transformers, address_container &addresses,
-    const object_limits &limits)
->>>>>>> 345cda72
 {
     if (version > Condition::version) {
         throw unsupported_operator_version(operator_name, version, Condition::version);
@@ -159,14 +141,8 @@
 
 } // namespace
 
-<<<<<<< HEAD
-std::shared_ptr<expression> parse_expression(const parameter::vector &conditions_array,
-    data_source source, const std::vector<transformer_id> &transformers,  const object_limits &limits)
-=======
 std::shared_ptr<expression> parse_expression(const raw_configuration::vector &conditions_array,
-    data_source source, const std::vector<transformer_id> &transformers,
-    address_container &addresses, const object_limits &limits)
->>>>>>> 345cda72
+    data_source source, const std::vector<transformer_id> &transformers, const object_limits &limits)
 {
     std::vector<std::unique_ptr<base_condition>> conditions;
     for (const auto &cond_param : conditions_array) {
@@ -229,13 +205,8 @@
     return std::make_shared<expression>(std::move(conditions));
 }
 
-<<<<<<< HEAD
-std::shared_ptr<expression> parse_simplified_expression(const parameter::vector &conditions_array, const object_limits &limits)
-=======
 std::shared_ptr<expression> parse_simplified_expression(
-    const raw_configuration::vector &conditions_array, address_container &addresses,
-    const object_limits &limits)
->>>>>>> 345cda72
+    const raw_configuration::vector &conditions_array, const object_limits &limits)
 {
     return parse_expression(conditions_array, data_source::values, {}, limits);
 }
