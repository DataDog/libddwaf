// Unless explicitly stated otherwise all files in this repository are
// dual-licensed under the Apache-2.0 License or BSD-3-Clause License.
//
// This product includes software developed at Datadog (https://www.datadoghq.com/).
// Copyright 2021 Datadog, Inc.
#include <exception>
#include <string>
#include <unordered_map>
#include <utility>
#include <vector>

#include "condition/base.hpp"
#include "configuration/common/common.hpp"
#include "configuration/common/configuration.hpp"
#include "configuration/common/configuration_collector.hpp"
#include "configuration/common/expression_parser.hpp"
#include "configuration/common/raw_configuration.hpp"
#include "configuration/common/transformer_parser.hpp"
#include "configuration/rule_parser.hpp"
#include "exception.hpp"
#include "log.hpp"
#include "rule.hpp"
#include "semver.hpp"
#include "transformer/base.hpp"
#include "utils.hpp"
#include "version.hpp"

namespace ddwaf {

namespace {

<<<<<<< HEAD
rule_spec parse_rule(parameter::map &rule, const object_limits &limits, core_rule::source_type source)
=======
rule_spec parse_rule(raw_configuration::map &rule, const object_limits &limits,
    core_rule::source_type source, address_container &addresses)
>>>>>>> 345cda72
{
    std::vector<transformer_id> rule_transformers;
    auto data_source = ddwaf::data_source::values;
    auto transformers = at<raw_configuration::vector>(rule, "transformers", {});
    if (transformers.size() > limits.max_transformers_per_address) {
        throw ddwaf::parsing_error("number of transformers beyond allowed limit");
    }

    rule_transformers = parse_transformers(transformers, data_source);

    auto conditions_array = at<raw_configuration::vector>(rule, "conditions");
    auto expr =
        parse_expression(conditions_array, data_source, rule_transformers, limits);
    if (expr->empty()) {
        // This is likely unreachable
        throw ddwaf::parsing_error("rule has no valid conditions");
    }

    std::unordered_map<std::string, std::string> tags;
    for (auto &[key, value] : at<raw_configuration::map>(rule, "tags")) {
        try {
            tags.emplace(key, std::string(value));
        } catch (const bad_cast &e) {
            throw invalid_type(std::string(key), e);
        }
    }

    if (tags.find("type") == tags.end()) {
        throw ddwaf::parsing_error("missing key 'type'");
    }

    return {.enabled = at<bool>(rule, "enabled", true),
        .source = source,
        .name = at<std::string>(rule, "name"),
        .tags = std::move(tags),
        .expr = std::move(expr),
        .actions = at<std::vector<std::string>>(rule, "on_match", {})};
}

void parse_rules(const raw_configuration::vector &rule_array, configuration_collector &cfg,
    base_section_info &info, core_rule::source_type source, const object_limits &limits)
{
    for (unsigned i = 0; i < rule_array.size(); ++i) {
        std::string id;
        try {
            const auto &rule_param = rule_array[i];
            auto node = static_cast<raw_configuration::map>(rule_param);

            id = at<std::string>(node, "id");
            if (cfg.contains_rule(id)) {
                DDWAF_WARN("Duplicate rule {}", id);
                info.add_failed(id, diagnostic_severity::error, "duplicate rule");
                continue;
            }

            // Check version compatibility and fail without diagnostic
            auto min_version{at<semantic_version>(node, "min_version", semantic_version::min())};
            auto max_version{at<semantic_version>(node, "max_version", semantic_version::max())};
            if (min_version > current_version || max_version < current_version) {
                DDWAF_DEBUG("Skipping rule '{}': version required between [{}, {}], current {}", id,
                    min_version, max_version, current_version);
                info.add_skipped(id);
                continue;
            }

            auto rule = parse_rule(node, limits, source);

            DDWAF_DEBUG("Parsed rule {}", id);
            info.add_loaded(id);
            cfg.emplace_rule(std::move(id), std::move(rule));
        } catch (const unsupported_operator_version &e) {
            DDWAF_WARN("Skipping rule '{}': {}", id, e.what());
            info.add_skipped(id);
        } catch (const unknown_operator &e) {
            if (id.empty()) {
                id = index_to_id(i);
            }
            DDWAF_WARN("Failed to parse rule '{}': {}", id, e.what());
            info.add_failed(id, diagnostic_severity::warning, e.what());
        } catch (const std::exception &e) {
            if (id.empty()) {
                id = index_to_id(i);
            }
            DDWAF_WARN("Failed to parse rule '{}': {}", id, e.what());
            info.add_failed(id, diagnostic_severity::error, e.what());
        }
    }
}

} // namespace

void parse_base_rules(const raw_configuration::vector &rule_array, configuration_collector &cfg,
    base_section_info &info, const object_limits &limits)
{
    parse_rules(rule_array, cfg, info, core_rule::source_type::base, limits);
}

void parse_user_rules(const raw_configuration::vector &rule_array, configuration_collector &cfg,
    base_section_info &info, const object_limits &limits)
{
    parse_rules(rule_array, cfg, info, core_rule::source_type::user, limits);
}
} // namespace ddwaf<|MERGE_RESOLUTION|>--- conflicted
+++ resolved
@@ -29,12 +29,7 @@
 
 namespace {
 
-<<<<<<< HEAD
-rule_spec parse_rule(parameter::map &rule, const object_limits &limits, core_rule::source_type source)
-=======
-rule_spec parse_rule(raw_configuration::map &rule, const object_limits &limits,
-    core_rule::source_type source, address_container &addresses)
->>>>>>> 345cda72
+rule_spec parse_rule(raw_configuration::map &rule, const object_limits &limits, core_rule::source_type source)
 {
     std::vector<transformer_id> rule_transformers;
     auto data_source = ddwaf::data_source::values;
