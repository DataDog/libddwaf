--- conflicted
+++ resolved
@@ -32,20 +32,11 @@
 
 namespace {
 
-<<<<<<< HEAD
-input_filter_spec parse_input_filter(const parameter::map &filter, const object_limits &limits)
-{
-    // Check for conditions first
-    auto conditions_array = at<parameter::vector>(filter, "conditions", {});
-    auto expr = parse_expression(conditions_array, data_source::values, {}, limits);
-=======
-input_filter_spec parse_input_filter(
-    const raw_configuration::map &filter, address_container &addresses, const object_limits &limits)
+input_filter_spec parse_input_filter(const raw_configuration::map &filter, const object_limits &limits)
 {
     // Check for conditions first
     auto conditions_array = at<raw_configuration::vector>(filter, "conditions", {});
     auto expr = parse_expression(conditions_array, data_source::values, {}, addresses, limits);
->>>>>>> 345cda72
 
     std::vector<reference_spec> rules_target;
     auto rules_target_array = at<raw_configuration::vector>(filter, "rules_target", {});
@@ -79,20 +70,12 @@
         .targets = std::move(rules_target)};
 }
 
-<<<<<<< HEAD
-rule_filter_spec parse_rule_filter(const parameter::map &filter, const object_limits &limits)
-{
-    // Check for conditions first
-    auto conditions_array = at<parameter::vector>(filter, "conditions", {});
-    auto expr = parse_expression(conditions_array, data_source::values, {}, limits);
-=======
-rule_filter_spec parse_rule_filter(
-    const raw_configuration::map &filter, address_container &addresses, const object_limits &limits)
+
+rule_filter_spec parse_rule_filter(const raw_configuration::map &filter, const object_limits &limits)
 {
     // Check for conditions first
     auto conditions_array = at<raw_configuration::vector>(filter, "conditions", {});
     auto expr = parse_expression(conditions_array, data_source::values, {}, addresses, limits);
->>>>>>> 345cda72
 
     std::vector<reference_spec> rules_target;
     auto rules_target_array = at<raw_configuration::vector>(filter, "rules_target", {});
