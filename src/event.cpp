--- conflicted
+++ resolved
@@ -12,7 +12,6 @@
 
 #include "action_mapper.hpp"
 #include "condition/base.hpp"
-#include "ddwaf.h"
 #include "event.hpp"
 #include "obfuscator.hpp"
 #include "object.hpp"
@@ -217,7 +216,8 @@
     }
 }
 
-void serialize_action(std::string_view id, owned_object &action_map, const action_tracker &actions)
+void serialize_action(
+    std::string_view id, borrowed_object &action_map, const action_tracker &actions)
 {
     auto action_it = actions.mapper.find(id);
     if (action_it == actions.mapper.end()) {
@@ -238,13 +238,8 @@
     }
 }
 
-owned_object serialize_actions(const action_tracker &actions)
-{
-<<<<<<< HEAD
-    auto action_map = owned_object::make_map();
-
-=======
->>>>>>> ed232887
+void serialize_actions(borrowed_object action_map, const action_tracker &actions)
+{
     if (actions.blocking_action_type != action_type::none) {
         serialize_action(actions.blocking_action, action_map, actions);
     }
@@ -252,25 +247,19 @@
     for (const auto &id : actions.non_blocking_actions) {
         serialize_action(id, action_map, actions);
     }
-
-    return action_map;
 }
 
 } // namespace
 
 void event_serializer::serialize(const std::vector<event> &events,
     // NOLINTNEXTLINE(bugprone-easily-swappable-parameters)
-    ddwaf_object &output_events, ddwaf_object &output_actions) const
+    borrowed_object output_events, borrowed_object output_actions) const
 {
     action_tracker actions{
         .blocking_action = {}, .stack_id = {}, .non_blocking_actions = {}, .mapper = actions_};
 
-<<<<<<< HEAD
-    auto events_array = owned_object::make_array();
-=======
->>>>>>> ed232887
     for (const auto &event : events) {
-        auto root_map = events_array.emplace_back(owned_object::make_map());
+        auto root_map = output_events.emplace_back(owned_object::make_map());
         auto match_array = owned_object::make_array();
 
         owned_object rule_map;
@@ -293,18 +282,9 @@
         if (stack_id.is_valid()) {
             root_map.emplace("stack_id", std::move(stack_id));
         }
-<<<<<<< HEAD
-    }
-
-    output.events = events_array.move();
-    output.actions = serialize_actions(actions).move();
-=======
-
-        ddwaf_object_array_add(&output_events, &root_map);
     }
 
     serialize_actions(output_actions, actions);
->>>>>>> ed232887
 }
 
 } // namespace ddwaf