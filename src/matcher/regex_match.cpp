// Unless explicitly stated otherwise all files in this repository are
// dual-licensed under the Apache-2.0 License or BSD-3-Clause License.
//
// This product includes software developed at Datadog (https://www.datadoghq.com/).
// Copyright 2021 Datadog, Inc.

#include <cstddef>
#include <memory>
#include <string>
#include <string_view>
#include <utility>

#include "configuration/common/parser_exception.hpp"
#include "dynamic_string.hpp"
#include "matcher/regex_match.hpp"
#include "re2.h"

namespace ddwaf::matcher {

regex_match::regex_match(const std::string &regex_str, std::size_t minLength, bool case_sensitive)
    : min_length(minLength)
{
    constexpr unsigned regex_max_mem = 512 * 1024;

    re2::RE2::Options options;
    options.set_max_mem(regex_max_mem);
    options.set_log_errors(false);
    options.set_case_sensitive(case_sensitive);

    regex = std::make_unique<re2::RE2>(regex_str, options);

    if (!regex->ok()) {
        throw parsing_error("invalid regular expression: " + regex->error_arg());
    }
}

std::pair<bool, dynamic_string> regex_match::match_impl(std::string_view pattern) const
{
    if (pattern.size() < min_length || pattern.empty()) {
        return {false, {}};
    }

    std::string_view match;
    if (!regex->Match(pattern, 0, pattern.size(), RE2::UNANCHORED, &match, 1)) {
        return {false, {}};
    }

<<<<<<< HEAD
    return {true, {match[0].data(), static_cast<dynamic_string::size_type>(match[0].size())}};
=======
    return {true, match};
>>>>>>> 2a8a7f6f
}

} // namespace ddwaf::matcher<|MERGE_RESOLUTION|>--- conflicted
+++ resolved
@@ -45,11 +45,7 @@
         return {false, {}};
     }
 
-<<<<<<< HEAD
-    return {true, {match[0].data(), static_cast<dynamic_string::size_type>(match[0].size())}};
-=======
     return {true, match};
->>>>>>> 2a8a7f6f
 }
 
 } // namespace ddwaf::matcher