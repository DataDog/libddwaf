// Unless explicitly stated otherwise all files in this repository are
// dual-licensed under the Apache-2.0 License or BSD-3-Clause License.
//
// This product includes software developed at Datadog (https://www.datadoghq.com/).
// Copyright 2021 Datadog, Inc.

#pragma once

#include <ddwaf.h>
#include <optional>
#include <stdint.h>

// IP Utils
typedef struct
{
    uint8_t ip[16]; // big endian
    bool isIPv6;
} parsed_ip;

template <typename T>
using optional_ref = std::optional<std::reference_wrapper<T>>;

size_t find_string_cutoff(const char *str, size_t length,
        uint32_t max_string_length = DDWAF_MAX_STRING_LENGTH);

//Internals
#define IS_CONTAINER(obj) ((obj)->type & (DDWAF_OBJ_ARRAY | DDWAF_OBJ_MAP))

#define PWI_DATA_TYPES (DDWAF_OBJ_SIGNED | DDWAF_OBJ_UNSIGNED | DDWAF_OBJ_STRING)
#define PWI_CONTAINER_TYPES (DDWAF_OBJ_ARRAY | DDWAF_OBJ_MAP)

<<<<<<< HEAD
// Rule constants
#define MAX_MATCH_COUNT 16 // Match the type size of RuleMatchTarget::matchGroup, don't increase past 16 without carefully updating the code
#define ADDITIVE_BUFFER_PREALLOC 8
#define TIME_STORE_DEFAULT 5

// Flow steps
#define EXIT_PREFIX "exit_"
#define EXIT_FLOW_OK "exit_flow"
#define EXIT_FLOW_MONITOR "exit_monitor"
#define EXIT_FLOW_BLOCK "exit_block"

// Steps we want to add:
// - exit_denylist
// - exit_allowlist
// - exit_needrasp
// - exit_norasp
// - exit_needwaf
// - exit_nowaf
// - exit_needrasp_nowaf
// - exit_needrasp_needwaf
// - exit_norasp_nowaf
// - exit_flagreq_{0-9} (write {0-9} to a standard key in the store)
// - exit_report_signal (report the request through a signal format defined in the rule)
// - exit_pentest (pentest: Sqreen should monitor but don't block the request)

#if defined(TESTING) && !defined(FRIEND_TEST)
// The build system to get gtest is more trouble than it's worth for a single define used only for testing
//#include <gtest/gtest_prod.h>
#define FRIEND_TEST(test_case_name, test_name) friend class test_case_name##_##test_name##_Test
#endif

// IP Utils
typedef struct
{
    uint8_t ip[16]; // big endian
    bool isIPv6;
} parsed_ip;

// Need the ddwaf_object declaration
#if !defined(pw_h)
#include <ddwaf.h>
#endif

#endif /* utils_h */
=======
>>>>>>> 036ffe2d
<|MERGE_RESOLUTION|>--- conflicted
+++ resolved
@@ -27,52 +27,4 @@
 #define IS_CONTAINER(obj) ((obj)->type & (DDWAF_OBJ_ARRAY | DDWAF_OBJ_MAP))
 
 #define PWI_DATA_TYPES (DDWAF_OBJ_SIGNED | DDWAF_OBJ_UNSIGNED | DDWAF_OBJ_STRING)
-#define PWI_CONTAINER_TYPES (DDWAF_OBJ_ARRAY | DDWAF_OBJ_MAP)
-
-<<<<<<< HEAD
-// Rule constants
-#define MAX_MATCH_COUNT 16 // Match the type size of RuleMatchTarget::matchGroup, don't increase past 16 without carefully updating the code
-#define ADDITIVE_BUFFER_PREALLOC 8
-#define TIME_STORE_DEFAULT 5
-
-// Flow steps
-#define EXIT_PREFIX "exit_"
-#define EXIT_FLOW_OK "exit_flow"
-#define EXIT_FLOW_MONITOR "exit_monitor"
-#define EXIT_FLOW_BLOCK "exit_block"
-
-// Steps we want to add:
-// - exit_denylist
-// - exit_allowlist
-// - exit_needrasp
-// - exit_norasp
-// - exit_needwaf
-// - exit_nowaf
-// - exit_needrasp_nowaf
-// - exit_needrasp_needwaf
-// - exit_norasp_nowaf
-// - exit_flagreq_{0-9} (write {0-9} to a standard key in the store)
-// - exit_report_signal (report the request through a signal format defined in the rule)
-// - exit_pentest (pentest: Sqreen should monitor but don't block the request)
-
-#if defined(TESTING) && !defined(FRIEND_TEST)
-// The build system to get gtest is more trouble than it's worth for a single define used only for testing
-//#include <gtest/gtest_prod.h>
-#define FRIEND_TEST(test_case_name, test_name) friend class test_case_name##_##test_name##_Test
-#endif
-
-// IP Utils
-typedef struct
-{
-    uint8_t ip[16]; // big endian
-    bool isIPv6;
-} parsed_ip;
-
-// Need the ddwaf_object declaration
-#if !defined(pw_h)
-#include <ddwaf.h>
-#endif
-
-#endif /* utils_h */
-=======
->>>>>>> 036ffe2d
+#define PWI_CONTAINER_TYPES (DDWAF_OBJ_ARRAY | DDWAF_OBJ_MAP)