// Unless explicitly stated otherwise all files in this repository are
// dual-licensed under the Apache-2.0 License or BSD-3-Clause License.
//
// This product includes software developed at Datadog (https://www.datadoghq.com/).
// Copyright 2021 Datadog, Inc.

#pragma once

#include <cstdint>
#include <ddwaf.h>
#include <functional>
#include <iterator>
#include <optional>
#include <unordered_map>

// Convert numbers to strings
#define STR_HELPER(x) #x
#define STR(x) STR_HELPER(x)

template <typename T> using optional_ref = std::optional<std::reference_wrapper<T>>;

size_t find_string_cutoff(
    const char *str, size_t length, uint32_t max_string_length = DDWAF_MAX_STRING_LENGTH);

// Internals
// clang-format off
#define PWI_DATA_TYPES (DDWAF_OBJ_SIGNED | DDWAF_OBJ_UNSIGNED | DDWAF_OBJ_STRING)
#define PWI_CONTAINER_TYPES (DDWAF_OBJ_ARRAY | DDWAF_OBJ_MAP)
#define DDWAF_RESULT_INITIALISER {false,  {nullptr, 0, {nullptr}, 0, DDWAF_OBJ_ARRAY}, {nullptr, 0}, 0}
// clang-format on

namespace ddwaf {

namespace object {

inline bool is_container(const ddwaf_object *obj)
{
    return obj != nullptr && (obj->type & PWI_CONTAINER_TYPES) != 0 && obj->array != nullptr;
}

inline bool is_map(const ddwaf_object *obj)
{
    return obj != nullptr && obj->type == DDWAF_OBJ_MAP && obj->array != nullptr;
}

inline bool is_scalar(const ddwaf_object *obj)
{
    return obj != nullptr && (obj->type & PWI_DATA_TYPES) != 0;
}

} // namespace object

inline bool isdigit(char c) { return (c >= '0' && c <= '9'); }

template <class Fn> class scope_exit {
public:
    explicit scope_exit(Fn &&fn) noexcept : fn_(std::move(fn)) {}
    ~scope_exit() { fn_(); }

    scope_exit(const scope_exit &) = delete;
    scope_exit(scope_exit &&) = delete;
    scope_exit &operator=(const scope_exit &) = delete;
    scope_exit &operator=(scope_exit &&) = delete;

protected:
    Fn fn_;
};
<<<<<<< HEAD

=======
>>>>>>> 82c8a208
} // namespace ddwaf<|MERGE_RESOLUTION|>--- conflicted
+++ resolved
@@ -65,8 +65,4 @@
 protected:
     Fn fn_;
 };
-<<<<<<< HEAD
-
-=======
->>>>>>> 82c8a208
 } // namespace ddwaf