--- conflicted
+++ resolved
@@ -92,15 +92,12 @@
     return obj != nullptr && (obj->type & PWI_DATA_TYPES) != 0;
 }
 
-<<<<<<< HEAD
+inline bool is_invalid_or_null(const ddwaf_object *obj)
+{
+    return obj != nullptr && (obj->type == DDWAF_OBJ_INVALID || obj->type == DDWAF_OBJ_NULL);
+}
+
 ddwaf_object clone(ddwaf_object *input);
-=======
-inline bool is_invalid_or_null(const ddwaf_object *obj)
-{
-    return obj != nullptr && (obj->type == DDWAF_OBJ_INVALID || obj->type == DDWAF_OBJ_NULL);
-}
-
->>>>>>> 74b3cedb
 } // namespace object
 
 // NOLINTBEGIN(cppcoreguidelines-avoid-magic-numbers,readability-magic-numbers)
