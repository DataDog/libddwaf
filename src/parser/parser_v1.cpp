// Unless explicitly stated otherwise all files in this repository are
// dual-licensed under the Apache-2.0 License or BSD-3-Clause License.
//
// This product includes software developed at Datadog (https://www.datadoghq.com/).
// Copyright 2021 Datadog, Inc.

#include <exception.hpp>
#include <log.hpp>
#include <parameter.hpp>
#include <parser/common.hpp>
#include <parser/parser.hpp>
#include <rule.hpp>
#include <rule_processor/is_sqli.hpp>
#include <rule_processor/is_xss.hpp>
#include <rule_processor/phrase_match.hpp>
#include <rule_processor/regex_match.hpp>
#include <ruleset.hpp>
#include <ruleset_info.hpp>
#include <set>
#include <string>
#include <unordered_map>
#include <vector>

using ddwaf::rule_processor::base;

namespace ddwaf::parser::v1 {

namespace {

<<<<<<< HEAD
expression::ptr parse_expression(parameter::vector &conditions_array,
    const std::vector<PW_TRANSFORM_ID> &transformers, ddwaf::object_limits limits)
=======
condition::ptr parseCondition(
    parameter::map &rule, std::vector<transformer_id> transformers, ddwaf::object_limits limits)
>>>>>>> dd1c9fe5
{
    expression_builder builder(conditions_array.size(), limits);
    for (const auto &cond_param : conditions_array) {
        auto cond = static_cast<parameter::map>(cond_param);

        builder.start_condition();

        auto operation = at<std::string_view>(cond, "operation");
        auto params = at<parameter::map>(cond, "parameters");

        parameter::map options;
        std::shared_ptr<base> processor;
        if (operation == "phrase_match") {
            auto list = at<parameter::vector>(params, "list");

            std::vector<const char *> patterns;
            std::vector<uint32_t> lengths;

            patterns.reserve(list.size());
            lengths.reserve(list.size());

            for (auto &pattern : list) {
                if (pattern.type != DDWAF_OBJ_STRING) {
                    throw ddwaf::parsing_error("phrase_match list item not a string");
                }

                patterns.push_back(pattern.stringValue);
                lengths.push_back((uint32_t)pattern.nbEntries);
            }

            processor = std::make_shared<rule_processor::phrase_match>(patterns, lengths);
        } else if (operation == "match_regex") {
            auto regex = at<std::string>(params, "regex");
            options = at<parameter::map>(params, "options", options);

            auto case_sensitive = at<bool>(options, "case_sensitive", false);
            auto min_length = at<int64_t>(options, "min_length", 0);
            if (min_length < 0) {
                throw ddwaf::parsing_error("min_length is a negative number");
            }

            processor =
                std::make_shared<rule_processor::regex_match>(regex, min_length, case_sensitive);
        } else if (operation == "is_xss") {
            processor = std::make_shared<rule_processor::is_xss>();
        } else if (operation == "is_sqli") {
            processor = std::make_shared<rule_processor::is_sqli>();
        } else {
            throw ddwaf::parsing_error("unknown processor: " + std::string(operation));
        }
        builder.set_processor(std::move(processor));

        auto inputs = at<parameter::vector>(params, "inputs");
        for (const auto &input_param : inputs) {
            auto input = static_cast<std::string>(input_param);
            if (input.empty()) {
                throw ddwaf::parsing_error("empty address");
            }

            std::string root;
            std::vector<std::string> key_path;
            size_t pos = input.find(':', 0);
            if (pos == std::string::npos || pos + 1 >= input.size()) {
                root = input;
            } else {
                root = input.substr(0, pos);
                key_path.emplace_back(input.substr(pos + 1, input.size()));
            }

            builder.add_target(std::move(root), std::move(key_path), transformers);
        }
    }

    return builder.build();
}

void parseRule(parameter::map &rule, base_section_info &info,
    std::unordered_set<std::string_view> &rule_ids, ddwaf::ruleset &rs, ddwaf::object_limits limits)
{
    auto id = at<std::string>(rule, "id");
    if (rule_ids.find(id) != rule_ids.end()) {
        DDWAF_WARN("duplicate rule %s", id.c_str());
        info.add_failed(id, "duplicate rule");
        return;
    }

    try {
        std::vector<transformer_id> rule_transformers;
        auto transformers = at<parameter::vector>(rule, "transformers", parameter::vector());
        for (const auto &transformer_param : transformers) {
            auto transformer = static_cast<std::string_view>(transformer_param);
            auto id = transformer_from_string(transformer);
            if (!id.has_value()) {
                throw ddwaf::parsing_error("invalid transformer" + std::string(transformer));
            }
            rule_transformers.emplace_back(id.value());
        }

        auto conditions_array = at<parameter::vector>(rule, "conditions");
        auto expression = parse_expression(conditions_array, rule_transformers, limits);

        std::unordered_map<std::string, std::string> tags;
        for (auto &[key, value] : at<parameter::map>(rule, "tags")) {
            try {
                tags.emplace(key, std::string(value));
            } catch (const bad_cast &e) {
                throw invalid_type(std::string(key), e);
            }
        }

        if (tags.find("type") == tags.end()) {
            throw ddwaf::parsing_error("missing key 'type'");
        }

        auto rule_ptr = std::make_shared<ddwaf::rule>(
            std::string(id), at<std::string>(rule, "name"), std::move(tags), std::move(expression));

        rule_ids.emplace(rule_ptr->get_id());
        rs.insert_rule(rule_ptr);
        info.add_loaded(rule_ptr->get_id());
    } catch (const std::exception &e) {
        DDWAF_WARN("failed to parse rule '%s': %s", id.c_str(), e.what());
        info.add_failed(id, e.what());
    }
}

} // namespace

void parse(
    parameter::map &ruleset, base_ruleset_info &info, ddwaf::ruleset &rs, object_limits limits)
{
    auto rules_array = at<parameter::vector>(ruleset, "events");
    rs.rules.reserve(rules_array.size());

    auto &section = info.add_section("rules");

    std::unordered_set<std::string_view> rule_ids;
    for (unsigned i = 0; i < rules_array.size(); ++i) {
        const auto &rule_param = rules_array[i];
        try {
            auto rule = static_cast<parameter::map>(rule_param);
            parseRule(rule, section, rule_ids, rs, limits);
        } catch (const std::exception &e) {
            DDWAF_WARN("%s", e.what());
            section.add_failed("index:" + std::to_string(i), e.what());
        }
    }

    if (rs.rules.empty()) {
        throw ddwaf::parsing_error("no valid rules found");
    }

    DDWAF_DEBUG("Loaded %zu rules out of %zu available in the ruleset", rs.rules.size(),
        rules_array.size());
}

} // namespace ddwaf::parser::v1<|MERGE_RESOLUTION|>--- conflicted
+++ resolved
@@ -27,13 +27,8 @@
 
 namespace {
 
-<<<<<<< HEAD
 expression::ptr parse_expression(parameter::vector &conditions_array,
-    const std::vector<PW_TRANSFORM_ID> &transformers, ddwaf::object_limits limits)
-=======
-condition::ptr parseCondition(
-    parameter::map &rule, std::vector<transformer_id> transformers, ddwaf::object_limits limits)
->>>>>>> dd1c9fe5
+    const std::vector<transformer_id> &transformers, ddwaf::object_limits limits)
 {
     expression_builder builder(conditions_array.size(), limits);
     for (const auto &cond_param : conditions_array) {
