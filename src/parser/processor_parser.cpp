// Unless explicitly stated otherwise all files in this repository are
// dual-licensed under the Apache-2.0 License or BSD-3-Clause License.
//
// This product includes software developed at Datadog (https://www.datadoghq.com/).
// Copyright 2021 Datadog, Inc.

#include "builder/processor_builder.hpp"
#include "parser/common.hpp"
#include "parser/parser.hpp"
#include "processor/base.hpp"
#include "processor/extract_schema.hpp"
#include "processor/fingerprint.hpp"
#include <vector>

namespace ddwaf::parser::v2 {

namespace {
template <typename T>
std::vector<processor_mapping> parse_processor_mappings(
    const parameter::vector &root, address_container &addresses, const auto &param_names)
{
    if (root.empty()) {
        throw ddwaf::parsing_error("empty mappings");
    }

    std::vector<processor_mapping> mappings;
    for (const auto &node : root) {
        auto mapping = static_cast<parameter::map>(node);

        std::vector<processor_parameter> parameters;
<<<<<<< HEAD
        for (const auto &param : T::param_names) {
=======
        for (const auto &param : param_names) {
>>>>>>> 409abbe3
            // TODO support n:1 mappings and key paths
            auto inputs = at<parameter::vector>(mapping, param);
            if (inputs.empty()) {
                throw ddwaf::parsing_error("empty processor input mapping");
            }

            auto input = static_cast<parameter::map>(inputs[0]);
            auto input_address = at<std::string>(input, "address");

            addresses.optional.emplace(input_address);
<<<<<<< HEAD

            parameters.emplace_back(processor_parameter{
                {processor_target{get_target_index(input_address), std::move(input_address), {}}}});
        }

=======

            parameters.emplace_back(processor_parameter{
                {processor_target{get_target_index(input_address), std::move(input_address), {}}}});
        }

>>>>>>> 409abbe3
        auto output = at<std::string>(mapping, "output");
        mappings.emplace_back(processor_mapping{
            std::move(parameters), {get_target_index(output), std::move(output), {}}});
    }

    return mappings;
}

} // namespace

processor_container parse_processors(
    parameter::vector &processor_array, base_section_info &info, const object_limits &limits)
{
    processor_container processors;
    std::unordered_set<std::string> known_processors;

    for (unsigned i = 0; i < processor_array.size(); i++) {
        const auto &node_param = processor_array[i];
        auto node = static_cast<parameter::map>(node_param);
        std::string id;
        try {
            address_container addresses;

            id = at<std::string>(node, "id");
            if (known_processors.contains(id)) {
                DDWAF_WARN("Duplicate processor: {}", id);
                info.add_failed(id, "duplicate processor");
                continue;
            }

            processor_type type;
            auto generator_id = at<std::string>(node, "generator");
            if (generator_id == "extract_schema") {
                type = processor_type::extract_schema;
            } else if (generator_id == "http_endpoint_fingerprint") {
                type = processor_type::http_endpoint_fingerprint;
            } else if (generator_id == "http_network_fingerprint") {
                type = processor_type::http_network_fingerprint;
<<<<<<< HEAD
            } else if (generator_id == "http_header_fingerprint") {
                type = processor_type::http_header_fingerprint;
=======
                // Skip for now
                continue;
            } else if (generator_id == "http_header_fingerprint") {
                type = processor_type::http_header_fingerprint;
                // Skip for now
                continue;
>>>>>>> 409abbe3
            } else if (generator_id == "session_fingerprint") {
                type = processor_type::session_fingerprint;
                // Skip for now
                continue;
            } else {
                DDWAF_WARN("Unknown generator: {}", generator_id);
                info.add_failed(id, "unknown generator '" + generator_id + "'");
                continue;
            }

            auto conditions_array = at<parameter::vector>(node, "conditions", {});
            auto expr = parse_simplified_expression(conditions_array, addresses, limits);

            auto params = at<parameter::map>(node, "parameters");
            auto mappings_vec = at<parameter::vector>(params, "mappings");
            std::vector<processor_mapping> mappings;
            if (type == processor_type::extract_schema) {
<<<<<<< HEAD
                mappings = parse_processor_mappings<extract_schema>(mappings_vec, addresses);
            } else if (type == processor_type::http_endpoint_fingerprint) {
                mappings =
                    parse_processor_mappings<http_endpoint_fingerprint>(mappings_vec, addresses);
            } else if (type == processor_type::http_header_fingerprint) {
                mappings =
                    parse_processor_mappings<http_header_fingerprint>(mappings_vec, addresses);
            } else {
                mappings =
                    parse_processor_mappings<http_network_fingerprint>(mappings_vec, addresses);
=======
                mappings =
                    parse_processor_mappings(mappings_vec, addresses, extract_schema::param_names);
            } else {
                mappings = parse_processor_mappings(
                    mappings_vec, addresses, http_endpoint_fingerprint::param_names);
>>>>>>> 409abbe3
            }

            std::vector<reference_spec> scanners;
            auto scanners_ref_array = at<parameter::vector>(params, "scanners", {});
            if (!scanners_ref_array.empty()) {
                scanners.reserve(scanners_ref_array.size());
                for (const auto &ref : scanners_ref_array) {
                    scanners.emplace_back(parse_reference(static_cast<parameter::map>(ref)));
                }
            }

            auto eval = at<bool>(node, "evaluate", true);
            auto output = at<bool>(node, "output", false);

            if (!eval && !output) {
                DDWAF_WARN("Processor {} not used for evaluation or output", id);
                info.add_failed(id, "processor not used for evaluation or output");
                continue;
            }

            DDWAF_DEBUG("Parsed processor {}", id);
            known_processors.emplace(id);
            info.add_loaded(id);
            add_addresses_to_info(addresses, info);

            if (eval) {
                processors.pre.emplace_back(processor_builder{type, std::move(id), std::move(expr),
                    std::move(mappings), std::move(scanners), eval, output});
            } else {
                processors.post.emplace_back(processor_builder{type, std::move(id), std::move(expr),
                    std::move(mappings), std::move(scanners), eval, output});
            }

        } catch (const std::exception &e) {
            if (id.empty()) {
                id = index_to_id(i);
            }
            DDWAF_WARN("Failed to parse processor '{}': {}", id, e.what());
            info.add_failed(id, e.what());
        }
    }
    return processors;
}

} // namespace ddwaf::parser::v2<|MERGE_RESOLUTION|>--- conflicted
+++ resolved
@@ -28,11 +28,7 @@
         auto mapping = static_cast<parameter::map>(node);
 
         std::vector<processor_parameter> parameters;
-<<<<<<< HEAD
-        for (const auto &param : T::param_names) {
-=======
         for (const auto &param : param_names) {
->>>>>>> 409abbe3
             // TODO support n:1 mappings and key paths
             auto inputs = at<parameter::vector>(mapping, param);
             if (inputs.empty()) {
@@ -43,19 +39,9 @@
             auto input_address = at<std::string>(input, "address");
 
             addresses.optional.emplace(input_address);
-<<<<<<< HEAD
-
             parameters.emplace_back(processor_parameter{
                 {processor_target{get_target_index(input_address), std::move(input_address), {}}}});
         }
-
-=======
-
-            parameters.emplace_back(processor_parameter{
-                {processor_target{get_target_index(input_address), std::move(input_address), {}}}});
-        }
-
->>>>>>> 409abbe3
         auto output = at<std::string>(mapping, "output");
         mappings.emplace_back(processor_mapping{
             std::move(parameters), {get_target_index(output), std::move(output), {}}});
@@ -94,17 +80,8 @@
                 type = processor_type::http_endpoint_fingerprint;
             } else if (generator_id == "http_network_fingerprint") {
                 type = processor_type::http_network_fingerprint;
-<<<<<<< HEAD
             } else if (generator_id == "http_header_fingerprint") {
                 type = processor_type::http_header_fingerprint;
-=======
-                // Skip for now
-                continue;
-            } else if (generator_id == "http_header_fingerprint") {
-                type = processor_type::http_header_fingerprint;
-                // Skip for now
-                continue;
->>>>>>> 409abbe3
             } else if (generator_id == "session_fingerprint") {
                 type = processor_type::session_fingerprint;
                 // Skip for now
@@ -122,24 +99,17 @@
             auto mappings_vec = at<parameter::vector>(params, "mappings");
             std::vector<processor_mapping> mappings;
             if (type == processor_type::extract_schema) {
-<<<<<<< HEAD
-                mappings = parse_processor_mappings<extract_schema>(mappings_vec, addresses);
-            } else if (type == processor_type::http_endpoint_fingerprint) {
-                mappings =
-                    parse_processor_mappings<http_endpoint_fingerprint>(mappings_vec, addresses);
-            } else if (type == processor_type::http_header_fingerprint) {
-                mappings =
-                    parse_processor_mappings<http_header_fingerprint>(mappings_vec, addresses);
-            } else {
-                mappings =
-                    parse_processor_mappings<http_network_fingerprint>(mappings_vec, addresses);
-=======
                 mappings =
                     parse_processor_mappings(mappings_vec, addresses, extract_schema::param_names);
+            } else if (type == processor_type::http_endpoint_fingerprint) {
+                mappings = parse_processor_mappings(
+                    mappings_vec, addresses, http_endpoint_fingerprint::param_names);
+            } else if (type == processor_type::http_header_fingerprint) {
+                mappings = parse_processor_mappings(
+                    mappings_vec, addresses, http_header_fingerprint::param_names);
             } else {
                 mappings = parse_processor_mappings(
-                    mappings_vec, addresses, http_endpoint_fingerprint::param_names);
->>>>>>> 409abbe3
+                    mappings_vec, addresses, http_network_fingerprint::param_names);
             }
 
             std::vector<reference_spec> scanners;
