--- conflicted
+++ resolved
@@ -6,11 +6,8 @@
 
 #include <algorithm>
 #include <chrono>
-<<<<<<< HEAD
 #include <cinttypes>
-=======
 #include <cstddef>
->>>>>>> 562ec057
 #include <cstdint>
 #include <cstdio>
 #include <cstdlib>
