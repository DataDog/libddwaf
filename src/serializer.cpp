// Unless explicitly stated otherwise all files in this repository are
// dual-licensed under the Apache-2.0 License or BSD-3-Clause License.
//
// This product includes software developed at Datadog (https://www.datadoghq.com/).
// Copyright 2021 Datadog, Inc.

#include <cstdint>
#include <string>
#include <string_view>
#include <unordered_set>
#include <utility>
#include <variant>
#include <vector>

#include "action_mapper.hpp"
#include "attribute_collector.hpp"
#include "clock.hpp"
#include "condition/base.hpp"
#include "memory_resource.hpp"
#include "obfuscator.hpp"
#include "object.hpp"
#include "object_store.hpp"
#include "pointer.hpp"
#include "rule.hpp"
#include "serializer.hpp"
#include "uuid.hpp"

namespace ddwaf {

namespace {

owned_object serialize_match(condition_match &match, nonnull_ptr<memory::memory_resource> alloc)
{
    auto match_map = owned_object::make_map(3, alloc);

    match_map.emplace("operator", match.operator_name);
    match_map.emplace("operator_value", match.operator_value);

    auto parameters = match_map.emplace("parameters", owned_object::make_array(1, alloc));

    // Scalar case
    if (match.args.size() == 1 && match.args[0].name == "input") {
        auto param = parameters.emplace_back(owned_object::make_map(4, alloc));

        auto &arg = match.args[0];

        param.emplace("address", arg.address);
        param.emplace("value", arg.resolved.to_object());

        auto key_path =
            param.emplace("key_path", owned_object::make_array(arg.key_path.size(), alloc));
        for (const auto &key : arg.key_path) { key_path.emplace_back(key); }

        auto highlight_arr =
            param.emplace("highlight", owned_object::make_array(match.highlights.size(), alloc));
        for (auto &highlight : match.highlights) {
            highlight_arr.emplace_back(highlight.to_object());
        }
    } else {
        auto param = parameters.emplace_back(owned_object::make_map(match.args.size() + 1, alloc));

        for (auto &arg : match.args) {
            auto argument = param.emplace(arg.name, owned_object::make_map(3, alloc));

            argument.emplace("address", arg.address);
            argument.emplace("value", arg.resolved.to_object());

            auto key_path =
                argument.emplace("key_path", owned_object::make_array(arg.key_path.size(), alloc));
            for (const auto &key : arg.key_path) { key_path.emplace_back(key); }
        }

        auto highlight_arr =
            param.emplace("highlight", owned_object::make_array(match.highlights.size(), alloc));
        for (auto &highlight : match.highlights) {
            highlight_arr.emplace_back(highlight.to_object());
        }
    }

    return match_map;
}

// This structure is used to collect and deduplicate all actions, keep track of the
// blocking action with the highest precedence and of the relevant stack trace ID
struct action_tracker {
    // The blocking action refers to either a block_request or redirect_request
    // action, the latter having precedence over the former.
    std::string_view blocking_action;
    action_type blocking_action_type{action_type::none};

    // Stack trace ID
    std::string stack_id;

    // This set contains all remaining actions other than the blocking action
    std::unordered_set<std::string_view> non_blocking_actions;

    // NOLINTNEXTLINE(cppcoreguidelines-avoid-const-or-ref-data-members)
    const action_mapper &mapper;
};

void add_action_to_tracker(action_tracker &actions, std::string_view id, action_type type)
{
    if (is_blocking_action(type)) {
        if (type > actions.blocking_action_type) {
            // Only keep a single blocking action
            actions.blocking_action_type = type;
            actions.blocking_action = id;
        }
    } else {
        if (type == action_type::generate_stack && actions.stack_id.empty()) {
            // Stack trace actions require a dynamic stack ID, however we
            // only provide a single stack ID per run
            actions.stack_id = uuidv4_generate_pseudo();
        }

        actions.non_blocking_actions.emplace(id);
    }
}

std::pair<owned_object, /*stack id*/ bool> serialize_and_consolidate_actions(
    std::string_view action_override, const std::vector<std::string> &rule_actions,
    action_tracker &actions, nonnull_ptr<memory::memory_resource> alloc)
{
    auto actions_array = owned_object::make_array(rule_actions.size(), alloc);
    if (rule_actions.empty() && action_override.empty()) {
        return {std::move(actions_array), false};
    }

    if (!action_override.empty()) {
        auto action_it = actions.mapper.find(action_override);
        if (action_it != actions.mapper.end()) {
            const auto &[type, type_str, parameters] = action_it->second;

            // The action override must be either a blocking one or monitor
            if (type == action_type::monitor || is_blocking_action(type)) {
                add_action_to_tracker(actions, action_override, type);
            } else {
                // Clear the action override because it's not usable
                action_override = {};
            }
        } else {
            // Without a definition, the override can't be applied
            action_override = {};
        }

        // Tha override might have been clear if no definition was found
        if (!action_override.empty()) {
            actions_array.emplace_back(action_override);
        }
    }

    bool has_stack_id = false;
    for (const auto &action_id : rule_actions) {
        auto action_it = actions.mapper.find(action_id);
        if (action_it != actions.mapper.end()) {
            const auto &[type, type_str, parameters] = action_it->second;
            if (!action_override.empty() &&
                (type == action_type::monitor || is_blocking_action(type))) {
                // If the rule was in monitor mode, ignore blocking and monitor actions
                continue;
            }

            add_action_to_tracker(actions, action_id, type);

            // The stack ID will be generated when adding the action to the tracker
            if (type == action_type::generate_stack) {
                has_stack_id = true;
            }
        }
        // If an action is unspecified, add it and move on
        actions_array.emplace_back(action_id);
    }

    return {std::move(actions_array), has_stack_id};
}

void consolidate_actions(std::string_view action_override,
    const std::vector<std::string> &rule_actions, action_tracker &actions)
{
    if (rule_actions.empty() && action_override.empty()) {
        return;
    }

    if (!action_override.empty()) {
        auto action_it = actions.mapper.find(action_override);
        if (action_it != actions.mapper.end()) {
            const auto &[type, type_str, parameters] = action_it->second;

            // The action override must be either a blocking one or monitor
            if (type == action_type::monitor || is_blocking_action(type)) {
                add_action_to_tracker(actions, action_override, type);
            }
        }
    }

    for (const auto &action_id : rule_actions) {
        auto action_it = actions.mapper.find(action_id);
        if (action_it != actions.mapper.end()) {
            const auto &[type, type_str, parameters] = action_it->second;
            if (!action_override.empty() &&
                (type == action_type::monitor || is_blocking_action(type))) {
                // If the rule was in monitor mode, ignore blocking and monitor actions
                continue;
            }

            add_action_to_tracker(actions, action_id, type);
        }
    }
}

void serialize_event(rule_event &event, const match_obfuscator &obfuscator,
    std::string_view action_override, const std::vector<std::string> &rule_actions,
    action_tracker &actions, borrowed_object &event_array)
{
    auto alloc = event_array.alloc();

    auto [actions_array, has_stack_id] =
        serialize_and_consolidate_actions(action_override, rule_actions, actions, alloc);

    auto root_map = event_array.emplace_back(owned_object::make_map(has_stack_id ? 3 : 2, alloc));

    auto rule_map = root_map.emplace("rule", owned_object::make_map(4, alloc));
    rule_map.emplace("id", event.rule.id);
    rule_map.emplace("name", event.rule.name);
    rule_map.emplace("on_match", std::move(actions_array));

    const auto &rule_tags = event.rule.tags.get();
    auto tags_map = rule_map.emplace("tags", owned_object::make_map(rule_tags.size(), alloc));
    for (const auto &[key, value] : rule_tags) { tags_map.emplace(key, value); }

    auto match_array =
        root_map.emplace("rule_matches", owned_object::make_array(event.matches.size(), alloc));
    for (auto &match : event.matches) {
        obfuscator.obfuscate_match(match);
        match_array.emplace_back(serialize_match(match, alloc));
    }

    if (has_stack_id) {
        root_map.emplace("stack_id", actions.stack_id);
    }
}

void serialize_action(
    std::string_view id, const action_tracker &actions, borrowed_object action_map)
{
    auto action_it = actions.mapper.find(id);
    if (action_it == actions.mapper.end()) {
        // If the action has no spec, we don't report it
        return;
    }

    const auto &[type, type_str, parameters] = action_it->second;
    if (type == action_type::monitor) {
        return;
    }

    if (type != action_type::generate_stack) {
<<<<<<< HEAD
        auto param_map = action_map.emplace(
            type_str, owned_object::make_map(parameters.size(), action_map.alloc()));
        for (const auto &[k, v] : parameters) { param_map.emplace(k, v); }
=======
        for (const auto &[k, v] : parameters) {
            ddwaf_object value;
            if (std::holds_alternative<std::string>(v)) {
                const auto &str = std::get<std::string>(v);
                ddwaf_object_stringl(&value, str.data(), str.size());
            } else if (std::holds_alternative<bool>(v)) {
                ddwaf_object_bool(&value, std::get<bool>(v));
            } else if (std::holds_alternative<int64_t>(v)) {
                ddwaf_object_signed(&value, std::get<int64_t>(v));
            } else if (std::holds_alternative<uint64_t>(v)) {
                ddwaf_object_unsigned(&value, std::get<uint64_t>(v));
            } else if (std::holds_alternative<double>(v)) {
                ddwaf_object_float(&value, std::get<double>(v));
            }

            ddwaf_object_map_addl(&param_map, k.data(), k.size(), &value);
        }
>>>>>>> bbe9915d
    } else {
        auto param_map =
            action_map.emplace(type_str, owned_object::make_map(1, action_map.alloc()));
        param_map.emplace("stack_id", actions.stack_id);
    }
}

void serialize_actions(const action_tracker &actions, borrowed_object action_map)
{
    if (actions.blocking_action_type != action_type::none) {
        serialize_action(actions.blocking_action, actions, action_map);
    }

    for (const auto &id : actions.non_blocking_actions) {
        serialize_action(id, actions, action_map);
    }
}

void collect_attributes(const object_store &store, const std::vector<rule_attribute> &attributes,
    attribute_collector &collector)
{
    for (const auto &attr : attributes) {
        if (std::holds_alternative<rule_attribute::input_target>(attr.value_or_target)) {
            auto input = std::get<rule_attribute::input_target>(attr.value_or_target);
            collector.collect(store, input.index, input.key_path, attr.key);
        } else if (std::holds_alternative<std::string>(attr.value_or_target)) {
            collector.insert(attr.key, std::get<std::string>(attr.value_or_target));
        } else if (std::holds_alternative<uint64_t>(attr.value_or_target)) {
            collector.insert(attr.key, std::get<uint64_t>(attr.value_or_target));
        } else if (std::holds_alternative<int64_t>(attr.value_or_target)) {
            collector.insert(attr.key, std::get<int64_t>(attr.value_or_target));
        } else if (std::holds_alternative<double>(attr.value_or_target)) {
            collector.insert(attr.key, std::get<double>(attr.value_or_target));
        } else if (std::holds_alternative<bool>(attr.value_or_target)) {
            collector.insert(attr.key, std::get<bool>(attr.value_or_target));
        }
    }
}

} // namespace

void result_serializer::serialize(const object_store &store, std::vector<rule_result> &results,
    attribute_collector &collector, const timer &deadline, result_components output)
{
    action_tracker actions{
        .blocking_action = {}, .stack_id = {}, .non_blocking_actions = {}, .mapper = actions_};

    // First collect any pending attributes from previous runs
    collector.collect_pending(store);

    bool final_keep = false;
    for (auto &result : results) {
        final_keep |= result.keep;

        if (result.event) {
            serialize_event(result.event.value(), obfuscator_, result.action_override,
                result.actions, actions, output.events);
        } else {
            consolidate_actions(result.action_override, result.actions, actions);
        }

        collect_attributes(store, result.attributes.get(), collector);
    }

    // Using the interface functions would replace the key contained within the
    // object. This will not be an issue in v2.
    output.duration = owned_object::make_unsigned(deadline.elapsed().count());
    output.timeout = owned_object{deadline.expired_before()};
    output.keep = owned_object{final_keep};
    output.attributes = collector.get_available_attributes_and_reset();
    serialize_actions(actions, output.actions);
}

std::pair<owned_object, result_components> result_serializer::initialise_result_object()
{
    auto object =
        object_builder::map({{"events", object_builder::array({}, alloc_)},
                                {"actions", object_builder::map({}, alloc_)},
                                {"duration", owned_object::make_unsigned(0)}, {"timeout", false},
                                {"attributes", object_builder::map({}, alloc_)}, {"keep", false}},
            alloc_);

    const result_components res{.events = object.at(0),
        .actions = object.at(1),
        .duration = object.at(2),
        .timeout = object.at(3),
        .attributes = object.at(4),
        .keep = object.at(5)};

    return {std::move(object), res};
}

} // namespace ddwaf<|MERGE_RESOLUTION|>--- conflicted
+++ resolved
@@ -255,29 +255,21 @@
     }
 
     if (type != action_type::generate_stack) {
-<<<<<<< HEAD
         auto param_map = action_map.emplace(
             type_str, owned_object::make_map(parameters.size(), action_map.alloc()));
-        for (const auto &[k, v] : parameters) { param_map.emplace(k, v); }
-=======
         for (const auto &[k, v] : parameters) {
-            ddwaf_object value;
             if (std::holds_alternative<std::string>(v)) {
-                const auto &str = std::get<std::string>(v);
-                ddwaf_object_stringl(&value, str.data(), str.size());
+                param_map.emplace(k, std::get<std::string>(v));
             } else if (std::holds_alternative<bool>(v)) {
-                ddwaf_object_bool(&value, std::get<bool>(v));
+                param_map.emplace(k, std::get<bool>(v));
             } else if (std::holds_alternative<int64_t>(v)) {
-                ddwaf_object_signed(&value, std::get<int64_t>(v));
+                param_map.emplace(k, std::get<int64_t>(v));
             } else if (std::holds_alternative<uint64_t>(v)) {
-                ddwaf_object_unsigned(&value, std::get<uint64_t>(v));
+                param_map.emplace(k, std::get<uint64_t>(v));
             } else if (std::holds_alternative<double>(v)) {
-                ddwaf_object_float(&value, std::get<double>(v));
-            }
-
-            ddwaf_object_map_addl(&param_map, k.data(), k.size(), &value);
-        }
->>>>>>> bbe9915d
+                param_map.emplace(k, std::get<double>(v));
+            }
+        }
     } else {
         auto param_map =
             action_map.emplace(type_str, owned_object::make_map(1, action_map.alloc()));
