// Unless explicitly stated otherwise all files in this repository are
// dual-licensed under the Apache-2.0 License or BSD-3-Clause License.
//
// This product includes software developed at Datadog (https://www.datadoghq.com/).
// Copyright 2021 Datadog, Inc.

#pragma once

#include <memory>
#include <unordered_map>
#include <utility>
#include <vector>

#include "action_mapper.hpp"
#include "builder/module_builder.hpp"
#include "exclusion/input_filter.hpp"
#include "exclusion/rule_filter.hpp"
#include "module.hpp"
#include "obfuscator.hpp"
#include "processor/base.hpp"
#include "rule.hpp"
#include "scanner.hpp"

namespace ddwaf {

struct ruleset {
    // NOLINTNEXTLINE(bugprone-easily-swappable-parameters)
    void insert_rules(std::shared_ptr<const std::vector<core_rule>> base,
        std::shared_ptr<const std::vector<core_rule>> user)
    {
        base_rules = std::move(base);
        user_rules = std::move(user);

        for (const auto &rule : *base_rules) { rule.get_addresses(rule_addresses); }
        for (const auto &rule : *user_rules) { rule.get_addresses(rule_addresses); }

        rule_module_set_builder builder;
        rule_modules = builder.build(*base_rules, *user_rules);
    }

    void insert_filters(std::shared_ptr<const std::vector<exclusion::rule_filter>> filters)
    {
        rule_filters = std::move(filters);
        for (const auto &filter : *rule_filters) { filter.get_addresses(filter_addresses); }
    }

    void insert_filters(std::shared_ptr<const std::vector<exclusion::input_filter>> filters)
    {
        input_filters = std::move(filters);
        for (const auto &filter : *input_filters) { filter.get_addresses(filter_addresses); }
    }

    void insert_preprocessors(
        std::shared_ptr<const std::vector<std::unique_ptr<base_processor>>> processors)
    {
        preprocessors = std::move(processors);
        for (const auto &proc : *preprocessors) { proc->get_addresses(preprocessor_addresses); }
    }

    void insert_postprocessors(
        std::shared_ptr<const std::vector<std::unique_ptr<base_processor>>> processors)
    {
        postprocessors = std::move(processors);
        for (const auto &proc : *postprocessors) { proc->get_addresses(postprocessor_addresses); }
    }

    [[nodiscard]] const std::vector<const char *> &get_root_addresses()
    {
        if (root_addresses.empty()) {
            std::unordered_set<target_index> known_targets;
            for (const auto &[index, str] : rule_addresses) {
                const auto &[it, res] = known_targets.emplace(index);
                if (res) {
                    root_addresses.emplace_back(str.c_str());
                }
            }
            for (const auto &[index, str] : filter_addresses) {
                const auto &[it, res] = known_targets.emplace(index);
                if (res) {
                    root_addresses.emplace_back(str.c_str());
                }
            }
            for (const auto &[index, str] : preprocessor_addresses) {
                const auto &[it, res] = known_targets.emplace(index);
                if (res) {
                    root_addresses.emplace_back(str.c_str());
                }
            }
            for (const auto &[index, str] : postprocessor_addresses) {
                const auto &[it, res] = known_targets.emplace(index);
                if (res) {
                    root_addresses.emplace_back(str.c_str());
                }
            }
        }
        return root_addresses;
    }

    [[nodiscard]] const std::vector<const char *> &get_available_action_types()
    {
        if (available_action_types.empty()) {
            std::unordered_set<std::string_view> all_types;
            // We preallocate at least the total available actions in the mapper
            all_types.reserve(actions->size());

            auto maybe_add_action = [&](auto &&action) {
                auto it = actions->find(action);
                if (it == actions->end()) {
                    return;
                }
                auto [new_it, res] = all_types.emplace(it->second.type_str);
                if (res) {
                    available_action_types.emplace_back(it->second.type_str.c_str());
                }
            };

            for (const auto &rule : *base_rules) {
                for (const auto &action : rule.get_actions()) { maybe_add_action(action); }
            }

            for (const auto &rule : *user_rules) {
                for (const auto &action : rule.get_actions()) { maybe_add_action(action); }
            }

            for (const auto &filter : *rule_filters) { maybe_add_action(filter.get_action()); }
        }
        return available_action_types;
    }

    ddwaf_object_free_fn free_fn{ddwaf_object_free};
<<<<<<< HEAD
    std::shared_ptr<const ddwaf::obfuscator> event_obfuscator;
=======
    object_limits limits{};
    std::shared_ptr<const match_obfuscator> obfuscator;
>>>>>>> 8dbee187

    std::shared_ptr<const std::vector<std::unique_ptr<base_processor>>> preprocessors;
    std::shared_ptr<const std::vector<std::unique_ptr<base_processor>>> postprocessors;

    std::shared_ptr<const std::vector<exclusion::rule_filter>> rule_filters;
    std::shared_ptr<const std::vector<exclusion::input_filter>> input_filters;

    std::shared_ptr<const std::vector<core_rule>> base_rules;
    std::shared_ptr<const std::vector<core_rule>> user_rules;

    std::shared_ptr<const matcher_mapper> rule_matchers;
    std::shared_ptr<const matcher_mapper> exclusion_matchers;

    std::shared_ptr<const std::vector<scanner>> scanners;
    std::shared_ptr<const action_mapper> actions;

    // Rule modules
    std::array<rule_module, rule_module_count> rule_modules;

    std::unordered_map<target_index, std::string> rule_addresses;
    std::unordered_map<target_index, std::string> filter_addresses;
    std::unordered_map<target_index, std::string> preprocessor_addresses;
    std::unordered_map<target_index, std::string> postprocessor_addresses;

    // The following two members are computed only when required; they are
    // provided to the caller of ddwaf_known_* and are only cached for the
    // purpose of avoiding the need for a destruction method in the API.
    //
    // Root addresses, lazily computed
    std::vector<const char *> root_addresses;
    // A list of the possible action types that can be returned as a result of
    // the evaluation of the current set of rules and exclusion filters.
    // These are lazily computed andthe underlying memory of each string is
    // owned by the action mapper.
    std::vector<const char *> available_action_types;
};

} // namespace ddwaf<|MERGE_RESOLUTION|>--- conflicted
+++ resolved
@@ -128,12 +128,7 @@
     }
 
     ddwaf_object_free_fn free_fn{ddwaf_object_free};
-<<<<<<< HEAD
-    std::shared_ptr<const ddwaf::obfuscator> event_obfuscator;
-=======
-    object_limits limits{};
     std::shared_ptr<const match_obfuscator> obfuscator;
->>>>>>> 8dbee187
 
     std::shared_ptr<const std::vector<std::unique_ptr<base_processor>>> preprocessors;
     std::shared_ptr<const std::vector<std::unique_ptr<base_processor>>> postprocessors;
