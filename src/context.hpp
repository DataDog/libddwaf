--- conflicted
+++ resolved
@@ -48,18 +48,13 @@
     context &operator=(context &&) = delete;
     ~context() = default;
 
-<<<<<<< HEAD
-    DDWAF_RET_CODE run(
-        owned_object persistent, owned_object ephemeral, optional_ref<ddwaf_result>, uint64_t);
+    std::pair<DDWAF_RET_CODE, owned_object> run(
+        owned_object persistent, owned_object ephemeral, uint64_t);
 
     [[nodiscard]] ddwaf_object_free_fn get_free_fn() const noexcept { return ruleset_->free_fn; }
-=======
-    std::pair<DDWAF_RET_CODE, ddwaf_object> run(
-        optional_ref<ddwaf_object>, optional_ref<ddwaf_object>, uint64_t);
->>>>>>> ed232887
 
-    void eval_preprocessors(owned_object &derived, ddwaf::timer &deadline);
-    void eval_postprocessors(owned_object &derived, ddwaf::timer &deadline);
+    void eval_preprocessors(borrowed_object &attributes, ddwaf::timer &deadline);
+    void eval_postprocessors(borrowed_object &attributes, ddwaf::timer &deadline);
     // This function below returns a reference to an internal object,
     // however using them this way helps with testing
     exclusion::context_policy &eval_filters(ddwaf::timer &deadline);
@@ -142,19 +137,11 @@
     context_wrapper &operator=(context_wrapper &&) noexcept = delete;
     context_wrapper &operator=(const context_wrapper &) = delete;
 
-<<<<<<< HEAD
-    DDWAF_RET_CODE run(owned_object persistent, owned_object ephemeral,
-        optional_ref<ddwaf_result> res, uint64_t timeout)
+    std::pair<DDWAF_RET_CODE, owned_object> run(
+        owned_object persistent, owned_object ephemeral, uint64_t timeout)
     {
         memory::memory_resource_guard guard(&mr_);
-        return ctx_->run(std::move(persistent), std::move(ephemeral), res, timeout);
-=======
-    std::pair<DDWAF_RET_CODE, ddwaf_object> run(optional_ref<ddwaf_object> persistent,
-        optional_ref<ddwaf_object> ephemeral, uint64_t timeout)
-    {
-        memory::memory_resource_guard guard(&mr_);
-        return ctx_->run(persistent, ephemeral, timeout);
->>>>>>> ed232887
+        return ctx_->run(std::move(persistent), std::move(ephemeral), timeout);
     }
 
     [[nodiscard]] ddwaf_object_free_fn get_free_fn() const noexcept { return ctx_->get_free_fn(); }
