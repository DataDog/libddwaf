// Unless explicitly stated otherwise all files in this repository are
// dual-licensed under the Apache-2.0 License or BSD-3-Clause License.
//
// This product includes software developed at Datadog (https://www.datadoghq.com/).
// Copyright 2021 Datadog, Inc.

#pragma once

#include <memory>
#include <utility>

#include "attribute_collector.hpp"
#include "context_allocator.hpp"
#include "ddwaf.h"
#include "exclusion/common.hpp"
#include "exclusion/input_filter.hpp"
#include "exclusion/rule_filter.hpp"
#include "obfuscator.hpp"
#include "ruleset.hpp"
#include "utils.hpp"

namespace ddwaf {

using filter_mode = exclusion::filter_mode;

class context {
public:
    explicit context(std::shared_ptr<ruleset> ruleset)
        : ruleset_(std::move(ruleset)), preprocessors_(*ruleset_->preprocessors),
          postprocessors_(*ruleset_->postprocessors), rule_filters_(*ruleset_->rule_filters),
          input_filters_(*ruleset_->input_filters), rule_matchers_(*ruleset_->rule_matchers),
          exclusion_matchers_(*ruleset_->exclusion_matchers), actions_(*ruleset_->actions),
<<<<<<< HEAD
          event_obfuscator_(*ruleset_->event_obfuscator)
=======
          limits_(ruleset_->limits), obfuscator_(*ruleset_->obfuscator)
>>>>>>> 8dbee187
    {
        processor_cache_.reserve(
            ruleset_->preprocessors->size() + ruleset_->postprocessors->size());
        rule_filter_cache_.reserve(ruleset_->rule_filters->size());
        input_filter_cache_.reserve(ruleset_->input_filters->size());

        for (std::size_t i = 0; i < ruleset_->rule_modules.size(); ++i) {
            ruleset_->rule_modules[i].init_cache(rule_module_cache_[i]);
        }
    }

    context(const context &) = delete;
    context &operator=(const context &) = delete;
    context(context &&) = default;
    context &operator=(context &&) = delete;
    ~context() = default;

    std::pair<DDWAF_RET_CODE, owned_object> run(
        owned_object persistent, owned_object ephemeral, uint64_t);

    [[nodiscard]] ddwaf_object_free_fn get_free_fn() const noexcept { return ruleset_->free_fn; }

<<<<<<< HEAD
    void eval_preprocessors(borrowed_object &attributes, ddwaf::timer &deadline);
    void eval_postprocessors(borrowed_object &attributes, ddwaf::timer &deadline);
=======
    void eval_preprocessors(ddwaf::timer &deadline);
    void eval_postprocessors(ddwaf::timer &deadline);
>>>>>>> 8dbee187
    // This function below returns a reference to an internal object,
    // however using them this way helps with testing
    exclusion::context_policy &eval_filters(ddwaf::timer &deadline);
    void eval_rules(const exclusion::context_policy &policy, std::vector<rule_result> &results,
        ddwaf::timer &deadline);

protected:
    bool is_first_run() const { return store_.empty(); }
    bool check_new_rule_targets() const
    {
        // NOLINTNEXTLINE(readability-use-anyofallof)
        for (const auto &[target, str] : ruleset_->rule_addresses) {
            if (store_.is_new_target(target)) {
                return true;
            }
        }
        return false;
    }
    bool check_new_filter_targets() const
    {
        // NOLINTNEXTLINE(readability-use-anyofallof)
        for (const auto &[target, str] : ruleset_->filter_addresses) {
            if (store_.is_new_target(target)) {
                return true;
            }
        }
        return false;
    }

    std::shared_ptr<ruleset> ruleset_;
    ddwaf::object_store store_;
    attribute_collector collector_;

    // NOLINTBEGIN(cppcoreguidelines-avoid-const-or-ref-data-members)
    const std::vector<std::unique_ptr<base_processor>> &preprocessors_;
    const std::vector<std::unique_ptr<base_processor>> &postprocessors_;

    const std::vector<exclusion::rule_filter> &rule_filters_;
    const std::vector<exclusion::input_filter> &input_filters_;

    const matcher_mapper &rule_matchers_;
    const matcher_mapper &exclusion_matchers_;

    const action_mapper &actions_;

<<<<<<< HEAD
    const obfuscator &event_obfuscator_;
=======
    const object_limits &limits_;
    const match_obfuscator &obfuscator_;
>>>>>>> 8dbee187
    // NOLINTEND(cppcoreguidelines-avoid-const-or-ref-data-members)

    using input_filter = exclusion::input_filter;
    using rule_filter = exclusion::rule_filter;

    memory::unordered_map<base_processor *, processor_cache> processor_cache_;

    // Caches of filters and conditions
    memory::unordered_map<const rule_filter *, rule_filter::cache_type> rule_filter_cache_;
    memory::unordered_map<const input_filter *, input_filter::cache_type> input_filter_cache_;
    exclusion::context_policy exclusion_policy_;

    // Cache of modules to avoid processing once a result has been obtained
    std::array<rule_module_cache, rule_module_count> rule_module_cache_;
};

class context_wrapper {
public:
    explicit context_wrapper(std::shared_ptr<ruleset> ruleset)
    {
        memory::memory_resource_guard guard(&mr_);
        ctx_ = static_cast<context *>(mr_.allocate(sizeof(context), alignof(context)));
        new (ctx_) context{std::move(ruleset)};
    }

    ~context_wrapper()
    {
        memory::memory_resource_guard guard(&mr_);
        ctx_->~context();
        mr_.deallocate(static_cast<void *>(ctx_), sizeof(context), alignof(context));
    }

    context_wrapper(context_wrapper &&) noexcept = delete;
    context_wrapper(const context_wrapper &) = delete;
    context_wrapper &operator=(context_wrapper &&) noexcept = delete;
    context_wrapper &operator=(const context_wrapper &) = delete;

    std::pair<DDWAF_RET_CODE, owned_object> run(
        owned_object persistent, owned_object ephemeral, uint64_t timeout)
    {
        memory::memory_resource_guard guard(&mr_);
        return ctx_->run(std::move(persistent), std::move(ephemeral), timeout);
    }

    [[nodiscard]] ddwaf_object_free_fn get_free_fn() const noexcept { return ctx_->get_free_fn(); }

protected:
    context *ctx_;
    std::pmr::monotonic_buffer_resource mr_;
};

} // namespace ddwaf<|MERGE_RESOLUTION|>--- conflicted
+++ resolved
@@ -30,11 +30,7 @@
           postprocessors_(*ruleset_->postprocessors), rule_filters_(*ruleset_->rule_filters),
           input_filters_(*ruleset_->input_filters), rule_matchers_(*ruleset_->rule_matchers),
           exclusion_matchers_(*ruleset_->exclusion_matchers), actions_(*ruleset_->actions),
-<<<<<<< HEAD
-          event_obfuscator_(*ruleset_->event_obfuscator)
-=======
-          limits_(ruleset_->limits), obfuscator_(*ruleset_->obfuscator)
->>>>>>> 8dbee187
+          obfuscator_(*ruleset_->obfuscator)
     {
         processor_cache_.reserve(
             ruleset_->preprocessors->size() + ruleset_->postprocessors->size());
@@ -57,13 +53,8 @@
 
     [[nodiscard]] ddwaf_object_free_fn get_free_fn() const noexcept { return ruleset_->free_fn; }
 
-<<<<<<< HEAD
-    void eval_preprocessors(borrowed_object &attributes, ddwaf::timer &deadline);
-    void eval_postprocessors(borrowed_object &attributes, ddwaf::timer &deadline);
-=======
     void eval_preprocessors(ddwaf::timer &deadline);
     void eval_postprocessors(ddwaf::timer &deadline);
->>>>>>> 8dbee187
     // This function below returns a reference to an internal object,
     // however using them this way helps with testing
     exclusion::context_policy &eval_filters(ddwaf::timer &deadline);
@@ -109,12 +100,7 @@
 
     const action_mapper &actions_;
 
-<<<<<<< HEAD
-    const obfuscator &event_obfuscator_;
-=======
-    const object_limits &limits_;
     const match_obfuscator &obfuscator_;
->>>>>>> 8dbee187
     // NOLINTEND(cppcoreguidelines-avoid-const-or-ref-data-members)
 
     using input_filter = exclusion::input_filter;
