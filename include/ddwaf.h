--- conflicted
+++ resolved
@@ -89,13 +89,9 @@
 typedef struct _ddwaf_object ddwaf_object;
 typedef struct _ddwaf_object_kv ddwaf_object_kv;
 typedef struct _ddwaf_config ddwaf_config;
-<<<<<<< HEAD
-typedef struct _ddwaf_result ddwaf_result;
 
 #define DDWAF_OBJ_SSTR_SIZE 11
 
-=======
->>>>>>> 701a80e1
 /**
  * @struct ddwaf_object
  *
