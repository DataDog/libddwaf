--- conflicted
+++ resolved
@@ -688,9 +688,6 @@
 ddwaf_object *ddwaf_object_insert_key_nocopy(ddwaf_object *map, const char *key, uint32_t length, ddwaf_allocator alloc);
 
 /**
-<<<<<<< HEAD
- * ddwaf_object_get_type
-=======
  * ddwaf_object_from_json
  *
  * Creates a ddwaf_object from a JSON string. The JSON will be parsed and converted
@@ -707,11 +704,10 @@
  * @note If parsing fails, the output object will be left in an undefined state.
  * @note The provided JSON string is owned by the caller.
  **/
-bool ddwaf_object_from_json(ddwaf_object *output, const char *json_str, uint32_t length);
+bool ddwaf_object_from_json(ddwaf_object *output, const char *json_str, uint32_t length, ddwaf_allocator alloc);
 
 /**
  * ddwaf_object_type
->>>>>>> 7fe72a04
  *
  * Returns the type of the object.
  *
