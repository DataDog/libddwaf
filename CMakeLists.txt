cmake_minimum_required(VERSION 3.14)

project(libddwaf)
file(READ "version" CMAKE_PROJECT_VERSION)
set(PROJECT_VERSION CMAKE_PROJECT_VERSION)

if(UNIX AND NOT APPLE)
    set(LINUX TRUE)
endif()

configure_file(src/version.hpp.in ${CMAKE_CURRENT_SOURCE_DIR}/src/version.hpp)

set(CMAKE_C_STANDARD 99)
set(CMAKE_CXX_STANDARD 20)
set(CMAKE_EXPORT_COMPILE_COMMANDS ON)

if(NOT CMAKE_BUILD_TYPE)
    set(CMAKE_BUILD_TYPE Debug CACHE STRING "Build type" FORCE)
endif()
message(STATUS "Build type: ${CMAKE_BUILD_TYPE}")

option(LIBDDWAF_BUILD_SHARED "Build shared library" ON)
option(LIBDDWAF_BUILD_STATIC "Build shared library" ON)
option(LIBDDWAF_TESTING "Load test subdirectories and targets" ON)
option(LIBDDWAF_TEST_COVERAGE "Do coverage if possible" OFF)
option(LIBDDWAF_VECTORIZED_TRANSFORMERS "Enable vectorization for transformers" ON)
<<<<<<< HEAD
option(LIBDDWAF_ENABLE_LTO "Enable link-time optimisation" OFF)

if(NOT MSVC)
    if (APPLE)
        set(CMAKE_OSX_DEPLOYMENT_TARGET "10.12" CACHE STRING "Minimum OS X deployment version")
    endif()
=======

if(CMAKE_BUILD_TYPE STREQUAL "")
    set(CMAKE_BUILD_TYPE Debug CACHE STRING "Build type" FORCE)
endif()

if(NOT MSVC)
    set(CMAKE_C_FLAGS_RELEASE "${CMAKE_C_FLAGS_RELEASE} -Wall -Wextra -Wno-narrowing")
    set(CMAKE_C_FLAGS_RELWITHDEBINFO "${CMAKE_C_FLAGS_RELEASE} -Wall -Wextra -Wno-narrowing -ggdb")
    set(CMAKE_C_FLAGS_DEBUG "${CMAKE_C_FLAGS_DEBUG} -Wall -Wextra -Wno-narrowing -ggdb")
    set(CMAKE_CXX_FLAGS_RELEASE "${CMAKE_CXX_FLAGS_RELEASE} -Wall -Wextra -Wno-narrowing")
    set(CMAKE_CXX_FLAGS_RELWITHDEBINFO "${CMAKE_CXX_FLAGS_RELEASE} -Wall -Wextra -Wno-narrowing -ggdb")
    set(CMAKE_CXX_FLAGS_DEBUG "${CMAKE_CXX_FLAGS_DEBUG} -Wall -Wextra -Wno-narrowing -ggdb")
else()
    set(LIBDDWAF_MSVC_RUNTIME_LIBRARY "/MT" CACHE STRING "MSVC RuntimeLibrary")
    set(CMAKE_C_FLAGS_RELEASE "${CMAKE_C_FLAGS_RELEASE} ${LIBDDWAF_MSVC_RUNTIME_LIBRARY}")
    set(CMAKE_C_FLAGS_RELWITHDEBINFO "${CMAKE_C_FLAGS_RELEASE} ${LIBDDWAF_MSVC_RUNTIME_LIBRARY}")
    set(CMAKE_C_FLAGS_DEBUG "${CMAKE_C_FLAGS_DEBUG} ${LIBDDWAF_MSVC_RUNTIME_LIBRARY}d")
    set(CMAKE_CXX_FLAGS_RELEASE "${CMAKE_CXX_FLAGS_RELEASE} ${LIBDDWAF_MSVC_RUNTIME_LIBRARY}")
    set(CMAKE_CXX_FLAGS_RELWITHDEBINFO "${CMAKE_CXX_FLAGS_RELEASE} ${LIBDDWAF_MSVC_RUNTIME_LIBRARY}")
    set(CMAKE_CXX_FLAGS_DEBUG "${CMAKE_CXX_FLAGS_DEBUG} ${LIBDDWAF_MSVC_RUNTIME_LIBRARY}d")
>>>>>>> 55879e9f

    add_compile_options(-Wall -Wextra -Wno-narrowing)
    if (CMAKE_BUILD_TYPE MATCHES Debug)
        add_compile_options(-ggdb)
    endif()
else()
    add_compile_options(/MT)
    add_compile_definitions(-D_CRT_SECURE_NO_WARNINGS=1 -Dstrdup=_strdup -Dputenv=_putenv)
endif()

include(GNUInstallDirs)

add_library(glibc_compat OBJECT ${libddwaf_SOURCE_DIR}/src/glibc-compat/time64.c)
set_target_properties(glibc_compat PROPERTIES POSITION_INDEPENDENT_CODE 1)

<<<<<<< HEAD
try_compile(STDLIB_MAP_RECURSIVE ${CMAKE_CURRENT_BINARY_DIR}
    SOURCES ${CMAKE_CURRENT_SOURCE_DIR}/cmake/try_rec_map.cpp
    CXX_STANDARD 20)
=======
set(LIBDDWAF_SOURCE
    ${libddwaf_SOURCE_DIR}/src/ruleset_builder.cpp
    ${libddwaf_SOURCE_DIR}/src/clock.cpp
    ${libddwaf_SOURCE_DIR}/src/parameter.cpp
    ${libddwaf_SOURCE_DIR}/src/interface.cpp
    ${libddwaf_SOURCE_DIR}/src/context.cpp
    ${libddwaf_SOURCE_DIR}/src/context_allocator.cpp
    ${libddwaf_SOURCE_DIR}/src/event.cpp
    ${libddwaf_SOURCE_DIR}/src/object.cpp
    ${libddwaf_SOURCE_DIR}/src/object_store.cpp
    ${libddwaf_SOURCE_DIR}/src/collection.cpp
    ${libddwaf_SOURCE_DIR}/src/expression.cpp
    ${libddwaf_SOURCE_DIR}/src/ruleset_info.cpp
    ${libddwaf_SOURCE_DIR}/src/ip_utils.cpp
    ${libddwaf_SOURCE_DIR}/src/processor.cpp
    ${libddwaf_SOURCE_DIR}/src/iterator.cpp
    ${libddwaf_SOURCE_DIR}/src/log.cpp
    ${libddwaf_SOURCE_DIR}/src/obfuscator.cpp
    ${libddwaf_SOURCE_DIR}/src/utils.cpp
    ${libddwaf_SOURCE_DIR}/src/waf.cpp
    ${libddwaf_SOURCE_DIR}/src/exclusion/input_filter.cpp
    ${libddwaf_SOURCE_DIR}/src/exclusion/object_filter.cpp
    ${libddwaf_SOURCE_DIR}/src/exclusion/rule_filter.cpp
    ${libddwaf_SOURCE_DIR}/src/generator/extract_schema.cpp
    ${libddwaf_SOURCE_DIR}/src/parser/common.cpp
    ${libddwaf_SOURCE_DIR}/src/parser/parser.cpp
    ${libddwaf_SOURCE_DIR}/src/parser/parser_v1.cpp
    ${libddwaf_SOURCE_DIR}/src/parser/parser_v2.cpp
    ${libddwaf_SOURCE_DIR}/src/parser/rule_data_parser.cpp
    ${libddwaf_SOURCE_DIR}/src/matcher/phrase_match.cpp
    ${libddwaf_SOURCE_DIR}/src/matcher/regex_match.cpp
    ${libddwaf_SOURCE_DIR}/src/matcher/is_sqli.cpp
    ${libddwaf_SOURCE_DIR}/src/matcher/is_xss.cpp
    ${libddwaf_SOURCE_DIR}/src/matcher/ip_match.cpp
    ${libddwaf_SOURCE_DIR}/src/matcher/exact_match.cpp
    ${libddwaf_SOURCE_DIR}/src/transformer/lowercase.cpp
    ${libddwaf_SOURCE_DIR}/src/transformer/compress_whitespace.cpp
    ${libddwaf_SOURCE_DIR}/src/transformer/normalize_path.cpp
    ${libddwaf_SOURCE_DIR}/src/transformer/manager.cpp
    ${libddwaf_SOURCE_DIR}/src/transformer/remove_nulls.cpp
    ${libddwaf_SOURCE_DIR}/src/transformer/remove_comments.cpp
    ${libddwaf_SOURCE_DIR}/src/transformer/shell_unescape.cpp
    ${libddwaf_SOURCE_DIR}/src/transformer/unicode_normalize.cpp
    ${libddwaf_SOURCE_DIR}/src/transformer/url_basename.cpp
    ${libddwaf_SOURCE_DIR}/src/transformer/url_decode.cpp
    ${libddwaf_SOURCE_DIR}/src/transformer/url_querystring.cpp
    ${libddwaf_SOURCE_DIR}/src/transformer/url_path.cpp
    ${libddwaf_SOURCE_DIR}/src/transformer/base64_decode.cpp
    ${libddwaf_SOURCE_DIR}/src/transformer/base64_encode.cpp
    ${libddwaf_SOURCE_DIR}/src/transformer/css_decode.cpp
    ${libddwaf_SOURCE_DIR}/src/transformer/html_entity_decode.cpp
    ${libddwaf_SOURCE_DIR}/src/transformer/js_decode.cpp
    ${libddwaf_SOURCE_DIR}/src/transformer/common/utf8.cpp
    ${libddwaf_SOURCE_DIR}/src/libcxx-compat/monotonic_buffer_resource.cpp
    ${libddwaf_SOURCE_DIR}/src/vendor/fmt/format.cc
    ${libddwaf_SOURCE_DIR}/src/vendor/radixlib/radixlib.c
    ${libddwaf_SOURCE_DIR}/src/vendor/lua-aho-corasick/ac_fast.cxx
    ${libddwaf_SOURCE_DIR}/src/vendor/lua-aho-corasick/ac_slow.cxx
    ${libddwaf_SOURCE_DIR}/src/vendor/lua-aho-corasick/ac.cxx
    ${libddwaf_SOURCE_DIR}/src/vendor/libinjection/src/xss.c
    ${libddwaf_SOURCE_DIR}/src/vendor/libinjection/src/libinjection_html5.c
    ${libddwaf_SOURCE_DIR}/src/vendor/libinjection/src/libinjection_xss.c
    ${libddwaf_SOURCE_DIR}/src/vendor/libinjection/src/libinjection_sqli.c
    ${libddwaf_SOURCE_DIR}/src/vendor/utf8proc/utf8proc.c
    ${libddwaf_SOURCE_DIR}/src/vendor/re2/bitstate.cc
    ${libddwaf_SOURCE_DIR}/src/vendor/re2/compile.cc
    ${libddwaf_SOURCE_DIR}/src/vendor/re2/dfa.cc
    ${libddwaf_SOURCE_DIR}/src/vendor/re2/nfa.cc
    ${libddwaf_SOURCE_DIR}/src/vendor/re2/onepass.cc
    ${libddwaf_SOURCE_DIR}/src/vendor/re2/parse.cc
    ${libddwaf_SOURCE_DIR}/src/vendor/re2/perl_groups.cc
    ${libddwaf_SOURCE_DIR}/src/vendor/re2/prog.cc
    ${libddwaf_SOURCE_DIR}/src/vendor/re2/re2.cc
    ${libddwaf_SOURCE_DIR}/src/vendor/re2/regexp.cc
    ${libddwaf_SOURCE_DIR}/src/vendor/re2/simplify.cc
    ${libddwaf_SOURCE_DIR}/src/vendor/re2/stringpiece.cc
    ${libddwaf_SOURCE_DIR}/src/vendor/re2/tostring.cc
    ${libddwaf_SOURCE_DIR}/src/vendor/re2/unicode_casefold.cc
    ${libddwaf_SOURCE_DIR}/src/vendor/re2/unicode_groups.cc
    ${libddwaf_SOURCE_DIR}/src/vendor/re2/util/rune.cc
    ${libddwaf_SOURCE_DIR}/src/vendor/re2/util/strutil.cc
)

add_library(libddwaf_objects OBJECT ${LIBDDWAF_SOURCE})

# we need PIC even on the static lib,as it's expected to be linked in a shared lib
set_target_properties(libddwaf_objects PROPERTIES
    CXX_STANDARD_REQUIRED YES
    CXX_EXTENSIONS NO
    POSITION_INDEPENDENT_CODE 1)


try_compile(STDLIB_MAP_RECURSIVE ${CMAKE_CURRENT_BINARY_DIR}
    SOURCES ${CMAKE_CURRENT_SOURCE_DIR}/cmake/try_rec_map.cpp
    CXX_STANDARD 20)
if(NOT STDLIB_MAP_RECURSIVE)
    target_compile_definitions(libddwaf_objects PRIVATE HAS_NONRECURSIVE_UNORDERED_MAP)
endif()

if (LIBDDWAF_VECTORIZED_TRANSFORMERS)
    target_compile_definitions(libddwaf_objects PRIVATE LIBDDWAF_VECTORIZED_TRANSFORMERS)
endif()

target_include_directories(libddwaf_objects PUBLIC ${libddwaf_SOURCE_DIR}/include)
target_include_directories(libddwaf_objects PRIVATE ${libddwaf_SOURCE_DIR}/src)
target_include_directories(libddwaf_objects PRIVATE ${libddwaf_SOURCE_DIR}/src/vendor)
target_include_directories(libddwaf_objects PRIVATE ${libddwaf_SOURCE_DIR}/src/vendor/libinjection/src/)
target_include_directories(libddwaf_objects PRIVATE ${libddwaf_SOURCE_DIR}/src/vendor/radixlib/)
target_include_directories(libddwaf_objects PRIVATE ${libddwaf_SOURCE_DIR}/src/vendor/lua-aho-corasick/)
target_include_directories(libddwaf_objects PRIVATE ${libddwaf_SOURCE_DIR}/src/vendor/utf8proc/)
target_include_directories(libddwaf_objects PRIVATE ${libddwaf_SOURCE_DIR}/src/vendor/re2/)

install(FILES ${libddwaf_SOURCE_DIR}/include/ddwaf.h DESTINATION ${CMAKE_INSTALL_INCLUDEDIR})
>>>>>>> 55879e9f

target_compile_definitions(libddwaf_objects PRIVATE UTF8PROC_STATIC=1)

# System dependencies
set(LIBDDWAF_INTERFACE_LIBRARIES "")
<<<<<<< HEAD
if(LINUX)
=======
set(LIBDDWAF_PRIVATE_LIBRARIES "")

if (MSVC)
    target_compile_definitions(libddwaf_objects PRIVATE NOMINMAX)
endif()

if(NOT MSVC AND LIBDDWAF_TEST_COVERAGE)
    target_compile_options(libddwaf_objects PRIVATE -ggdb --coverage)
    list(APPEND LIBDDWAF_PRIVATE_LIBRARIES gcov)
endif()

if(${CMAKE_SYSTEM_NAME} STREQUAL "Linux")
# needed for glibc <2.17. We compile with --as-needed so the library won't
# be linked on more 2.17+, but dependencies might since it's part of the public
# interface of the target
>>>>>>> 55879e9f
    find_library(LIBPTHREAD pthread)
    find_library(LIBRT rt)
    find_library(LIBDL dl)
    # there is also a call to ceilf that may or may not result in an import.
    # The symbol might live in libm or the normal libc (e.g. musl). In any case,
    # add the dependency
    find_library(LIBM m)

    set(LIBDDWAF_INTERFACE_LIBRARIES
        $<$<BOOL:LIBPTHREAD>:pthread>
        $<$<BOOL:LIBRT>:rt>
        $<$<BOOL:LIBDL>:dl>
        $<$<BOOL:LIBM>:m>)
elseif(WIN32)
    list(APPEND LIBDDWAF_INTERFACE_LIBRARIES ws2_32)
endif()

set(LIBDDWAF_PRIVATE_LIBRARIES "")
if(NOT MSVC AND LIBDDWAF_TESTING AND LIBDDWAF_TEST_COVERAGE)
    list(APPEND LIBDDWAF_PRIVATE_LIBRARIES gcov)
endif()

include(cmake/objects.cmake)

# Static library
if (LIBDDWAF_BUILD_STATIC)
<<<<<<< HEAD
    include(cmake/static.cmake)
=======
    add_library(libddwaf_static STATIC $<TARGET_OBJECTS:libddwaf_objects>)
    target_link_libraries(libddwaf_static INTERFACE ${LIBDDWAF_INTERFACE_LIBRARIES})
    if (NOT MSVC)
        set_target_properties(libddwaf_static PROPERTIES OUTPUT_NAME ddwaf)
    else()
        set_target_properties(libddwaf_static PROPERTIES OUTPUT_NAME ddwaf_static)
    endif()

    install(TARGETS libddwaf_static EXPORT libddwaf-config
        DESTINATION ${CMAKE_INSTALL_LIBDIR}
        INCLUDES DESTINATION ${CMAKE_INSTALL_INCLUDEDIR})

    # Post-processing on the static library
    if(CMAKE_SYSTEM_NAME STREQUAL Linux)
        add_custom_command(TARGET libddwaf_static POST_BUILD
          COMMAND ${CMAKE_COMMAND} -E make_directory ar_comb
          COMMAND ${CMAKE_COMMAND} -E chdir ar_comb ${CMAKE_AR} -x $<TARGET_FILE:libddwaf_static>
          COMMAND ${CMAKE_COMMAND} -E copy $<TARGET_OBJECTS:glibc_compat> ar_comb
          COMMAND ${CMAKE_AR} -qcs ar_comb/combined${CMAKE_STATIC_LIBRARY_SUFFIX} ar_comb/*.o*

          COMMAND ${CMAKE_COMMAND} -E copy ar_comb/combined${CMAKE_STATIC_LIBRARY_SUFFIX} $<TARGET_FILE:libddwaf_static>
          COMMAND rm -rf ar_comb
          WORKING_DIRECTORY ${CMAKE_BINARY_DIR})
    endif()
    if(NOT (CMAKE_BUILD_TYPE MATCHES Debug))
        if (CMAKE_SYSTEM_NAME STREQUAL Darwin OR CMAKE_SYSTEM_NAME STREQUAL Linux)
            if (NOT CMAKE_STRIP)
                find_program(STRIP strip)
                if (STRIP STREQUAL "STRIP-NOTFOUND")
                    message(FATAL_ERROR "strip not found")
                endif()
            else()
                set(STRIP ${CMAKE_STRIP})
            endif()
            add_custom_command(TARGET libddwaf_static POST_BUILD
              COMMAND ${STRIP} -x -S $<TARGET_FILE:libddwaf_static> -o $<TARGET_FILE:libddwaf_static>.stripped)
            install(FILES $<TARGET_FILE:libddwaf_static>.stripped DESTINATION ${CMAKE_INSTALL_LIBDIR})
        endif()
    endif()
>>>>>>> 55879e9f
endif()

# Shared library
if (LIBDDWAF_BUILD_SHARED)
    include(cmake/shared.cmake)
endif()

include(cmake/package.cmake)

if (LIBDDWAF_TESTING)
    add_subdirectory(third_party EXCLUDE_FROM_ALL)
    add_subdirectory(tests EXCLUDE_FROM_ALL)
    add_subdirectory(validator EXCLUDE_FROM_ALL)
    add_subdirectory(perf EXCLUDE_FROM_ALL)
    add_subdirectory(fuzzing EXCLUDE_FROM_ALL)
    add_subdirectory(tools EXCLUDE_FROM_ALL)

    include(cmake/clang-tidy.cmake)
    include(cmake/clang-format.cmake)
endif()<|MERGE_RESOLUTION|>--- conflicted
+++ resolved
@@ -24,35 +24,12 @@
 option(LIBDDWAF_TESTING "Load test subdirectories and targets" ON)
 option(LIBDDWAF_TEST_COVERAGE "Do coverage if possible" OFF)
 option(LIBDDWAF_VECTORIZED_TRANSFORMERS "Enable vectorization for transformers" ON)
-<<<<<<< HEAD
 option(LIBDDWAF_ENABLE_LTO "Enable link-time optimisation" OFF)
 
 if(NOT MSVC)
     if (APPLE)
         set(CMAKE_OSX_DEPLOYMENT_TARGET "10.12" CACHE STRING "Minimum OS X deployment version")
     endif()
-=======
-
-if(CMAKE_BUILD_TYPE STREQUAL "")
-    set(CMAKE_BUILD_TYPE Debug CACHE STRING "Build type" FORCE)
-endif()
-
-if(NOT MSVC)
-    set(CMAKE_C_FLAGS_RELEASE "${CMAKE_C_FLAGS_RELEASE} -Wall -Wextra -Wno-narrowing")
-    set(CMAKE_C_FLAGS_RELWITHDEBINFO "${CMAKE_C_FLAGS_RELEASE} -Wall -Wextra -Wno-narrowing -ggdb")
-    set(CMAKE_C_FLAGS_DEBUG "${CMAKE_C_FLAGS_DEBUG} -Wall -Wextra -Wno-narrowing -ggdb")
-    set(CMAKE_CXX_FLAGS_RELEASE "${CMAKE_CXX_FLAGS_RELEASE} -Wall -Wextra -Wno-narrowing")
-    set(CMAKE_CXX_FLAGS_RELWITHDEBINFO "${CMAKE_CXX_FLAGS_RELEASE} -Wall -Wextra -Wno-narrowing -ggdb")
-    set(CMAKE_CXX_FLAGS_DEBUG "${CMAKE_CXX_FLAGS_DEBUG} -Wall -Wextra -Wno-narrowing -ggdb")
-else()
-    set(LIBDDWAF_MSVC_RUNTIME_LIBRARY "/MT" CACHE STRING "MSVC RuntimeLibrary")
-    set(CMAKE_C_FLAGS_RELEASE "${CMAKE_C_FLAGS_RELEASE} ${LIBDDWAF_MSVC_RUNTIME_LIBRARY}")
-    set(CMAKE_C_FLAGS_RELWITHDEBINFO "${CMAKE_C_FLAGS_RELEASE} ${LIBDDWAF_MSVC_RUNTIME_LIBRARY}")
-    set(CMAKE_C_FLAGS_DEBUG "${CMAKE_C_FLAGS_DEBUG} ${LIBDDWAF_MSVC_RUNTIME_LIBRARY}d")
-    set(CMAKE_CXX_FLAGS_RELEASE "${CMAKE_CXX_FLAGS_RELEASE} ${LIBDDWAF_MSVC_RUNTIME_LIBRARY}")
-    set(CMAKE_CXX_FLAGS_RELWITHDEBINFO "${CMAKE_CXX_FLAGS_RELEASE} ${LIBDDWAF_MSVC_RUNTIME_LIBRARY}")
-    set(CMAKE_CXX_FLAGS_DEBUG "${CMAKE_CXX_FLAGS_DEBUG} ${LIBDDWAF_MSVC_RUNTIME_LIBRARY}d")
->>>>>>> 55879e9f
 
     add_compile_options(-Wall -Wextra -Wno-narrowing)
     if (CMAKE_BUILD_TYPE MATCHES Debug)
@@ -68,149 +45,15 @@
 add_library(glibc_compat OBJECT ${libddwaf_SOURCE_DIR}/src/glibc-compat/time64.c)
 set_target_properties(glibc_compat PROPERTIES POSITION_INDEPENDENT_CODE 1)
 
-<<<<<<< HEAD
 try_compile(STDLIB_MAP_RECURSIVE ${CMAKE_CURRENT_BINARY_DIR}
     SOURCES ${CMAKE_CURRENT_SOURCE_DIR}/cmake/try_rec_map.cpp
     CXX_STANDARD 20)
-=======
-set(LIBDDWAF_SOURCE
-    ${libddwaf_SOURCE_DIR}/src/ruleset_builder.cpp
-    ${libddwaf_SOURCE_DIR}/src/clock.cpp
-    ${libddwaf_SOURCE_DIR}/src/parameter.cpp
-    ${libddwaf_SOURCE_DIR}/src/interface.cpp
-    ${libddwaf_SOURCE_DIR}/src/context.cpp
-    ${libddwaf_SOURCE_DIR}/src/context_allocator.cpp
-    ${libddwaf_SOURCE_DIR}/src/event.cpp
-    ${libddwaf_SOURCE_DIR}/src/object.cpp
-    ${libddwaf_SOURCE_DIR}/src/object_store.cpp
-    ${libddwaf_SOURCE_DIR}/src/collection.cpp
-    ${libddwaf_SOURCE_DIR}/src/expression.cpp
-    ${libddwaf_SOURCE_DIR}/src/ruleset_info.cpp
-    ${libddwaf_SOURCE_DIR}/src/ip_utils.cpp
-    ${libddwaf_SOURCE_DIR}/src/processor.cpp
-    ${libddwaf_SOURCE_DIR}/src/iterator.cpp
-    ${libddwaf_SOURCE_DIR}/src/log.cpp
-    ${libddwaf_SOURCE_DIR}/src/obfuscator.cpp
-    ${libddwaf_SOURCE_DIR}/src/utils.cpp
-    ${libddwaf_SOURCE_DIR}/src/waf.cpp
-    ${libddwaf_SOURCE_DIR}/src/exclusion/input_filter.cpp
-    ${libddwaf_SOURCE_DIR}/src/exclusion/object_filter.cpp
-    ${libddwaf_SOURCE_DIR}/src/exclusion/rule_filter.cpp
-    ${libddwaf_SOURCE_DIR}/src/generator/extract_schema.cpp
-    ${libddwaf_SOURCE_DIR}/src/parser/common.cpp
-    ${libddwaf_SOURCE_DIR}/src/parser/parser.cpp
-    ${libddwaf_SOURCE_DIR}/src/parser/parser_v1.cpp
-    ${libddwaf_SOURCE_DIR}/src/parser/parser_v2.cpp
-    ${libddwaf_SOURCE_DIR}/src/parser/rule_data_parser.cpp
-    ${libddwaf_SOURCE_DIR}/src/matcher/phrase_match.cpp
-    ${libddwaf_SOURCE_DIR}/src/matcher/regex_match.cpp
-    ${libddwaf_SOURCE_DIR}/src/matcher/is_sqli.cpp
-    ${libddwaf_SOURCE_DIR}/src/matcher/is_xss.cpp
-    ${libddwaf_SOURCE_DIR}/src/matcher/ip_match.cpp
-    ${libddwaf_SOURCE_DIR}/src/matcher/exact_match.cpp
-    ${libddwaf_SOURCE_DIR}/src/transformer/lowercase.cpp
-    ${libddwaf_SOURCE_DIR}/src/transformer/compress_whitespace.cpp
-    ${libddwaf_SOURCE_DIR}/src/transformer/normalize_path.cpp
-    ${libddwaf_SOURCE_DIR}/src/transformer/manager.cpp
-    ${libddwaf_SOURCE_DIR}/src/transformer/remove_nulls.cpp
-    ${libddwaf_SOURCE_DIR}/src/transformer/remove_comments.cpp
-    ${libddwaf_SOURCE_DIR}/src/transformer/shell_unescape.cpp
-    ${libddwaf_SOURCE_DIR}/src/transformer/unicode_normalize.cpp
-    ${libddwaf_SOURCE_DIR}/src/transformer/url_basename.cpp
-    ${libddwaf_SOURCE_DIR}/src/transformer/url_decode.cpp
-    ${libddwaf_SOURCE_DIR}/src/transformer/url_querystring.cpp
-    ${libddwaf_SOURCE_DIR}/src/transformer/url_path.cpp
-    ${libddwaf_SOURCE_DIR}/src/transformer/base64_decode.cpp
-    ${libddwaf_SOURCE_DIR}/src/transformer/base64_encode.cpp
-    ${libddwaf_SOURCE_DIR}/src/transformer/css_decode.cpp
-    ${libddwaf_SOURCE_DIR}/src/transformer/html_entity_decode.cpp
-    ${libddwaf_SOURCE_DIR}/src/transformer/js_decode.cpp
-    ${libddwaf_SOURCE_DIR}/src/transformer/common/utf8.cpp
-    ${libddwaf_SOURCE_DIR}/src/libcxx-compat/monotonic_buffer_resource.cpp
-    ${libddwaf_SOURCE_DIR}/src/vendor/fmt/format.cc
-    ${libddwaf_SOURCE_DIR}/src/vendor/radixlib/radixlib.c
-    ${libddwaf_SOURCE_DIR}/src/vendor/lua-aho-corasick/ac_fast.cxx
-    ${libddwaf_SOURCE_DIR}/src/vendor/lua-aho-corasick/ac_slow.cxx
-    ${libddwaf_SOURCE_DIR}/src/vendor/lua-aho-corasick/ac.cxx
-    ${libddwaf_SOURCE_DIR}/src/vendor/libinjection/src/xss.c
-    ${libddwaf_SOURCE_DIR}/src/vendor/libinjection/src/libinjection_html5.c
-    ${libddwaf_SOURCE_DIR}/src/vendor/libinjection/src/libinjection_xss.c
-    ${libddwaf_SOURCE_DIR}/src/vendor/libinjection/src/libinjection_sqli.c
-    ${libddwaf_SOURCE_DIR}/src/vendor/utf8proc/utf8proc.c
-    ${libddwaf_SOURCE_DIR}/src/vendor/re2/bitstate.cc
-    ${libddwaf_SOURCE_DIR}/src/vendor/re2/compile.cc
-    ${libddwaf_SOURCE_DIR}/src/vendor/re2/dfa.cc
-    ${libddwaf_SOURCE_DIR}/src/vendor/re2/nfa.cc
-    ${libddwaf_SOURCE_DIR}/src/vendor/re2/onepass.cc
-    ${libddwaf_SOURCE_DIR}/src/vendor/re2/parse.cc
-    ${libddwaf_SOURCE_DIR}/src/vendor/re2/perl_groups.cc
-    ${libddwaf_SOURCE_DIR}/src/vendor/re2/prog.cc
-    ${libddwaf_SOURCE_DIR}/src/vendor/re2/re2.cc
-    ${libddwaf_SOURCE_DIR}/src/vendor/re2/regexp.cc
-    ${libddwaf_SOURCE_DIR}/src/vendor/re2/simplify.cc
-    ${libddwaf_SOURCE_DIR}/src/vendor/re2/stringpiece.cc
-    ${libddwaf_SOURCE_DIR}/src/vendor/re2/tostring.cc
-    ${libddwaf_SOURCE_DIR}/src/vendor/re2/unicode_casefold.cc
-    ${libddwaf_SOURCE_DIR}/src/vendor/re2/unicode_groups.cc
-    ${libddwaf_SOURCE_DIR}/src/vendor/re2/util/rune.cc
-    ${libddwaf_SOURCE_DIR}/src/vendor/re2/util/strutil.cc
-)
-
-add_library(libddwaf_objects OBJECT ${LIBDDWAF_SOURCE})
-
-# we need PIC even on the static lib,as it's expected to be linked in a shared lib
-set_target_properties(libddwaf_objects PROPERTIES
-    CXX_STANDARD_REQUIRED YES
-    CXX_EXTENSIONS NO
-    POSITION_INDEPENDENT_CODE 1)
-
-
-try_compile(STDLIB_MAP_RECURSIVE ${CMAKE_CURRENT_BINARY_DIR}
-    SOURCES ${CMAKE_CURRENT_SOURCE_DIR}/cmake/try_rec_map.cpp
-    CXX_STANDARD 20)
-if(NOT STDLIB_MAP_RECURSIVE)
-    target_compile_definitions(libddwaf_objects PRIVATE HAS_NONRECURSIVE_UNORDERED_MAP)
-endif()
-
-if (LIBDDWAF_VECTORIZED_TRANSFORMERS)
-    target_compile_definitions(libddwaf_objects PRIVATE LIBDDWAF_VECTORIZED_TRANSFORMERS)
-endif()
-
-target_include_directories(libddwaf_objects PUBLIC ${libddwaf_SOURCE_DIR}/include)
-target_include_directories(libddwaf_objects PRIVATE ${libddwaf_SOURCE_DIR}/src)
-target_include_directories(libddwaf_objects PRIVATE ${libddwaf_SOURCE_DIR}/src/vendor)
-target_include_directories(libddwaf_objects PRIVATE ${libddwaf_SOURCE_DIR}/src/vendor/libinjection/src/)
-target_include_directories(libddwaf_objects PRIVATE ${libddwaf_SOURCE_DIR}/src/vendor/radixlib/)
-target_include_directories(libddwaf_objects PRIVATE ${libddwaf_SOURCE_DIR}/src/vendor/lua-aho-corasick/)
-target_include_directories(libddwaf_objects PRIVATE ${libddwaf_SOURCE_DIR}/src/vendor/utf8proc/)
-target_include_directories(libddwaf_objects PRIVATE ${libddwaf_SOURCE_DIR}/src/vendor/re2/)
-
-install(FILES ${libddwaf_SOURCE_DIR}/include/ddwaf.h DESTINATION ${CMAKE_INSTALL_INCLUDEDIR})
->>>>>>> 55879e9f
 
 target_compile_definitions(libddwaf_objects PRIVATE UTF8PROC_STATIC=1)
 
 # System dependencies
 set(LIBDDWAF_INTERFACE_LIBRARIES "")
-<<<<<<< HEAD
 if(LINUX)
-=======
-set(LIBDDWAF_PRIVATE_LIBRARIES "")
-
-if (MSVC)
-    target_compile_definitions(libddwaf_objects PRIVATE NOMINMAX)
-endif()
-
-if(NOT MSVC AND LIBDDWAF_TEST_COVERAGE)
-    target_compile_options(libddwaf_objects PRIVATE -ggdb --coverage)
-    list(APPEND LIBDDWAF_PRIVATE_LIBRARIES gcov)
-endif()
-
-if(${CMAKE_SYSTEM_NAME} STREQUAL "Linux")
-# needed for glibc <2.17. We compile with --as-needed so the library won't
-# be linked on more 2.17+, but dependencies might since it's part of the public
-# interface of the target
->>>>>>> 55879e9f
     find_library(LIBPTHREAD pthread)
     find_library(LIBRT rt)
     find_library(LIBDL dl)
@@ -237,49 +80,7 @@
 
 # Static library
 if (LIBDDWAF_BUILD_STATIC)
-<<<<<<< HEAD
     include(cmake/static.cmake)
-=======
-    add_library(libddwaf_static STATIC $<TARGET_OBJECTS:libddwaf_objects>)
-    target_link_libraries(libddwaf_static INTERFACE ${LIBDDWAF_INTERFACE_LIBRARIES})
-    if (NOT MSVC)
-        set_target_properties(libddwaf_static PROPERTIES OUTPUT_NAME ddwaf)
-    else()
-        set_target_properties(libddwaf_static PROPERTIES OUTPUT_NAME ddwaf_static)
-    endif()
-
-    install(TARGETS libddwaf_static EXPORT libddwaf-config
-        DESTINATION ${CMAKE_INSTALL_LIBDIR}
-        INCLUDES DESTINATION ${CMAKE_INSTALL_INCLUDEDIR})
-
-    # Post-processing on the static library
-    if(CMAKE_SYSTEM_NAME STREQUAL Linux)
-        add_custom_command(TARGET libddwaf_static POST_BUILD
-          COMMAND ${CMAKE_COMMAND} -E make_directory ar_comb
-          COMMAND ${CMAKE_COMMAND} -E chdir ar_comb ${CMAKE_AR} -x $<TARGET_FILE:libddwaf_static>
-          COMMAND ${CMAKE_COMMAND} -E copy $<TARGET_OBJECTS:glibc_compat> ar_comb
-          COMMAND ${CMAKE_AR} -qcs ar_comb/combined${CMAKE_STATIC_LIBRARY_SUFFIX} ar_comb/*.o*
-
-          COMMAND ${CMAKE_COMMAND} -E copy ar_comb/combined${CMAKE_STATIC_LIBRARY_SUFFIX} $<TARGET_FILE:libddwaf_static>
-          COMMAND rm -rf ar_comb
-          WORKING_DIRECTORY ${CMAKE_BINARY_DIR})
-    endif()
-    if(NOT (CMAKE_BUILD_TYPE MATCHES Debug))
-        if (CMAKE_SYSTEM_NAME STREQUAL Darwin OR CMAKE_SYSTEM_NAME STREQUAL Linux)
-            if (NOT CMAKE_STRIP)
-                find_program(STRIP strip)
-                if (STRIP STREQUAL "STRIP-NOTFOUND")
-                    message(FATAL_ERROR "strip not found")
-                endif()
-            else()
-                set(STRIP ${CMAKE_STRIP})
-            endif()
-            add_custom_command(TARGET libddwaf_static POST_BUILD
-              COMMAND ${STRIP} -x -S $<TARGET_FILE:libddwaf_static> -o $<TARGET_FILE:libddwaf_static>.stripped)
-            install(FILES $<TARGET_FILE:libddwaf_static>.stripped DESTINATION ${CMAKE_INSTALL_LIBDIR})
-        endif()
-    endif()
->>>>>>> 55879e9f
 endif()
 
 # Shared library
