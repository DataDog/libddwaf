--- conflicted
+++ resolved
@@ -110,28 +110,15 @@
         return;
     }
 
-<<<<<<< HEAD
-    ddwaf_result res;
-=======
     ddwaf_object res;
-    auto code = DDWAF_OK;
->>>>>>> 701a80e1
     if (ephemeral) {
         ddwaf_run(context, nullptr, &args, &res, timeLeftInUs);
     } else {
         ddwaf_run(context, &args, nullptr, &res, timeLeftInUs);
     }
 
-<<<<<<< HEAD
-    ddwaf_result_free(&res);
-=======
     // TODO split input in several ddwaf_object, and call ddwaf_run on the same context
 
-    if (code == DDWAF_ERR_INTERNAL) {
-        __builtin_trap();
-    }
-
     ddwaf_object_free(&res);
->>>>>>> 701a80e1
     ddwaf_context_destroy(context);
 }