--- conflicted
+++ resolved
@@ -132,9 +132,6 @@
     ddwaf_destroy(handle);
 }
 
-<<<<<<< HEAD
-} // namespace
-=======
 TEST(TestIntegrationOperation, FloatEquals)
 {
     auto rule = readFile("equals.yaml", base_dir);
@@ -164,4 +161,4 @@
     ddwaf_context_destroy(context);
     ddwaf_destroy(handle);
 }
->>>>>>> 74b3cedb
+} // namespace