--- conflicted
+++ resolved
@@ -52,15 +52,9 @@
                                    }}}}});
 
         EXPECT_ACTIONS(
-<<<<<<< HEAD
-            res, {{"block_request",
-                     {{"status_code", 403ULL}, {"grpc_status_code", 10ULL}, {"type", "auto"}}}});
-        ddwaf_object_destroy(&res, alloc);
-=======
             res, {{"block_request", {{"status_code", 403ULL}, {"grpc_status_code", 10ULL},
                                         {"type", "auto"}, {"block_id", "*"}}}});
-        ddwaf_object_free(&res);
->>>>>>> bf56f8c8
+        ddwaf_object_destroy(&res, alloc);
     }
 
     {
@@ -212,15 +206,9 @@
                                    }}}}});
 
         EXPECT_ACTIONS(
-<<<<<<< HEAD
-            res, {{"block_request",
-                     {{"status_code", 403ULL}, {"grpc_status_code", 10ULL}, {"type", "auto"}}}});
-        ddwaf_object_destroy(&res, alloc);
-=======
             res, {{"block_request", {{"status_code", 403ULL}, {"grpc_status_code", 10ULL},
                                         {"type", "auto"}, {"block_id", "*"}}}});
-        ddwaf_object_free(&res);
->>>>>>> bf56f8c8
+        ddwaf_object_destroy(&res, alloc);
 
         ddwaf_context_destroy(context);
     }
@@ -263,14 +251,9 @@
                                    }}}}});
 
         EXPECT_ACTIONS(res,
-<<<<<<< HEAD
-            {{"redirect_request", {{"location", "http://google.com"}, {"status_code", 303ULL}}}});
-        ddwaf_object_destroy(&res, alloc);
-=======
             {{"redirect_request",
                 {{"location", "http://google.com"}, {"status_code", 303ULL}, {"block_id", "*"}}}});
-        ddwaf_object_free(&res);
->>>>>>> bf56f8c8
+        ddwaf_object_destroy(&res, alloc);
 
         ddwaf_context_destroy(context);
     }
@@ -407,13 +390,8 @@
                                }}}}});
 
     EXPECT_ACTIONS(res, {{"block_request", {{"status_code", 403ULL}, {"grpc_status_code", 10ULL},
-<<<<<<< HEAD
-                                               {"type", "auto"}}}});
+                                               {"type", "auto"}, {"block_id", "*"}}}});
     ddwaf_object_destroy(&res, alloc);
-=======
-                                               {"type", "auto"}, {"block_id", "*"}}}});
-    ddwaf_object_free(&res);
->>>>>>> bf56f8c8
 
     ddwaf_context_destroy(context);
     ddwaf_destroy(handle);
@@ -464,28 +442,31 @@
 
 TEST(TestActionsIntegration, PreventBlockIDInjectionOnBlock)
 {
+    auto *alloc = ddwaf_get_default_allocator();
+
     ddwaf_builder builder = ddwaf_builder_init(nullptr);
 
     {
-        auto rule = read_file("default_actions.yaml", base_dir);
+        auto rule = read_file<ddwaf_object>("default_actions.yaml", base_dir);
         ASSERT_TRUE(rule.type != DDWAF_OBJ_INVALID);
         ddwaf_builder_add_or_update_config(builder, LSTRARG("rules"), &rule, nullptr);
-        ddwaf_object_free(&rule);
+        ddwaf_object_destroy(&rule, alloc);
     }
 
     ddwaf_handle handle = ddwaf_builder_build_instance(builder);
     ASSERT_NE(handle, nullptr);
 
-    ddwaf_object tmp;
-    {
-        ddwaf_object parameter = DDWAF_OBJECT_MAP;
-        ddwaf_object_map_add(&parameter, "value", ddwaf_object_string(&tmp, "block"));
-
-        ddwaf_context context = ddwaf_context_init(handle);
-        ASSERT_NE(context, nullptr);
-
-        ddwaf_object res;
-        EXPECT_EQ(ddwaf_run(context, &parameter, nullptr, &res, LONG_TIME), DDWAF_MATCH);
+    {
+        ddwaf_object parameter;
+        ddwaf_object_set_map(&parameter, 1, alloc);
+        ddwaf_object_set_string(
+            ddwaf_object_insert_key(&parameter, STRL("value"), alloc), STRL("block"), alloc);
+
+        ddwaf_context context = ddwaf_context_init(handle, alloc);
+        ASSERT_NE(context, nullptr);
+
+        ddwaf_object res;
+        EXPECT_EQ(ddwaf_context_eval(context, &parameter, alloc, &res, LONG_TIME), DDWAF_MATCH);
 
         EXPECT_EVENTS(res, {.id = "block-rule",
                                .name = "block-rule",
@@ -503,7 +484,7 @@
         EXPECT_ACTIONS(
             res, {{"block_request", {{"status_code", 403ULL}, {"grpc_status_code", 10ULL},
                                         {"type", "auto"}, {"block_id", "*"}}}});
-        ddwaf_object_free(&res);
+        ddwaf_object_destroy(&res, alloc);
 
         ddwaf_context_destroy(context);
     }
@@ -511,24 +492,26 @@
     {
         ddwaf_destroy(handle);
 
-        auto actions = yaml_to_object(
+        auto actions = yaml_to_object<ddwaf_object>(
             R"({actions: [{id: block, type: block_request, parameters: {status_code: 404, "block_id": "this is an injected ID", "display_id": true}}]})");
         ddwaf_builder_add_or_update_config(builder, LSTRARG("actions"), &actions, nullptr);
-        ddwaf_object_free(&actions);
+        ddwaf_object_destroy(&actions, alloc);
     }
 
     handle = ddwaf_builder_build_instance(builder);
     ASSERT_NE(handle, nullptr);
 
     {
-        ddwaf_object parameter = DDWAF_OBJECT_MAP;
-        ddwaf_object_map_add(&parameter, "value", ddwaf_object_string(&tmp, "block"));
-
-        ddwaf_context context = ddwaf_context_init(handle);
-        ASSERT_NE(context, nullptr);
-
-        ddwaf_object res;
-        EXPECT_EQ(ddwaf_run(context, &parameter, nullptr, &res, LONG_TIME), DDWAF_MATCH);
+        ddwaf_object parameter;
+        ddwaf_object_set_map(&parameter, 1, alloc);
+        ddwaf_object_set_string(
+            ddwaf_object_insert_key(&parameter, STRL("value"), alloc), STRL("block"), alloc);
+
+        ddwaf_context context = ddwaf_context_init(handle, alloc);
+        ASSERT_NE(context, nullptr);
+
+        ddwaf_object res;
+        EXPECT_EQ(ddwaf_context_eval(context, &parameter, alloc, &res, LONG_TIME), DDWAF_MATCH);
 
         EXPECT_EVENTS(res, {.id = "block-rule",
                                .name = "block-rule",
@@ -559,11 +542,11 @@
         std::regex uuid_regex{"^[a-f0-9]{8}-[a-f0-9]{4}-4[a-f0-9]{3}-1b[a-f0-9]{2}-[a-f0-9]{12}$",
             std::regex_constants::icase};
         std::string block_id_str{
-            ddwaf_object_get_string(block_id, nullptr), ddwaf_object_length(block_id)};
+            ddwaf_object_get_string(block_id, nullptr), ddwaf_object_get_length(block_id)};
 
         EXPECT_TRUE(std::regex_match(block_id_str, uuid_regex)) << block_id_str;
 
-        ddwaf_object_free(&res);
+        ddwaf_object_destroy(&res, alloc);
 
         ddwaf_context_destroy(context);
     }
@@ -573,28 +556,31 @@
 
 TEST(TestActionsIntegration, PreventBlockIDInjectionOnRedirect)
 {
+    auto *alloc = ddwaf_get_default_allocator();
+
     ddwaf_builder builder = ddwaf_builder_init(nullptr);
 
     {
-        auto rule = read_file("default_actions.yaml", base_dir);
+        auto rule = read_file<ddwaf_object>("default_actions.yaml", base_dir);
         ASSERT_TRUE(rule.type != DDWAF_OBJ_INVALID);
         ddwaf_builder_add_or_update_config(builder, LSTRARG("rules"), &rule, nullptr);
-        ddwaf_object_free(&rule);
+        ddwaf_object_destroy(&rule, alloc);
     }
 
     ddwaf_handle handle = ddwaf_builder_build_instance(builder);
     ASSERT_NE(handle, nullptr);
 
-    ddwaf_object tmp;
-    {
-        ddwaf_object parameter = DDWAF_OBJECT_MAP;
-        ddwaf_object_map_add(&parameter, "value", ddwaf_object_string(&tmp, "block"));
-
-        ddwaf_context context = ddwaf_context_init(handle);
-        ASSERT_NE(context, nullptr);
-
-        ddwaf_object res;
-        EXPECT_EQ(ddwaf_run(context, &parameter, nullptr, &res, LONG_TIME), DDWAF_MATCH);
+    {
+        ddwaf_object parameter;
+        ddwaf_object_set_map(&parameter, 1, alloc);
+        ddwaf_object_set_string(
+            ddwaf_object_insert_key(&parameter, STRL("value"), alloc), STRL("block"), alloc);
+
+        ddwaf_context context = ddwaf_context_init(handle, alloc);
+        ASSERT_NE(context, nullptr);
+
+        ddwaf_object res;
+        EXPECT_EQ(ddwaf_context_eval(context, &parameter, alloc, &res, LONG_TIME), DDWAF_MATCH);
 
         EXPECT_EVENTS(res, {.id = "block-rule",
                                .name = "block-rule",
@@ -612,7 +598,7 @@
         EXPECT_ACTIONS(
             res, {{"block_request", {{"status_code", 403ULL}, {"grpc_status_code", 10ULL},
                                         {"type", "auto"}, {"block_id", "*"}}}});
-        ddwaf_object_free(&res);
+        ddwaf_object_destroy(&res, alloc);
 
         ddwaf_context_destroy(context);
     }
@@ -620,24 +606,26 @@
     {
         ddwaf_destroy(handle);
 
-        auto actions = yaml_to_object(
+        auto actions = yaml_to_object<ddwaf_object>(
             R"({actions: [{id: block, type: redirect_request, parameters: {status_code: 303, "location": "http://google.com", "block_id": "this is an injected ID", "display_id": true}}]})");
         ddwaf_builder_add_or_update_config(builder, LSTRARG("actions"), &actions, nullptr);
-        ddwaf_object_free(&actions);
+        ddwaf_object_destroy(&actions, alloc);
     }
 
     handle = ddwaf_builder_build_instance(builder);
     ASSERT_NE(handle, nullptr);
 
     {
-        ddwaf_object parameter = DDWAF_OBJECT_MAP;
-        ddwaf_object_map_add(&parameter, "value", ddwaf_object_string(&tmp, "block"));
-
-        ddwaf_context context = ddwaf_context_init(handle);
-        ASSERT_NE(context, nullptr);
-
-        ddwaf_object res;
-        EXPECT_EQ(ddwaf_run(context, &parameter, nullptr, &res, LONG_TIME), DDWAF_MATCH);
+        ddwaf_object parameter;
+        ddwaf_object_set_map(&parameter, 1, alloc);
+        ddwaf_object_set_string(
+            ddwaf_object_insert_key(&parameter, STRL("value"), alloc), STRL("block"), alloc);
+
+        ddwaf_context context = ddwaf_context_init(handle, alloc);
+        ASSERT_NE(context, nullptr);
+
+        ddwaf_object res;
+        EXPECT_EQ(ddwaf_context_eval(context, &parameter, alloc, &res, LONG_TIME), DDWAF_MATCH);
 
         EXPECT_EVENTS(res, {.id = "block-rule",
                                .name = "block-rule",
@@ -668,11 +656,11 @@
         std::regex uuid_regex{"^[a-f0-9]{8}-[a-f0-9]{4}-4[a-f0-9]{3}-1b[a-f0-9]{2}-[a-f0-9]{12}$",
             std::regex_constants::icase};
         std::string block_id_str{
-            ddwaf_object_get_string(block_id, nullptr), ddwaf_object_length(block_id)};
+            ddwaf_object_get_string(block_id, nullptr), ddwaf_object_get_length(block_id)};
 
         EXPECT_TRUE(std::regex_match(block_id_str, uuid_regex)) << block_id_str;
 
-        ddwaf_object_free(&res);
+        ddwaf_object_destroy(&res, alloc);
 
         ddwaf_context_destroy(context);
     }
@@ -682,28 +670,31 @@
 
 TEST(TestActionsIntegration, PreventStackIDInjection)
 {
+    auto *alloc = ddwaf_get_default_allocator();
+
     ddwaf_builder builder = ddwaf_builder_init(nullptr);
 
     {
-        auto rule = read_file("default_actions.yaml", base_dir);
+        auto rule = read_file<ddwaf_object>("default_actions.yaml", base_dir);
         ASSERT_TRUE(rule.type != DDWAF_OBJ_INVALID);
         ddwaf_builder_add_or_update_config(builder, LSTRARG("rules"), &rule, nullptr);
-        ddwaf_object_free(&rule);
+        ddwaf_object_destroy(&rule, alloc);
     }
 
     ddwaf_handle handle = ddwaf_builder_build_instance(builder);
     ASSERT_NE(handle, nullptr);
 
-    ddwaf_object tmp;
-    {
-        ddwaf_context context = ddwaf_context_init(handle);
-        ASSERT_NE(context, nullptr);
-
-        ddwaf_object parameter = DDWAF_OBJECT_MAP;
-        ddwaf_object_map_add(&parameter, "value", ddwaf_object_string(&tmp, "stack_trace"));
-
-        ddwaf_object res;
-        EXPECT_EQ(ddwaf_run(context, &parameter, nullptr, &res, LONG_TIME), DDWAF_MATCH);
+    {
+        ddwaf_context context = ddwaf_context_init(handle, alloc);
+        ASSERT_NE(context, nullptr);
+
+        ddwaf_object parameter;
+        ddwaf_object_set_map(&parameter, 1, alloc);
+        ddwaf_object_set_string(
+            ddwaf_object_insert_key(&parameter, STRL("value"), alloc), STRL("stack_trace"), alloc);
+
+        ddwaf_object res;
+        EXPECT_EQ(ddwaf_context_eval(context, &parameter, alloc, &res, LONG_TIME), DDWAF_MATCH);
 
         EXPECT_EVENTS(res, {.id = "stack-trace-rule",
                                .name = "stack-trace-rule",
@@ -719,7 +710,7 @@
                                    }}}}});
 
         EXPECT_ACTIONS(res, {{"generate_stack", {{"stack_id", "*"}}}});
-        ddwaf_object_free(&res);
+        ddwaf_object_destroy(&res, alloc);
 
         ddwaf_context_destroy(context);
     }
@@ -727,24 +718,26 @@
     {
         ddwaf_destroy(handle);
 
-        auto actions = yaml_to_object(
+        auto actions = yaml_to_object<ddwaf_object>(
             R"({actions: [{id: stack_trace, type: generate_stack, parameters: {"stack_id": "this is an injected ID"}}]})");
         ddwaf_builder_add_or_update_config(builder, LSTRARG("actions"), &actions, nullptr);
-        ddwaf_object_free(&actions);
+        ddwaf_object_destroy(&actions, alloc);
     }
 
     handle = ddwaf_builder_build_instance(builder);
     ASSERT_NE(handle, nullptr);
 
     {
-        ddwaf_context context = ddwaf_context_init(handle);
-        ASSERT_NE(context, nullptr);
-
-        ddwaf_object parameter = DDWAF_OBJECT_MAP;
-        ddwaf_object_map_add(&parameter, "value", ddwaf_object_string(&tmp, "stack_trace"));
-
-        ddwaf_object res;
-        EXPECT_EQ(ddwaf_run(context, &parameter, nullptr, &res, LONG_TIME), DDWAF_MATCH);
+        ddwaf_context context = ddwaf_context_init(handle, alloc);
+        ASSERT_NE(context, nullptr);
+
+        ddwaf_object parameter;
+        ddwaf_object_set_map(&parameter, 1, alloc);
+        ddwaf_object_set_string(
+            ddwaf_object_insert_key(&parameter, STRL("value"), alloc), STRL("stack_trace"), alloc);
+
+        ddwaf_object res;
+        EXPECT_EQ(ddwaf_context_eval(context, &parameter, alloc, &res, LONG_TIME), DDWAF_MATCH);
 
         EXPECT_EVENTS(res, {.id = "stack-trace-rule",
                                .name = "stack-trace-rule",
@@ -773,11 +766,11 @@
         std::regex uuid_regex{"^[a-f0-9]{8}-[a-f0-9]{4}-4[a-f0-9]{3}-1b[a-f0-9]{2}-[a-f0-9]{12}$",
             std::regex_constants::icase};
         std::string stack_id_str{
-            ddwaf_object_get_string(stack_id, nullptr), ddwaf_object_length(stack_id)};
+            ddwaf_object_get_string(stack_id, nullptr), ddwaf_object_get_length(stack_id)};
 
         EXPECT_TRUE(std::regex_match(stack_id_str, uuid_regex)) << stack_id_str;
 
-        ddwaf_object_free(&res);
+        ddwaf_object_destroy(&res, alloc);
 
         ddwaf_context_destroy(context);
     }
