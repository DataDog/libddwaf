--- conflicted
+++ resolved
@@ -49,16 +49,10 @@
                                        .address = "value",
                                    }}}}});
 
-<<<<<<< HEAD
-        EXPECT_ACTIONS(res, {{"block_request", {{"status_code", "403"}, {"grpc_status_code", "10"},
-                                                   {"type", "auto"}}}});
-        ddwaf_object_destroy(&res, alloc);
-=======
         EXPECT_ACTIONS(
             res, {{"block_request",
                      {{"status_code", 403ULL}, {"grpc_status_code", 10ULL}, {"type", "auto"}}}});
-        ddwaf_object_free(&res);
->>>>>>> bbe9915d
+        ddwaf_object_destroy(&res, alloc);
     }
 
     {
@@ -212,16 +206,10 @@
                                        .address = "value",
                                    }}}}});
 
-<<<<<<< HEAD
-        EXPECT_ACTIONS(res, {{"block_request", {{"status_code", "403"}, {"grpc_status_code", "10"},
-                                                   {"type", "auto"}}}});
-        ddwaf_object_destroy(&res, alloc);
-=======
         EXPECT_ACTIONS(
             res, {{"block_request",
                      {{"status_code", 403ULL}, {"grpc_status_code", 10ULL}, {"type", "auto"}}}});
-        ddwaf_object_free(&res);
->>>>>>> bbe9915d
+        ddwaf_object_destroy(&res, alloc);
 
         ddwaf_context_destroy(context);
     }
@@ -264,13 +252,8 @@
                                    }}}}});
 
         EXPECT_ACTIONS(res,
-<<<<<<< HEAD
-            {{"redirect_request", {{"location", "http://google.com"}, {"status_code", "303"}}}});
-        ddwaf_object_destroy(&res, alloc);
-=======
             {{"redirect_request", {{"location", "http://google.com"}, {"status_code", 303ULL}}}});
-        ddwaf_object_free(&res);
->>>>>>> bbe9915d
+        ddwaf_object_destroy(&res, alloc);
 
         ddwaf_context_destroy(context);
     }
@@ -383,6 +366,7 @@
     ddwaf_handle handle = ddwaf_init(&rule, nullptr, nullptr);
     ASSERT_NE(handle, nullptr);
     ddwaf_object_destroy(&rule, alloc);
+
     ddwaf_object parameter;
     ddwaf_object_set_map(&parameter, 1, alloc);
     auto *child = ddwaf_object_insert_key(&parameter, STRL("value"), alloc);
@@ -416,22 +400,25 @@
 
 TEST(TestActionsIntegration, ActionTypes)
 {
-    auto rule = read_file("action_types.yaml", base_dir);
+    auto *alloc = ddwaf_get_default_allocator();
+
+    auto rule = read_file<ddwaf_object>("action_types.yaml", base_dir);
     ASSERT_TRUE(rule.type != DDWAF_OBJ_INVALID);
 
     ddwaf_handle handle = ddwaf_init(&rule, nullptr, nullptr);
     ASSERT_NE(handle, nullptr);
-    ddwaf_object_free(&rule);
-
-    ddwaf_context context1 = ddwaf_context_init(handle);
-    ASSERT_NE(context1, nullptr);
-
-    ddwaf_object tmp;
-    ddwaf_object parameter = DDWAF_OBJECT_MAP;
-    ddwaf_object_map_add(&parameter, "value", ddwaf_object_string(&tmp, "sanitize"));
+    ddwaf_object_destroy(&rule, alloc);
+
+    ddwaf_context context = ddwaf_context_init(handle, alloc);
+    ASSERT_NE(context, nullptr);
+
+    ddwaf_object parameter;
+    ddwaf_object_set_map(&parameter, 1, alloc);
+    auto *child = ddwaf_object_insert_key(&parameter, STRL("value"), alloc);
+    ddwaf_object_set_string(child, STRL("sanitize"), alloc);
 
     ddwaf_object res;
-    EXPECT_EQ(ddwaf_run(context1, &parameter, nullptr, &res, LONG_TIME), DDWAF_MATCH);
+    EXPECT_EQ(ddwaf_context_eval(context, &parameter, nullptr, true, &res, LONG_TIME), DDWAF_MATCH);
 
     EXPECT_EVENTS(res, {.id = "sanitize-rule",
                            .name = "sanitize-rule",
@@ -448,9 +435,9 @@
     EXPECT_ACTIONS(res, {{"sanitize_something", {{"string", "thisisastring"}, {"int64", -200},
                                                     {"uint64", 18446744073709551615ULL},
                                                     {"double", 22.22}, {"bool", true}}}});
-    ddwaf_object_free(&res);
-
-    ddwaf_context_destroy(context1);
+    ddwaf_object_destroy(&res, alloc);
+
+    ddwaf_context_destroy(context);
     ddwaf_destroy(handle);
 }
 
