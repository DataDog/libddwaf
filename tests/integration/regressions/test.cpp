// Unless explicitly stated otherwise all files in this repository are
// dual-licensed under the Apache-2.0 License or BSD-3-Clause License.
//
// This product includes software developed at Datadog (https://www.datadoghq.com/).
// Copyright 2021 Datadog, Inc.

#include "common/gtest_utils.hpp"

using namespace ddwaf;

namespace {
constexpr std::string_view base_dir = "integration/regressions/";

<<<<<<< HEAD
=======
TEST(TestRegressionsIntegration, TruncatedUTF8)
{
    auto rule = read_file("regressions.yaml", base_dir);
    ASSERT_TRUE(rule.type != DDWAF_OBJ_INVALID);
    ddwaf_handle handle = ddwaf_init(&rule, nullptr, nullptr);
    ASSERT_NE(handle, nullptr);
    ddwaf_object_free(&rule);

    ddwaf_context context = ddwaf_context_init(handle);
    ASSERT_NE(context, nullptr);

    char buffer[DDWAF_MAX_STRING_LENGTH + 4] = {0};
    const uint8_t emoji[] = {0xe2, 0x98, 0xa2};
    memset(buffer, 'A', sizeof(buffer));
    memcpy(&buffer[DDWAF_MAX_STRING_LENGTH - 2], emoji, sizeof(emoji));

    ddwaf_object map = DDWAF_OBJECT_MAP;
    ddwaf_object string;
    ddwaf_object_stringl(&string, buffer, sizeof(buffer));
    ddwaf_object_map_add(&map, "value", &string);

    ddwaf_object out;
    ASSERT_EQ(ddwaf_run(context, &map, nullptr, &out, LONG_TIME), DDWAF_MATCH);
    const auto *timeout = ddwaf_object_find(&out, STRL("timeout"));
    EXPECT_FALSE(ddwaf_object_get_bool(timeout));

    // The emoji should be trimmed out of the result
    const auto *events = ddwaf_object_find(&out, STRL("events"));
    std::string data = ddwaf::test::object_to_json(*events);
    EXPECT_TRUE(memchr(data.c_str(), emoji[0], data.size()) == nullptr);

    ddwaf_object_free(&out);
    ddwaf_context_destroy(context);
    ddwaf_destroy(handle);
}

>>>>>>> ed232887
TEST(TestRegressionsIntegration, DuplicateFlowMatches)
{
    auto rule = read_file<ddwaf_object>("regressions2.yaml", base_dir);
    ASSERT_TRUE(rule.type != DDWAF_OBJ_INVALID);

    ddwaf_handle handle = ddwaf_init(&rule, nullptr, nullptr);
    ASSERT_NE(handle, nullptr);
    ddwaf_object_free(&rule);

    ddwaf_context context = ddwaf_context_init(handle);
    ASSERT_NE(context, nullptr);

    ddwaf_object parameter = DDWAF_OBJECT_MAP;
    ddwaf_object tmp;
    ddwaf_object_map_add(&parameter, "param1", ddwaf_object_string(&tmp, "Sqreen"));
    ddwaf_object_map_add(&parameter, "param2", ddwaf_object_string(&tmp, "Duplicate"));

    ddwaf_object ret;
    EXPECT_EQ(ddwaf_run(context, &parameter, nullptr, &ret, LONG_TIME), DDWAF_MATCH);

    const auto *timeout = ddwaf_object_find(&ret, STRL("timeout"));
    EXPECT_FALSE(ddwaf_object_get_bool(timeout));
    EXPECT_EVENTS(ret, {.id = "2",
                           .name = "rule2",
                           .tags = {{"type", "flow1"}, {"category", "category2"}},
                           .matches = {{.op = "match_regex",
                                           .op_value = "Sqreen",
                                           .highlight = "Sqreen",
                                           .args = {{
                                               .value = "Sqreen",
                                               .address = "param1",
                                           }}},
                               {.op = "match_regex",
                                   .op_value = "Duplicate",
                                   .highlight = "Duplicate",
                                   .args = {{
                                       .value = "Duplicate",
                                       .address = "param2",
                                   }}}}});

    ddwaf_object_free(&ret);
    ddwaf_context_destroy(context);
    ddwaf_destroy(handle);
}

} // namespace<|MERGE_RESOLUTION|>--- conflicted
+++ resolved
@@ -11,45 +11,6 @@
 namespace {
 constexpr std::string_view base_dir = "integration/regressions/";
 
-<<<<<<< HEAD
-=======
-TEST(TestRegressionsIntegration, TruncatedUTF8)
-{
-    auto rule = read_file("regressions.yaml", base_dir);
-    ASSERT_TRUE(rule.type != DDWAF_OBJ_INVALID);
-    ddwaf_handle handle = ddwaf_init(&rule, nullptr, nullptr);
-    ASSERT_NE(handle, nullptr);
-    ddwaf_object_free(&rule);
-
-    ddwaf_context context = ddwaf_context_init(handle);
-    ASSERT_NE(context, nullptr);
-
-    char buffer[DDWAF_MAX_STRING_LENGTH + 4] = {0};
-    const uint8_t emoji[] = {0xe2, 0x98, 0xa2};
-    memset(buffer, 'A', sizeof(buffer));
-    memcpy(&buffer[DDWAF_MAX_STRING_LENGTH - 2], emoji, sizeof(emoji));
-
-    ddwaf_object map = DDWAF_OBJECT_MAP;
-    ddwaf_object string;
-    ddwaf_object_stringl(&string, buffer, sizeof(buffer));
-    ddwaf_object_map_add(&map, "value", &string);
-
-    ddwaf_object out;
-    ASSERT_EQ(ddwaf_run(context, &map, nullptr, &out, LONG_TIME), DDWAF_MATCH);
-    const auto *timeout = ddwaf_object_find(&out, STRL("timeout"));
-    EXPECT_FALSE(ddwaf_object_get_bool(timeout));
-
-    // The emoji should be trimmed out of the result
-    const auto *events = ddwaf_object_find(&out, STRL("events"));
-    std::string data = ddwaf::test::object_to_json(*events);
-    EXPECT_TRUE(memchr(data.c_str(), emoji[0], data.size()) == nullptr);
-
-    ddwaf_object_free(&out);
-    ddwaf_context_destroy(context);
-    ddwaf_destroy(handle);
-}
-
->>>>>>> ed232887
 TEST(TestRegressionsIntegration, DuplicateFlowMatches)
 {
     auto rule = read_file<ddwaf_object>("regressions2.yaml", base_dir);
