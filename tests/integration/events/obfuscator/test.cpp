// Unless explicitly stated otherwise all files in this repository are
// dual-licensed under the Apache-2.0 License or BSD-3-Clause License.
//
// This product includes software developed at Datadog (https://www.datadoghq.com/).
// Copyright 2021 Datadog, Inc.

#include "common/gtest_utils.hpp"
#include "obfuscator.hpp"

using namespace ddwaf;
using namespace std::literals;

namespace {

constexpr std::string_view base_dir = "integration/events/obfuscator/";

TEST(TestObfuscatorIntegration, TestConfigKeyValue)
{
    auto rule = read_file<ddwaf_object>("obfuscator.yaml", base_dir);
    ASSERT_TRUE(rule.type != DDWAF_OBJ_INVALID);

    ddwaf_config config{{"password", "rule1_obf"}, ddwaf_object_free};

    ddwaf_handle handle = ddwaf_init(&rule, &config, nullptr);
    ddwaf_object_free(&rule);
    ASSERT_NE(handle, nullptr);

    // No Obfuscation
    {
        ddwaf_context context = ddwaf_context_init(handle);

        ddwaf_object parameter = DDWAF_OBJECT_MAP, tmp;
        ddwaf_object_map_add(&parameter, "value", ddwaf_object_string(&tmp, "rule1"));

        ddwaf_object out;
        EXPECT_EQ(ddwaf_run(context, &parameter, nullptr, &out, LONG_TIME), DDWAF_MATCH);
        EXPECT_EVENTS(out, {.id = "1",
                               .name = "rule1",
                               .tags = {{"type", "security_scanner"}, {"category", "category1"}},
                               .matches = {{.op = "match_regex",
                                   .op_value = "rule1",
                                   .highlight = "rule1"sv,
                                   .args = {{
                                       .value = "rule1"sv,
                                       .address = "value",
                                   }}}}});
        ddwaf_object_free(&out);
        ddwaf_context_destroy(context);
    }

    // Key-based obfuscation
    {
        ddwaf_context context = ddwaf_context_init(handle);

        ddwaf_object parameter = DDWAF_OBJECT_MAP, inter = DDWAF_OBJECT_MAP, tmp;
        ddwaf_object_map_add(&inter, "passwordle", ddwaf_object_string(&tmp, "rule1"));
        ddwaf_object_map_add(&parameter, "value", &inter);

        ddwaf_object out;
        EXPECT_EQ(ddwaf_run(context, &parameter, nullptr, &out, LONG_TIME), DDWAF_MATCH);
        EXPECT_EVENTS(out, {.id = "1",
                               .name = "rule1",
                               .tags = {{"type", "security_scanner"}, {"category", "category1"}},
                               .matches = {{.op = "match_regex",
                                   .op_value = "rule1",
                                   .highlight = "<Redacted>"sv,
                                   .args = {{
                                       .value = "<Redacted>"sv,
                                       .address = "value",
                                       .path = {"passwordle"},
                                   }}}}});
        ddwaf_object_free(&out);
        ddwaf_context_destroy(context);
    }

    // Value-based obfuscation
    {
        ddwaf_context context = ddwaf_context_init(handle);

        ddwaf_object parameter = DDWAF_OBJECT_MAP, tmp;
        ddwaf_object_map_add(&parameter, "value", ddwaf_object_string(&tmp, "rule1_obf"));

        ddwaf_object out;
        EXPECT_EQ(ddwaf_run(context, &parameter, nullptr, &out, LONG_TIME), DDWAF_MATCH);
        EXPECT_EVENTS(out, {.id = "1",
                               .name = "rule1",
                               .tags = {{"type", "security_scanner"}, {"category", "category1"}},
                               .matches = {{.op = "match_regex",
                                   .op_value = "rule1",
                                   .highlight = "<Redacted>"sv,
                                   .args = {{
                                       .value = "<Redacted>"sv,
                                       .address = "value",
                                   }}}}});
        ddwaf_object_free(&out);
        ddwaf_context_destroy(context);
    }

    // Both
    {
        ddwaf_context context = ddwaf_context_init(handle);

        ddwaf_object parameter = DDWAF_OBJECT_MAP, inter = DDWAF_OBJECT_MAP, tmp;
        ddwaf_object_map_add(&inter, "passwordle", ddwaf_object_string(&tmp, "rule1_obf"));
        ddwaf_object_map_add(&parameter, "value", &inter);

        ddwaf_object out;
        EXPECT_EQ(ddwaf_run(context, &parameter, nullptr, &out, LONG_TIME), DDWAF_MATCH);
        EXPECT_EVENTS(out, {.id = "1",
                               .name = "rule1",
                               .tags = {{"type", "security_scanner"}, {"category", "category1"}},
                               .matches = {{.op = "match_regex",
                                   .op_value = "rule1",
                                   .highlight = "<Redacted>"sv,
                                   .args = {{
                                       .value = "<Redacted>"sv,
                                       .address = "value",
                                       .path = {"passwordle"},
                                   }}}}});
        ddwaf_object_free(&out);
        ddwaf_context_destroy(context);
    }

    ddwaf_destroy(handle);
}

TEST(TestObfuscatorIntegration, TestConfigKey)
{
    auto rule = read_file<ddwaf_object>("obfuscator.yaml", base_dir);
    ASSERT_TRUE(rule.type != DDWAF_OBJ_INVALID);

    ddwaf_config config{{"password", nullptr}, ddwaf_object_free};

    ddwaf_handle handle = ddwaf_init(&rule, &config, nullptr);
    ddwaf_object_free(&rule);
    ASSERT_NE(handle, nullptr);

    // No Obfuscation
    {
        ddwaf_context context = ddwaf_context_init(handle);

        ddwaf_object parameter = DDWAF_OBJECT_MAP, tmp;
        ddwaf_object_map_add(&parameter, "value", ddwaf_object_string(&tmp, "rule1"));

        ddwaf_object out;
        EXPECT_EQ(ddwaf_run(context, &parameter, nullptr, &out, LONG_TIME), DDWAF_MATCH);
        EXPECT_EVENTS(out, {.id = "1",
                               .name = "rule1",
                               .tags = {{"type", "security_scanner"}, {"category", "category1"}},
                               .matches = {{.op = "match_regex",
                                   .op_value = "rule1",
                                   .highlight = "rule1"sv,
                                   .args = {{
                                       .value = "rule1"sv,
                                       .address = "value",
                                   }}}}});
        ddwaf_object_free(&out);
        ddwaf_context_destroy(context);
    }

    // Key-based obfuscation
    {
        ddwaf_context context = ddwaf_context_init(handle);

        ddwaf_object parameter = DDWAF_OBJECT_MAP, inter = DDWAF_OBJECT_MAP, tmp;
        ddwaf_object_map_add(&inter, "passwordle", ddwaf_object_string(&tmp, "rule1"));
        ddwaf_object_map_add(&parameter, "value", &inter);

        ddwaf_object out;
        EXPECT_EQ(ddwaf_run(context, &parameter, nullptr, &out, LONG_TIME), DDWAF_MATCH);
        EXPECT_EVENTS(out, {.id = "1",
                               .name = "rule1",
                               .tags = {{"type", "security_scanner"}, {"category", "category1"}},
                               .matches = {{.op = "match_regex",
                                   .op_value = "rule1",
                                   .highlight = "<Redacted>"sv,
                                   .args = {{
                                       .value = "<Redacted>"sv,
                                       .address = "value",
                                       .path = {"passwordle"},
                                   }}}}});
        ddwaf_object_free(&out);
        ddwaf_context_destroy(context);
    }

    // Value-based obfuscation (?)
    {
        ddwaf_context context = ddwaf_context_init(handle);

        ddwaf_object parameter = DDWAF_OBJECT_MAP, tmp;
        ddwaf_object_map_add(&parameter, "value", ddwaf_object_string(&tmp, "rule1_obf"));

        ddwaf_object out;
        EXPECT_EQ(ddwaf_run(context, &parameter, nullptr, &out, LONG_TIME), DDWAF_MATCH);
        EXPECT_EVENTS(out, {.id = "1",
                               .name = "rule1",
                               .tags = {{"type", "security_scanner"}, {"category", "category1"}},
                               .matches = {{.op = "match_regex",
                                   .op_value = "rule1",
                                   .highlight = "rule1"sv,
                                   .args = {{
                                       .value = "rule1_obf"sv,
                                       .address = "value",
                                   }}}}});
        ddwaf_object_free(&out);
        ddwaf_context_destroy(context);
    }

    ddwaf_destroy(handle);
}

TEST(TestObfuscatorIntegration, TestConfigValue)
{
    auto rule = read_file<ddwaf_object>("obfuscator.yaml", base_dir);
    ASSERT_TRUE(rule.type != DDWAF_OBJ_INVALID);

    ddwaf_config config{{nullptr, "rule1_obf"}, ddwaf_object_free};

    ddwaf_handle handle = ddwaf_init(&rule, &config, nullptr);
    ddwaf_object_free(&rule);
    ASSERT_NE(handle, nullptr);

    // No Obfuscation
    {
        ddwaf_context context = ddwaf_context_init(handle);

        ddwaf_object parameter = DDWAF_OBJECT_MAP, tmp;
        ddwaf_object_map_add(&parameter, "value", ddwaf_object_string(&tmp, "rule1"));

        ddwaf_object out;
        EXPECT_EQ(ddwaf_run(context, &parameter, nullptr, &out, LONG_TIME), DDWAF_MATCH);
        EXPECT_EVENTS(out, {.id = "1",
                               .name = "rule1",
                               .tags = {{"type", "security_scanner"}, {"category", "category1"}},
                               .matches = {{.op = "match_regex",
                                   .op_value = "rule1",
                                   .highlight = "rule1"sv,
                                   .args = {{
                                       .value = "rule1"sv,
                                       .address = "value",
                                   }}}}});
        ddwaf_object_free(&out);
        ddwaf_context_destroy(context);
    }

    // Key-based obfuscation (?)
    {
        ddwaf_context context = ddwaf_context_init(handle);

        ddwaf_object parameter = DDWAF_OBJECT_MAP, inter = DDWAF_OBJECT_MAP, tmp;
        ddwaf_object_map_add(&inter, "passwordle", ddwaf_object_string(&tmp, "rule1"));
        ddwaf_object_map_add(&parameter, "value", &inter);

        ddwaf_object out;
        EXPECT_EQ(ddwaf_run(context, &parameter, nullptr, &out, LONG_TIME), DDWAF_MATCH);
        EXPECT_EVENTS(out, {.id = "1",
                               .name = "rule1",
                               .tags = {{"type", "security_scanner"}, {"category", "category1"}},
                               .matches = {{.op = "match_regex",
                                   .op_value = "rule1",
                                   .highlight = "rule1"sv,
                                   .args = {{
                                       .value = "rule1"sv,
                                       .address = "value",
                                       .path = {"passwordle"},
                                   }}}}});
        ddwaf_object_free(&out);
        ddwaf_context_destroy(context);
    }

    // Value-based obfuscation
    {
        ddwaf_context context = ddwaf_context_init(handle);

        ddwaf_object parameter = DDWAF_OBJECT_MAP, tmp;
        ddwaf_object_map_add(&parameter, "value", ddwaf_object_string(&tmp, "rule1_obf"));

        ddwaf_object out;
        EXPECT_EQ(ddwaf_run(context, &parameter, nullptr, &out, LONG_TIME), DDWAF_MATCH);
        EXPECT_EVENTS(out, {.id = "1",
                               .name = "rule1",
                               .tags = {{"type", "security_scanner"}, {"category", "category1"}},
                               .matches = {{.op = "match_regex",
                                   .op_value = "rule1",
                                   .highlight = "<Redacted>"sv,
                                   .args = {{
                                       .value = "<Redacted>"sv,
                                       .address = "value",
                                   }}}}});
        ddwaf_object_free(&out);
        ddwaf_context_destroy(context);
    }

    ddwaf_destroy(handle);
}

TEST(TestObfuscatorIntegration, TestConfigHighlight)
{
    auto rule = read_file<ddwaf_object>("obfuscator.yaml", base_dir);
    ASSERT_TRUE(rule.type != DDWAF_OBJ_INVALID);

<<<<<<< HEAD
    ddwaf_config config{{nullptr, "^badvalue$"}, ddwaf_object_free};
=======
    ddwaf_config config{{0, 0, 0}, {nullptr, "^badvalue"}, ddwaf_object_free};
>>>>>>> 900677fc

    ddwaf_handle handle = ddwaf_init(&rule, &config, nullptr);
    ddwaf_object_free(&rule);
    ASSERT_NE(handle, nullptr);

    // Highlight obfuscation
    {
        ddwaf_context context = ddwaf_context_init(handle);

        ddwaf_object parameter = DDWAF_OBJECT_MAP, tmp;
        ddwaf_object_map_add(&parameter, "value", ddwaf_object_string(&tmp, "badvalue_something"));

        ddwaf_object out;
        EXPECT_EQ(ddwaf_run(context, &parameter, nullptr, &out, LONG_TIME), DDWAF_MATCH);
        EXPECT_EVENTS(out, {.id = "2",
                               .name = "rule2",
                               .tags = {{"type", "security_scanner"}, {"category", "category2"}},
                               .matches = {{.op = "phrase_match",
                                   .highlight = "<Redacted>"sv,
                                   .args = {{
                                       .value = "<Redacted>"sv,
                                       .address = "value",
                                   }}}}});
        ddwaf_object_free(&out);
        ddwaf_context_destroy(context);
    }

    // No obfuscation
    {
        ddwaf_context context = ddwaf_context_init(handle);

        ddwaf_object parameter = DDWAF_OBJECT_MAP, tmp;
        ddwaf_object_map_add(&parameter, "value", ddwaf_object_string(&tmp, "othervalue_badvalue"));

        ddwaf_object out;
        EXPECT_EQ(ddwaf_run(context, &parameter, nullptr, &out, LONG_TIME), DDWAF_MATCH);
        EXPECT_EVENTS(out, {.id = "2",
                               .name = "rule2",
                               .tags = {{"type", "security_scanner"}, {"category", "category2"}},
                               .matches = {{.op = "phrase_match",
                                   .highlight = "othervalue"sv,
                                   .args = {{
                                       .value = "othervalue_badvalue"sv,
                                       .address = "value",
                                   }}}}});
        ddwaf_object_free(&out);
        ddwaf_context_destroy(context);
    }

    ddwaf_destroy(handle);
}

TEST(TestObfuscatorIntegration, TestConfigEmpty)
{
    auto rule = read_file<ddwaf_object>("obfuscator.yaml", base_dir);
    ASSERT_TRUE(rule.type != DDWAF_OBJ_INVALID);

    ddwaf_config config{{nullptr, ""}, ddwaf_object_free};

    ddwaf_handle handle = ddwaf_init(&rule, &config, nullptr);
    ddwaf_object_free(&rule);
    ASSERT_NE(handle, nullptr);

    // No Obfuscation
    {
        ddwaf_context context = ddwaf_context_init(handle);

        ddwaf_object parameter = DDWAF_OBJECT_MAP, tmp;
        ddwaf_object_map_add(&parameter, "value", ddwaf_object_string(&tmp, "rule1"));

        ddwaf_object out;
        EXPECT_EQ(ddwaf_run(context, &parameter, nullptr, &out, LONG_TIME), DDWAF_MATCH);
        EXPECT_EVENTS(out, {.id = "1",
                               .name = "rule1",
                               .tags = {{"type", "security_scanner"}, {"category", "category1"}},
                               .matches = {{.op = "match_regex",
                                   .op_value = "rule1",
                                   .highlight = "rule1"sv,
                                   .args = {{
                                       .value = "rule1"sv,
                                       .address = "value",
                                   }}}}});
        ddwaf_object_free(&out);
        ddwaf_context_destroy(context);
    }

    // Key-based obfuscation (?)
    {
        ddwaf_context context = ddwaf_context_init(handle);

        ddwaf_object parameter = DDWAF_OBJECT_MAP, inter = DDWAF_OBJECT_MAP, tmp;
        ddwaf_object_map_add(&inter, "passwordle", ddwaf_object_string(&tmp, "rule1"));
        ddwaf_object_map_add(&parameter, "value", &inter);

        ddwaf_object out;
        EXPECT_EQ(ddwaf_run(context, &parameter, nullptr, &out, LONG_TIME), DDWAF_MATCH);
        EXPECT_EVENTS(out, {.id = "1",
                               .name = "rule1",
                               .tags = {{"type", "security_scanner"}, {"category", "category1"}},
                               .matches = {{.op = "match_regex",
                                   .op_value = "rule1",
                                   .highlight = "rule1"sv,
                                   .args = {{
                                       .value = "rule1"sv,
                                       .address = "value",
                                       .path = {"passwordle"},
                                   }}}}});
        ddwaf_object_free(&out);
        ddwaf_context_destroy(context);
    }

    // Value-based obfuscation
    {
        ddwaf_context context = ddwaf_context_init(handle);

        ddwaf_object parameter = DDWAF_OBJECT_MAP, tmp;
        ddwaf_object_map_add(&parameter, "value", ddwaf_object_string(&tmp, "rule1_obf"));

        ddwaf_object out;
        EXPECT_EQ(ddwaf_run(context, &parameter, nullptr, &out, LONG_TIME), DDWAF_MATCH);
        EXPECT_EVENTS(out, {.id = "1",
                               .name = "rule1",
                               .tags = {{"type", "security_scanner"}, {"category", "category1"}},
                               .matches = {{.op = "match_regex",
                                   .op_value = "rule1",
                                   .highlight = "rule1"sv,
                                   .args = {{
                                       .value = "rule1_obf"sv,
                                       .address = "value",
                                   }}}}});
        ddwaf_object_free(&out);
        ddwaf_context_destroy(context);
    }

    ddwaf_destroy(handle);
}

TEST(TestObfuscatorIntegration, TestInvalidConfigKey)
{
    auto rule = read_file<ddwaf_object>("obfuscator.yaml", base_dir);
    ASSERT_TRUE(rule.type != DDWAF_OBJ_INVALID);

    ddwaf_config config{{"[", nullptr}, ddwaf_object_free};

    ddwaf_handle handle = ddwaf_init(&rule, &config, nullptr);
    ddwaf_object_free(&rule);
    ASSERT_NE(handle, nullptr);

    // No Obfuscation
    {
        ddwaf_context context = ddwaf_context_init(handle);

        ddwaf_object parameter = DDWAF_OBJECT_MAP, tmp;
        ddwaf_object_map_add(&parameter, "value", ddwaf_object_string(&tmp, "rule1"));

        ddwaf_object out;
        EXPECT_EQ(ddwaf_run(context, &parameter, nullptr, &out, LONG_TIME), DDWAF_MATCH);
        EXPECT_EVENTS(out, {.id = "1",
                               .name = "rule1",
                               .tags = {{"type", "security_scanner"}, {"category", "category1"}},
                               .matches = {{.op = "match_regex",
                                   .op_value = "rule1",
                                   .highlight = "rule1"sv,
                                   .args = {{
                                       .value = "rule1"sv,
                                       .address = "value",
                                   }}}}});
        ddwaf_object_free(&out);
        ddwaf_context_destroy(context);
    }

    // Key-based obfuscation
    {
        ddwaf_context context = ddwaf_context_init(handle);

        ddwaf_object parameter = DDWAF_OBJECT_MAP, inter = DDWAF_OBJECT_MAP, tmp;
        ddwaf_object_map_add(&inter, "passwordle", ddwaf_object_string(&tmp, "rule1"));
        ddwaf_object_map_add(&parameter, "value", &inter);

        ddwaf_object out;
        EXPECT_EQ(ddwaf_run(context, &parameter, nullptr, &out, LONG_TIME), DDWAF_MATCH);
        EXPECT_EVENTS(out, {.id = "1",
                               .name = "rule1",
                               .tags = {{"type", "security_scanner"}, {"category", "category1"}},
                               .matches = {{.op = "match_regex",
                                   .op_value = "rule1",
                                   .highlight = "<Redacted>"sv,
                                   .args = {{
                                       .value = "<Redacted>"sv,
                                       .address = "value",
                                       .path = {"passwordle"},
                                   }}}}});
        ddwaf_object_free(&out);
        ddwaf_context_destroy(context);
    }

    // Value-based obfuscation (?)
    {
        ddwaf_context context = ddwaf_context_init(handle);

        ddwaf_object parameter = DDWAF_OBJECT_MAP, tmp;
        ddwaf_object_map_add(&parameter, "value", ddwaf_object_string(&tmp, "rule1_obf"));

        ddwaf_object out;
        EXPECT_EQ(ddwaf_run(context, &parameter, nullptr, &out, LONG_TIME), DDWAF_MATCH);
        EXPECT_EVENTS(out, {.id = "1",
                               .name = "rule1",
                               .tags = {{"type", "security_scanner"}, {"category", "category1"}},
                               .matches = {{.op = "match_regex",
                                   .op_value = "rule1",
                                   .highlight = "rule1"sv,
                                   .args = {{
                                       .value = "rule1_obf"sv,
                                       .address = "value",
                                   }}}}});
        ddwaf_object_free(&out);
        ddwaf_context_destroy(context);
    }

    ddwaf_destroy(handle);
}

TEST(TestObfuscatorIntegration, TestInvalidConfigValue)
{
    auto rule = read_file<ddwaf_object>("obfuscator.yaml", base_dir);
    ASSERT_TRUE(rule.type != DDWAF_OBJ_INVALID);

    ddwaf_config config{{nullptr, "]"}, ddwaf_object_free};

    ddwaf_handle handle = ddwaf_init(&rule, &config, nullptr);
    ddwaf_object_free(&rule);
    ASSERT_NE(handle, nullptr);

    // No Obfuscation
    {
        ddwaf_context context = ddwaf_context_init(handle);

        ddwaf_object parameter = DDWAF_OBJECT_MAP, tmp;
        ddwaf_object_map_add(&parameter, "value", ddwaf_object_string(&tmp, "rule1"));

        ddwaf_object out;
        EXPECT_EQ(ddwaf_run(context, &parameter, nullptr, &out, LONG_TIME), DDWAF_MATCH);
        EXPECT_EVENTS(out, {.id = "1",
                               .name = "rule1",
                               .tags = {{"type", "security_scanner"}, {"category", "category1"}},
                               .matches = {{.op = "match_regex",
                                   .op_value = "rule1",
                                   .highlight = "rule1"sv,
                                   .args = {{
                                       .value = "rule1"sv,
                                       .address = "value",
                                   }}}}});
        ddwaf_object_free(&out);
        ddwaf_context_destroy(context);
    }

    // Key-based obfuscation (?)
    {
        ddwaf_context context = ddwaf_context_init(handle);

        ddwaf_object parameter = DDWAF_OBJECT_MAP, inter = DDWAF_OBJECT_MAP, tmp;
        ddwaf_object_map_add(&inter, "passwordle", ddwaf_object_string(&tmp, "rule1"));
        ddwaf_object_map_add(&parameter, "value", &inter);

        ddwaf_object out;
        EXPECT_EQ(ddwaf_run(context, &parameter, nullptr, &out, LONG_TIME), DDWAF_MATCH);
        EXPECT_EVENTS(out, {.id = "1",
                               .name = "rule1",
                               .tags = {{"type", "security_scanner"}, {"category", "category1"}},
                               .matches = {{.op = "match_regex",
                                   .op_value = "rule1",
                                   .highlight = "rule1"sv,
                                   .args = {{
                                       .value = "rule1"sv,
                                       .address = "value",
                                       .path = {"passwordle"},
                                   }}}}});
        ddwaf_object_free(&out);
        ddwaf_context_destroy(context);
    }

    // Value-based obfuscation
    {
        ddwaf_context context = ddwaf_context_init(handle);

        ddwaf_object parameter = DDWAF_OBJECT_MAP, tmp;
        ddwaf_object_map_add(&parameter, "value", ddwaf_object_string(&tmp, "rule1_obf"));

        ddwaf_object out;
        EXPECT_EQ(ddwaf_run(context, &parameter, nullptr, &out, LONG_TIME), DDWAF_MATCH);
        EXPECT_EVENTS(out, {.id = "1",
                               .name = "rule1",
                               .tags = {{"type", "security_scanner"}, {"category", "category1"}},
                               .matches = {{.op = "match_regex",
                                   .op_value = "rule1",
                                   .highlight = "rule1"sv,
                                   .args = {{
                                       .value = "rule1_obf"sv,
                                       .address = "value",
                                   }}}}});
        ddwaf_object_free(&out);
        ddwaf_context_destroy(context);
    }

    ddwaf_destroy(handle);
}

} // namespace<|MERGE_RESOLUTION|>--- conflicted
+++ resolved
@@ -299,11 +299,7 @@
     auto rule = read_file<ddwaf_object>("obfuscator.yaml", base_dir);
     ASSERT_TRUE(rule.type != DDWAF_OBJ_INVALID);
 
-<<<<<<< HEAD
-    ddwaf_config config{{nullptr, "^badvalue$"}, ddwaf_object_free};
-=======
-    ddwaf_config config{{0, 0, 0}, {nullptr, "^badvalue"}, ddwaf_object_free};
->>>>>>> 900677fc
+    ddwaf_config config{{.key_regex = nullptr, .value_regex = "^badvalue"}, ddwaf_object_free};
 
     ddwaf_handle handle = ddwaf_init(&rule, &config, nullptr);
     ddwaf_object_free(&rule);
