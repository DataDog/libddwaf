// Unless explicitly stated otherwise all files in this repository are
// dual-licensed under the Apache-2.0 License or BSD-3-Clause License.
//
// This product includes software developed at Datadog (https://www.datadoghq.com/).
// Copyright 2021 Datadog, Inc.

#include "common/gtest_utils.hpp"
#include "ddwaf.h"
#include "version.hpp"

using namespace ddwaf;

namespace {

constexpr std::string_view base_dir = "integration/interface/builder/";

TEST(TestEngineBuilderFunctional, InvalidConfigType)
{
    auto config = yaml_to_object("[]");
    ASSERT_NE(config.type, DDWAF_OBJ_INVALID);

    ddwaf_builder builder = ddwaf_builder_init(nullptr);
    ASSERT_NE(builder, nullptr);

    ASSERT_FALSE(ddwaf_builder_add_or_update_config(builder, LSTRARG("default"), &config, nullptr));
    ddwaf_object_free(&config);

    ddwaf_handle handle = ddwaf_builder_build_instance(builder);
    ASSERT_EQ(handle, nullptr);

    ddwaf_builder_destroy(builder);
}

TEST(TestEngineBuilderFunctional, InvalidSectionType)
{
    auto config = yaml_to_object("{rules: {}}");
    ASSERT_NE(config.type, DDWAF_OBJ_INVALID);

    ddwaf_builder builder = ddwaf_builder_init(nullptr);
    ASSERT_NE(builder, nullptr);

    ASSERT_FALSE(ddwaf_builder_add_or_update_config(builder, LSTRARG("default"), &config, nullptr));
    ddwaf_object_free(&config);

    ddwaf_handle handle = ddwaf_builder_build_instance(builder);
    ASSERT_EQ(handle, nullptr);

    ddwaf_builder_destroy(builder);
}

TEST(TestEngineBuilderFunctional, EmptyConfig)
{
    auto *alloc = ddwaf_get_default_allocator();
    auto config = yaml_to_object<ddwaf_object>("{}");
    ASSERT_NE(config.type, DDWAF_OBJ_INVALID);

    ddwaf_builder builder = ddwaf_builder_init(nullptr);
    ASSERT_NE(builder, nullptr);

<<<<<<< HEAD
    ddwaf_builder_add_or_update_config(builder, LSTRARG("default"), &config, nullptr);
    ddwaf_object_destroy(&config, alloc);
=======
    ASSERT_TRUE(ddwaf_builder_add_or_update_config(builder, LSTRARG("default"), &config, nullptr));
    ddwaf_object_free(&config);

    ddwaf_handle handle = ddwaf_builder_build_instance(builder);
    ASSERT_EQ(handle, nullptr);

    ddwaf_builder_destroy(builder);
}

TEST(TestEngineBuilderFunctional, ConfigWithAllSkippedItems)
{
    auto config = read_file("all_skipped_items.yaml", base_dir);
    ASSERT_NE(config.type, DDWAF_OBJ_INVALID);

    ddwaf_builder builder = ddwaf_builder_init(nullptr);
    ASSERT_NE(builder, nullptr);

    ASSERT_TRUE(ddwaf_builder_add_or_update_config(builder, LSTRARG("default"), &config, nullptr));
    ddwaf_object_free(&config);

    ddwaf_handle handle = ddwaf_builder_build_instance(builder);
    ASSERT_EQ(handle, nullptr);

    ddwaf_builder_destroy(builder);
}

TEST(TestEngineBuilderFunctional, ConfigWithNoItemsButMultipleSections)
{
    auto config = read_file("multiple_sections_empty_config.yaml", base_dir);
    ASSERT_NE(config.type, DDWAF_OBJ_INVALID);

    ddwaf_builder builder = ddwaf_builder_init(nullptr);
    ASSERT_NE(builder, nullptr);

    ASSERT_TRUE(ddwaf_builder_add_or_update_config(builder, LSTRARG("default"), &config, nullptr));
    ddwaf_object_free(&config);

    ddwaf_handle handle = ddwaf_builder_build_instance(builder);
    ASSERT_EQ(handle, nullptr);

    ddwaf_builder_destroy(builder);
}

TEST(TestEngineBuilderFunctional, AllLoadableItemsFailedSingleSection)
{
    auto config = read_file("multiple_sections_one_with_invalid_items.yaml", base_dir);
    ASSERT_NE(config.type, DDWAF_OBJ_INVALID);

    ddwaf_builder builder = ddwaf_builder_init(nullptr);
    ASSERT_NE(builder, nullptr);

    ASSERT_FALSE(ddwaf_builder_add_or_update_config(builder, LSTRARG("default"), &config, nullptr));
    ddwaf_object_free(&config);
>>>>>>> 3911a640

    ddwaf_handle handle = ddwaf_builder_build_instance(builder);
    ASSERT_EQ(handle, nullptr);

    ddwaf_builder_destroy(builder);
}

TEST(TestEngineBuilderFunctional, AllLoadableItemsFailedMultipleSection)
{
    auto config = read_file("multiple_empty_sections_invalid_items.yaml", base_dir);
    ASSERT_NE(config.type, DDWAF_OBJ_INVALID);

    ddwaf_builder builder = ddwaf_builder_init(nullptr);
    ASSERT_NE(builder, nullptr);

    ASSERT_FALSE(ddwaf_builder_add_or_update_config(builder, LSTRARG("default"), &config, nullptr));
    ddwaf_object_free(&config);

    ddwaf_handle handle = ddwaf_builder_build_instance(builder);
    ASSERT_EQ(handle, nullptr);

    ddwaf_builder_destroy(builder);
}

TEST(TestEngineBuilderFunctional, OneLoadedItemEverythingElseFailed)
{
    auto config = read_file("multiple_empty_sections_invalid_and_valid_items.yaml", base_dir);
    ASSERT_NE(config.type, DDWAF_OBJ_INVALID);

    ddwaf_builder builder = ddwaf_builder_init(nullptr);
    ASSERT_NE(builder, nullptr);

    ASSERT_TRUE(ddwaf_builder_add_or_update_config(builder, LSTRARG("default"), &config, nullptr));
    ddwaf_object_free(&config);

    ddwaf_handle handle = ddwaf_builder_build_instance(builder);
    ASSERT_NE(handle, nullptr);

    ddwaf_destroy(handle);
    ddwaf_builder_destroy(builder);
}

TEST(TestEngineBuilderFunctional, InvalidSectionAndLoadableItems)
{
    auto config = read_file("invalid_section_and_loadable_items.yaml", base_dir);
    ASSERT_NE(config.type, DDWAF_OBJ_INVALID);

    ddwaf_builder builder = ddwaf_builder_init(nullptr);
    ASSERT_NE(builder, nullptr);

    ASSERT_TRUE(ddwaf_builder_add_or_update_config(builder, LSTRARG("default"), &config, nullptr));
    ddwaf_object_free(&config);

    ddwaf_handle handle = ddwaf_builder_build_instance(builder);
    ASSERT_NE(handle, nullptr);

    ddwaf_destroy(handle);
    ddwaf_builder_destroy(builder);
}

TEST(TestEngineBuilderFunctional, BaseRules)
{
    auto *alloc = ddwaf_get_default_allocator();
    ddwaf_builder builder = ddwaf_builder_init(nullptr);
    ASSERT_NE(builder, nullptr);

    // Add the first config
    {
        auto config = read_file<ddwaf_object>("base_rules_1.yaml", base_dir);
        ASSERT_NE(config.type, DDWAF_OBJ_INVALID);
<<<<<<< HEAD
        ddwaf_builder_add_or_update_config(builder, LSTRARG("rules"), &config, nullptr);
        ddwaf_object_destroy(&config, alloc);
=======
        ASSERT_TRUE(
            ddwaf_builder_add_or_update_config(builder, LSTRARG("rules"), &config, nullptr));
        ddwaf_object_free(&config);
>>>>>>> 3911a640
    }

    ddwaf_handle handle = ddwaf_builder_build_instance(builder);
    ASSERT_NE(handle, nullptr);

    // Test that the rules work
    {
        ddwaf_context context = ddwaf_context_init(handle, alloc);

        ddwaf_object root;
        ddwaf_object_set_map(&root, 1, alloc);
        ddwaf_object_set_string(
            ddwaf_object_insert_key(&root, STRL("value1"), alloc), STRL("rule1"), alloc);
        EXPECT_EQ(
            ddwaf_context_eval(context, &root, nullptr, true, nullptr, LONG_TIME), DDWAF_MATCH);

        ddwaf_context_destroy(context);
    }

    // Update the config
    {
        ddwaf_destroy(handle);
        auto config = read_file<ddwaf_object>("base_rules_2.yaml", base_dir);
        ASSERT_NE(config.type, DDWAF_OBJ_INVALID);
<<<<<<< HEAD
        ddwaf_builder_add_or_update_config(builder, LSTRARG("rules"), &config, nullptr);
        ddwaf_object_destroy(&config, alloc);
=======
        ASSERT_TRUE(
            ddwaf_builder_add_or_update_config(builder, LSTRARG("rules"), &config, nullptr));
        ddwaf_object_free(&config);
>>>>>>> 3911a640
    }

    handle = ddwaf_builder_build_instance(builder);
    ASSERT_NE(handle, nullptr);

    // Test that the old rules don't work and new ones do
    {
        ddwaf_context context = ddwaf_context_init(handle, alloc);

        ddwaf_object root;
        ddwaf_object_set_map(&root, 1, alloc);
        ddwaf_object_set_string(
            ddwaf_object_insert_key(&root, STRL("value1"), alloc), STRL("rule1"), alloc);
        EXPECT_EQ(ddwaf_context_eval(context, &root, nullptr, true, nullptr, LONG_TIME), DDWAF_OK);

        ddwaf_object_set_map(&root, 1, alloc);
        ddwaf_object_set_string(
            ddwaf_object_insert_key(&root, STRL("value2"), alloc), STRL("rule2"), alloc);
        EXPECT_EQ(
            ddwaf_context_eval(context, &root, nullptr, true, nullptr, LONG_TIME), DDWAF_MATCH);

        ddwaf_context_destroy(context);
    }

    // Remove the rules
    ddwaf_destroy(handle);
    ddwaf_builder_remove_config(builder, LSTRARG("rules"));
    handle = ddwaf_builder_build_instance(builder);
    ASSERT_EQ(handle, nullptr);

    ddwaf_builder_destroy(builder);
}

TEST(TestEngineBuilderFunctional, RemoveDuplicateBaseRules)
{
    auto *alloc = ddwaf_get_default_allocator();
    ddwaf_builder builder = ddwaf_builder_init(nullptr);
    ASSERT_NE(builder, nullptr);

    // Add the first config
    {
        auto config = read_file<ddwaf_object>("base_rules_1.yaml", base_dir);
        ASSERT_NE(config.type, DDWAF_OBJ_INVALID);
<<<<<<< HEAD
        ddwaf_builder_add_or_update_config(builder, LSTRARG("rules1"), &config, nullptr);
        ddwaf_object_destroy(&config, alloc);
=======
        ASSERT_TRUE(
            ddwaf_builder_add_or_update_config(builder, LSTRARG("rules1"), &config, nullptr));
        ddwaf_object_free(&config);
>>>>>>> 3911a640
    }

    // Add the second config with duplicate rule 1
    {
        auto config = read_file<ddwaf_object>("base_rules_1_2_duplicate.yaml", base_dir);
        ASSERT_NE(config.type, DDWAF_OBJ_INVALID);
<<<<<<< HEAD
        ddwaf_builder_add_or_update_config(builder, LSTRARG("rules2"), &config, nullptr);
        ddwaf_object_destroy(&config, alloc);
=======
        ASSERT_TRUE(
            ddwaf_builder_add_or_update_config(builder, LSTRARG("rules2"), &config, nullptr));
        ddwaf_object_free(&config);
>>>>>>> 3911a640
    }

    ddwaf_handle handle = ddwaf_builder_build_instance(builder);
    ASSERT_NE(handle, nullptr);

    // Test that both rules work
    {
        ddwaf_context context = ddwaf_context_init(handle, alloc);

        ddwaf_object root;
        ddwaf_object_set_map(&root, 1, alloc);
        ddwaf_object_set_string(
            ddwaf_object_insert_key(&root, STRL("value1"), alloc), STRL("rule1"), alloc);
        EXPECT_EQ(
            ddwaf_context_eval(context, &root, nullptr, true, nullptr, LONG_TIME), DDWAF_MATCH);

        ddwaf_object_set_map(&root, 1, alloc);
        ddwaf_object_set_string(
            ddwaf_object_insert_key(&root, STRL("value2"), alloc), STRL("rule2"), alloc);
        EXPECT_EQ(
            ddwaf_context_eval(context, &root, nullptr, true, nullptr, LONG_TIME), DDWAF_MATCH);

        ddwaf_context_destroy(context);
    }

    // Remove the second rule2
    ddwaf_destroy(handle);
    ddwaf_builder_remove_config(builder, LSTRARG("rules2"));
    handle = ddwaf_builder_build_instance(builder);
    ASSERT_NE(handle, nullptr);

    // Test that only the remaining rule works
    {
        ddwaf_context context = ddwaf_context_init(handle, alloc);

        ddwaf_object root;
        ddwaf_object_set_map(&root, 1, alloc);
        ddwaf_object_set_string(
            ddwaf_object_insert_key(&root, STRL("value1"), alloc), STRL("rule1"), alloc);
        EXPECT_EQ(
            ddwaf_context_eval(context, &root, nullptr, true, nullptr, LONG_TIME), DDWAF_MATCH);

        ddwaf_object_set_map(&root, 1, alloc);
        ddwaf_object_set_string(
            ddwaf_object_insert_key(&root, STRL("value2"), alloc), STRL("rule2"), alloc);
        EXPECT_EQ(ddwaf_context_eval(context, &root, nullptr, true, nullptr, LONG_TIME), DDWAF_OK);

        ddwaf_context_destroy(context);
    }

    ddwaf_destroy(handle);
    ddwaf_builder_remove_config(builder, LSTRARG("rules1"));
    handle = ddwaf_builder_build_instance(builder);
    ASSERT_EQ(handle, nullptr);
    ddwaf_builder_destroy(builder);
}

TEST(TestEngineBuilderFunctional, CustomRules)
{
    auto *alloc = ddwaf_get_default_allocator();
    ddwaf_builder builder = ddwaf_builder_init(nullptr);
    ASSERT_NE(builder, nullptr);

    // Add the first config
    {
        auto config = read_file<ddwaf_object>("custom_rules_1.yaml", base_dir);
        ASSERT_NE(config.type, DDWAF_OBJ_INVALID);
<<<<<<< HEAD
        ddwaf_builder_add_or_update_config(builder, LSTRARG("rules"), &config, nullptr);
        ddwaf_object_destroy(&config, alloc);
=======
        ASSERT_TRUE(
            ddwaf_builder_add_or_update_config(builder, LSTRARG("rules"), &config, nullptr));
        ddwaf_object_free(&config);
>>>>>>> 3911a640
    }

    ddwaf_handle handle = ddwaf_builder_build_instance(builder);
    ASSERT_NE(handle, nullptr);

    // Test that the rules work
    {
        ddwaf_context context = ddwaf_context_init(handle, alloc);

        ddwaf_object root;
        ddwaf_object_set_map(&root, 1, alloc);
        ddwaf_object_set_string(
            ddwaf_object_insert_key(&root, STRL("value1"), alloc), STRL("rule1"), alloc);
        EXPECT_EQ(
            ddwaf_context_eval(context, &root, nullptr, true, nullptr, LONG_TIME), DDWAF_MATCH);

        ddwaf_context_destroy(context);
    }

    // Update the config
    {
        ddwaf_destroy(handle);
        auto config = read_file<ddwaf_object>("custom_rules_2.yaml", base_dir);
        ASSERT_NE(config.type, DDWAF_OBJ_INVALID);
<<<<<<< HEAD
        ddwaf_builder_add_or_update_config(builder, LSTRARG("rules"), &config, nullptr);
        ddwaf_object_destroy(&config, alloc);
=======
        ASSERT_TRUE(
            ddwaf_builder_add_or_update_config(builder, LSTRARG("rules"), &config, nullptr));
        ddwaf_object_free(&config);
>>>>>>> 3911a640
    }

    handle = ddwaf_builder_build_instance(builder);
    ASSERT_NE(handle, nullptr);

    // Test that the old rules don't work and new ones do
    {
        ddwaf_context context = ddwaf_context_init(handle, alloc);

        ddwaf_object root;
        ddwaf_object_set_map(&root, 1, alloc);
        ddwaf_object_set_string(
            ddwaf_object_insert_key(&root, STRL("value1"), alloc), STRL("rule1"), alloc);
        EXPECT_EQ(ddwaf_context_eval(context, &root, nullptr, true, nullptr, LONG_TIME), DDWAF_OK);

        ddwaf_object_set_map(&root, 1, alloc);
        ddwaf_object_set_string(
            ddwaf_object_insert_key(&root, STRL("value2"), alloc), STRL("rule2"), alloc);
        EXPECT_EQ(
            ddwaf_context_eval(context, &root, nullptr, true, nullptr, LONG_TIME), DDWAF_MATCH);

        ddwaf_context_destroy(context);
    }

    // Remove the rules
    ddwaf_destroy(handle);
    ddwaf_builder_remove_config(builder, LSTRARG("rules"));
    handle = ddwaf_builder_build_instance(builder);
    ASSERT_EQ(handle, nullptr);

    ddwaf_builder_destroy(builder);
}

} // namespace<|MERGE_RESOLUTION|>--- conflicted
+++ resolved
@@ -16,14 +16,16 @@
 
 TEST(TestEngineBuilderFunctional, InvalidConfigType)
 {
-    auto config = yaml_to_object("[]");
+    auto *alloc = ddwaf_get_default_allocator();
+
+    auto config = yaml_to_object<ddwaf_object>("[]");
     ASSERT_NE(config.type, DDWAF_OBJ_INVALID);
 
     ddwaf_builder builder = ddwaf_builder_init(nullptr);
     ASSERT_NE(builder, nullptr);
 
     ASSERT_FALSE(ddwaf_builder_add_or_update_config(builder, LSTRARG("default"), &config, nullptr));
-    ddwaf_object_free(&config);
+    ddwaf_object_destroy(&config, alloc);
 
     ddwaf_handle handle = ddwaf_builder_build_instance(builder);
     ASSERT_EQ(handle, nullptr);
@@ -33,14 +35,16 @@
 
 TEST(TestEngineBuilderFunctional, InvalidSectionType)
 {
-    auto config = yaml_to_object("{rules: {}}");
+    auto *alloc = ddwaf_get_default_allocator();
+
+    auto config = yaml_to_object<ddwaf_object>("{rules: {}}");
     ASSERT_NE(config.type, DDWAF_OBJ_INVALID);
 
     ddwaf_builder builder = ddwaf_builder_init(nullptr);
     ASSERT_NE(builder, nullptr);
 
     ASSERT_FALSE(ddwaf_builder_add_or_update_config(builder, LSTRARG("default"), &config, nullptr));
-    ddwaf_object_free(&config);
+    ddwaf_object_destroy(&config, alloc);
 
     ddwaf_handle handle = ddwaf_builder_build_instance(builder);
     ASSERT_EQ(handle, nullptr);
@@ -51,18 +55,15 @@
 TEST(TestEngineBuilderFunctional, EmptyConfig)
 {
     auto *alloc = ddwaf_get_default_allocator();
+
     auto config = yaml_to_object<ddwaf_object>("{}");
     ASSERT_NE(config.type, DDWAF_OBJ_INVALID);
 
     ddwaf_builder builder = ddwaf_builder_init(nullptr);
     ASSERT_NE(builder, nullptr);
 
-<<<<<<< HEAD
-    ddwaf_builder_add_or_update_config(builder, LSTRARG("default"), &config, nullptr);
-    ddwaf_object_destroy(&config, alloc);
-=======
     ASSERT_TRUE(ddwaf_builder_add_or_update_config(builder, LSTRARG("default"), &config, nullptr));
-    ddwaf_object_free(&config);
+    ddwaf_object_destroy(&config, alloc);
 
     ddwaf_handle handle = ddwaf_builder_build_instance(builder);
     ASSERT_EQ(handle, nullptr);
@@ -72,14 +73,16 @@
 
 TEST(TestEngineBuilderFunctional, ConfigWithAllSkippedItems)
 {
-    auto config = read_file("all_skipped_items.yaml", base_dir);
+    auto *alloc = ddwaf_get_default_allocator();
+
+    auto config = read_file<ddwaf_object>("all_skipped_items.yaml", base_dir);
     ASSERT_NE(config.type, DDWAF_OBJ_INVALID);
 
     ddwaf_builder builder = ddwaf_builder_init(nullptr);
     ASSERT_NE(builder, nullptr);
 
     ASSERT_TRUE(ddwaf_builder_add_or_update_config(builder, LSTRARG("default"), &config, nullptr));
-    ddwaf_object_free(&config);
+    ddwaf_object_destroy(&config, alloc);
 
     ddwaf_handle handle = ddwaf_builder_build_instance(builder);
     ASSERT_EQ(handle, nullptr);
@@ -89,14 +92,16 @@
 
 TEST(TestEngineBuilderFunctional, ConfigWithNoItemsButMultipleSections)
 {
-    auto config = read_file("multiple_sections_empty_config.yaml", base_dir);
+    auto *alloc = ddwaf_get_default_allocator();
+
+    auto config = read_file<ddwaf_object>("multiple_sections_empty_config.yaml", base_dir);
     ASSERT_NE(config.type, DDWAF_OBJ_INVALID);
 
     ddwaf_builder builder = ddwaf_builder_init(nullptr);
     ASSERT_NE(builder, nullptr);
 
     ASSERT_TRUE(ddwaf_builder_add_or_update_config(builder, LSTRARG("default"), &config, nullptr));
-    ddwaf_object_free(&config);
+    ddwaf_object_destroy(&config, alloc);
 
     ddwaf_handle handle = ddwaf_builder_build_instance(builder);
     ASSERT_EQ(handle, nullptr);
@@ -106,15 +111,17 @@
 
 TEST(TestEngineBuilderFunctional, AllLoadableItemsFailedSingleSection)
 {
-    auto config = read_file("multiple_sections_one_with_invalid_items.yaml", base_dir);
+    auto *alloc = ddwaf_get_default_allocator();
+
+    auto config =
+        read_file<ddwaf_object>("multiple_sections_one_with_invalid_items.yaml", base_dir);
     ASSERT_NE(config.type, DDWAF_OBJ_INVALID);
 
     ddwaf_builder builder = ddwaf_builder_init(nullptr);
     ASSERT_NE(builder, nullptr);
 
     ASSERT_FALSE(ddwaf_builder_add_or_update_config(builder, LSTRARG("default"), &config, nullptr));
-    ddwaf_object_free(&config);
->>>>>>> 3911a640
+    ddwaf_object_destroy(&config, alloc);
 
     ddwaf_handle handle = ddwaf_builder_build_instance(builder);
     ASSERT_EQ(handle, nullptr);
@@ -124,14 +131,16 @@
 
 TEST(TestEngineBuilderFunctional, AllLoadableItemsFailedMultipleSection)
 {
-    auto config = read_file("multiple_empty_sections_invalid_items.yaml", base_dir);
+    auto *alloc = ddwaf_get_default_allocator();
+
+    auto config = read_file<ddwaf_object>("multiple_empty_sections_invalid_items.yaml", base_dir);
     ASSERT_NE(config.type, DDWAF_OBJ_INVALID);
 
     ddwaf_builder builder = ddwaf_builder_init(nullptr);
     ASSERT_NE(builder, nullptr);
 
     ASSERT_FALSE(ddwaf_builder_add_or_update_config(builder, LSTRARG("default"), &config, nullptr));
-    ddwaf_object_free(&config);
+    ddwaf_object_destroy(&config, alloc);
 
     ddwaf_handle handle = ddwaf_builder_build_instance(builder);
     ASSERT_EQ(handle, nullptr);
@@ -141,14 +150,17 @@
 
 TEST(TestEngineBuilderFunctional, OneLoadedItemEverythingElseFailed)
 {
-    auto config = read_file("multiple_empty_sections_invalid_and_valid_items.yaml", base_dir);
+    auto *alloc = ddwaf_get_default_allocator();
+
+    auto config =
+        read_file<ddwaf_object>("multiple_empty_sections_invalid_and_valid_items.yaml", base_dir);
     ASSERT_NE(config.type, DDWAF_OBJ_INVALID);
 
     ddwaf_builder builder = ddwaf_builder_init(nullptr);
     ASSERT_NE(builder, nullptr);
 
     ASSERT_TRUE(ddwaf_builder_add_or_update_config(builder, LSTRARG("default"), &config, nullptr));
-    ddwaf_object_free(&config);
+    ddwaf_object_destroy(&config, alloc);
 
     ddwaf_handle handle = ddwaf_builder_build_instance(builder);
     ASSERT_NE(handle, nullptr);
@@ -159,14 +171,16 @@
 
 TEST(TestEngineBuilderFunctional, InvalidSectionAndLoadableItems)
 {
-    auto config = read_file("invalid_section_and_loadable_items.yaml", base_dir);
+    auto *alloc = ddwaf_get_default_allocator();
+
+    auto config = read_file<ddwaf_object>("invalid_section_and_loadable_items.yaml", base_dir);
     ASSERT_NE(config.type, DDWAF_OBJ_INVALID);
 
     ddwaf_builder builder = ddwaf_builder_init(nullptr);
     ASSERT_NE(builder, nullptr);
 
     ASSERT_TRUE(ddwaf_builder_add_or_update_config(builder, LSTRARG("default"), &config, nullptr));
-    ddwaf_object_free(&config);
+    ddwaf_object_destroy(&config, alloc);
 
     ddwaf_handle handle = ddwaf_builder_build_instance(builder);
     ASSERT_NE(handle, nullptr);
@@ -185,14 +199,9 @@
     {
         auto config = read_file<ddwaf_object>("base_rules_1.yaml", base_dir);
         ASSERT_NE(config.type, DDWAF_OBJ_INVALID);
-<<<<<<< HEAD
-        ddwaf_builder_add_or_update_config(builder, LSTRARG("rules"), &config, nullptr);
-        ddwaf_object_destroy(&config, alloc);
-=======
         ASSERT_TRUE(
             ddwaf_builder_add_or_update_config(builder, LSTRARG("rules"), &config, nullptr));
-        ddwaf_object_free(&config);
->>>>>>> 3911a640
+        ddwaf_object_destroy(&config, alloc);
     }
 
     ddwaf_handle handle = ddwaf_builder_build_instance(builder);
@@ -217,14 +226,9 @@
         ddwaf_destroy(handle);
         auto config = read_file<ddwaf_object>("base_rules_2.yaml", base_dir);
         ASSERT_NE(config.type, DDWAF_OBJ_INVALID);
-<<<<<<< HEAD
-        ddwaf_builder_add_or_update_config(builder, LSTRARG("rules"), &config, nullptr);
-        ddwaf_object_destroy(&config, alloc);
-=======
         ASSERT_TRUE(
             ddwaf_builder_add_or_update_config(builder, LSTRARG("rules"), &config, nullptr));
-        ddwaf_object_free(&config);
->>>>>>> 3911a640
+        ddwaf_object_destroy(&config, alloc);
     }
 
     handle = ddwaf_builder_build_instance(builder);
@@ -268,28 +272,18 @@
     {
         auto config = read_file<ddwaf_object>("base_rules_1.yaml", base_dir);
         ASSERT_NE(config.type, DDWAF_OBJ_INVALID);
-<<<<<<< HEAD
-        ddwaf_builder_add_or_update_config(builder, LSTRARG("rules1"), &config, nullptr);
-        ddwaf_object_destroy(&config, alloc);
-=======
         ASSERT_TRUE(
             ddwaf_builder_add_or_update_config(builder, LSTRARG("rules1"), &config, nullptr));
-        ddwaf_object_free(&config);
->>>>>>> 3911a640
+        ddwaf_object_destroy(&config, alloc);
     }
 
     // Add the second config with duplicate rule 1
     {
         auto config = read_file<ddwaf_object>("base_rules_1_2_duplicate.yaml", base_dir);
         ASSERT_NE(config.type, DDWAF_OBJ_INVALID);
-<<<<<<< HEAD
-        ddwaf_builder_add_or_update_config(builder, LSTRARG("rules2"), &config, nullptr);
-        ddwaf_object_destroy(&config, alloc);
-=======
         ASSERT_TRUE(
             ddwaf_builder_add_or_update_config(builder, LSTRARG("rules2"), &config, nullptr));
-        ddwaf_object_free(&config);
->>>>>>> 3911a640
+        ddwaf_object_destroy(&config, alloc);
     }
 
     ddwaf_handle handle = ddwaf_builder_build_instance(builder);
@@ -357,14 +351,9 @@
     {
         auto config = read_file<ddwaf_object>("custom_rules_1.yaml", base_dir);
         ASSERT_NE(config.type, DDWAF_OBJ_INVALID);
-<<<<<<< HEAD
-        ddwaf_builder_add_or_update_config(builder, LSTRARG("rules"), &config, nullptr);
-        ddwaf_object_destroy(&config, alloc);
-=======
         ASSERT_TRUE(
             ddwaf_builder_add_or_update_config(builder, LSTRARG("rules"), &config, nullptr));
-        ddwaf_object_free(&config);
->>>>>>> 3911a640
+        ddwaf_object_destroy(&config, alloc);
     }
 
     ddwaf_handle handle = ddwaf_builder_build_instance(builder);
@@ -389,14 +378,10 @@
         ddwaf_destroy(handle);
         auto config = read_file<ddwaf_object>("custom_rules_2.yaml", base_dir);
         ASSERT_NE(config.type, DDWAF_OBJ_INVALID);
-<<<<<<< HEAD
-        ddwaf_builder_add_or_update_config(builder, LSTRARG("rules"), &config, nullptr);
-        ddwaf_object_destroy(&config, alloc);
-=======
         ASSERT_TRUE(
             ddwaf_builder_add_or_update_config(builder, LSTRARG("rules"), &config, nullptr));
-        ddwaf_object_free(&config);
->>>>>>> 3911a640
+
+        ddwaf_object_destroy(&config, alloc);
     }
 
     handle = ddwaf_builder_build_instance(builder);
