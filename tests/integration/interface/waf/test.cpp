--- conflicted
+++ resolved
@@ -31,12 +31,7 @@
 
 TEST(TestWafIntegration, HandleBad)
 {
-<<<<<<< HEAD
-    ddwaf_config config{{nullptr, nullptr}, ddwaf_object_free};
-=======
-    ddwaf_config config{{.max_container_size = 0, .max_container_depth = 0, .max_string_length = 0},
-        {.key_regex = nullptr, .value_regex = nullptr}, ddwaf_object_free};
->>>>>>> ed232887
+    ddwaf_config config{{.key_regex = nullptr, .value_regex = nullptr}, ddwaf_object_free};
 
     ddwaf_object tmp;
     ddwaf_object object = DDWAF_OBJECT_INVALID;
@@ -83,12 +78,7 @@
     auto rule = read_file<ddwaf_object>("interface.yaml", base_dir);
     ASSERT_TRUE(rule.type != DDWAF_OBJ_INVALID);
 
-<<<<<<< HEAD
-    ddwaf_config config{{nullptr, nullptr}, nullptr};
-=======
-    ddwaf_config config{{.max_container_size = 0, .max_container_depth = 0, .max_string_length = 0},
-        {.key_regex = nullptr, .value_regex = nullptr}, nullptr};
->>>>>>> ed232887
+    ddwaf_config config{{.key_regex = nullptr, .value_regex = nullptr}, nullptr};
 
     ddwaf_handle handle = ddwaf_init(&rule, &config, nullptr);
     ASSERT_NE(handle, nullptr);
@@ -111,12 +101,7 @@
     auto rule = read_file<ddwaf_object>("interface.yaml", base_dir);
     ASSERT_TRUE(rule.type != DDWAF_OBJ_INVALID);
 
-<<<<<<< HEAD
-    ddwaf_config config{{nullptr, nullptr}, nullptr};
-=======
-    ddwaf_config config{{.max_container_size = 0, .max_container_depth = 0, .max_string_length = 0},
-        {.key_regex = nullptr, .value_regex = nullptr}, nullptr};
->>>>>>> ed232887
+    ddwaf_config config{{.key_regex = nullptr, .value_regex = nullptr}, nullptr};
 
     ddwaf_handle handle = ddwaf_init(&rule, &config, nullptr);
     ASSERT_NE(handle, nullptr);
@@ -152,7 +137,7 @@
     auto rule = read_file<ddwaf_object>("interface.yaml", base_dir);
     ASSERT_TRUE(rule.type != DDWAF_OBJ_INVALID);
 
-    ddwaf_config config{{nullptr, nullptr}, nullptr};
+    ddwaf_config config{{.key_regex = nullptr, .value_regex = nullptr}, nullptr};
 
     ddwaf_handle handle = ddwaf_init(&rule, &config, nullptr);
     ASSERT_NE(handle, nullptr);
@@ -194,12 +179,7 @@
     auto rule = yaml_to_object<ddwaf_object>("{version: 3.0, rules: []}");
     ASSERT_TRUE(rule.type != DDWAF_OBJ_INVALID);
 
-<<<<<<< HEAD
-    ddwaf_config config{{nullptr, nullptr}, nullptr};
-=======
-    ddwaf_config config{{.max_container_size = 0, .max_container_depth = 0, .max_string_length = 0},
-        {.key_regex = nullptr, .value_regex = nullptr}, nullptr};
->>>>>>> ed232887
+    ddwaf_config config{{.key_regex = nullptr, .value_regex = nullptr}, nullptr};
 
     ddwaf_handle handle1 = ddwaf_init(&rule, &config, nullptr);
     ASSERT_EQ(handle1, nullptr);
@@ -211,12 +191,7 @@
     auto rule = yaml_to_object<ddwaf_object>("{version: 3.0}");
     ASSERT_TRUE(rule.type != DDWAF_OBJ_INVALID);
 
-<<<<<<< HEAD
-    ddwaf_config config{{nullptr, nullptr}, nullptr};
-=======
-    ddwaf_config config{{.max_container_size = 0, .max_container_depth = 0, .max_string_length = 0},
-        {.key_regex = nullptr, .value_regex = nullptr}, nullptr};
->>>>>>> ed232887
+    ddwaf_config config{{.key_regex = nullptr, .value_regex = nullptr}, nullptr};
 
     ddwaf_handle handle1 = ddwaf_init(&rule, &config, nullptr);
     ASSERT_EQ(handle1, nullptr);
@@ -321,12 +296,7 @@
     auto rule = read_file<ddwaf_object>("interface.yaml", base_dir);
     ASSERT_TRUE(rule.type != DDWAF_OBJ_INVALID);
 
-<<<<<<< HEAD
-    ddwaf_config config{{nullptr, nullptr}, nullptr};
-=======
-    ddwaf_config config{{.max_container_size = 0, .max_container_depth = 0, .max_string_length = 0},
-        {.key_regex = nullptr, .value_regex = nullptr}, nullptr};
->>>>>>> ed232887
+    ddwaf_config config{{.key_regex = nullptr, .value_regex = nullptr}, nullptr};
 
     ddwaf_builder builder = ddwaf_builder_init(&config);
     ddwaf_builder_add_or_update_config(builder, "default", sizeof("default") - 1, &rule, nullptr);
@@ -378,7 +348,7 @@
 
 TEST(TestWafIntegration, UpdateDisableEnableRuleByID)
 {
-    ddwaf_config config{{nullptr, nullptr}, nullptr};
+    ddwaf_config config{{.key_regex = nullptr, .value_regex = nullptr}, nullptr};
     ddwaf_builder builder = ddwaf_builder_init(&config);
     ASSERT_NE(builder, nullptr);
 
@@ -455,12 +425,7 @@
 
 TEST(TestWafIntegration, UpdateDisableEnableRuleByTags)
 {
-<<<<<<< HEAD
-    ddwaf_config config{{nullptr, nullptr}, nullptr};
-=======
-    ddwaf_config config{{.max_container_size = 0, .max_container_depth = 0, .max_string_length = 0},
-        {.key_regex = nullptr, .value_regex = nullptr}, nullptr};
->>>>>>> ed232887
+    ddwaf_config config{{.key_regex = nullptr, .value_regex = nullptr}, nullptr};
     ddwaf_builder builder = ddwaf_builder_init(&config);
 
     {
@@ -549,12 +514,7 @@
 
 TEST(TestWafIntegration, UpdateActionsByID)
 {
-<<<<<<< HEAD
-    ddwaf_config config{{nullptr, nullptr}, nullptr};
-=======
-    ddwaf_config config{{.max_container_size = 0, .max_container_depth = 0, .max_string_length = 0},
-        {.key_regex = nullptr, .value_regex = nullptr}, nullptr};
->>>>>>> ed232887
+    ddwaf_config config{{.key_regex = nullptr, .value_regex = nullptr}, nullptr};
     ddwaf_builder builder = ddwaf_builder_init(&config);
     ASSERT_NE(builder, nullptr);
 
@@ -708,12 +668,7 @@
 
 TEST(TestWafIntegration, UpdateActionsByTags)
 {
-<<<<<<< HEAD
-    ddwaf_config config{{nullptr, nullptr}, nullptr};
-=======
-    ddwaf_config config{{.max_container_size = 0, .max_container_depth = 0, .max_string_length = 0},
-        {.key_regex = nullptr, .value_regex = nullptr}, nullptr};
->>>>>>> ed232887
+    ddwaf_config config{{.key_regex = nullptr, .value_regex = nullptr}, nullptr};
     ddwaf_builder builder = ddwaf_builder_init(&config);
 
     {
@@ -817,12 +772,7 @@
 
 TEST(TestWafIntegration, UpdateTagsByID)
 {
-<<<<<<< HEAD
-    ddwaf_config config{{nullptr, nullptr}, nullptr};
-=======
-    ddwaf_config config{{.max_container_size = 0, .max_container_depth = 0, .max_string_length = 0},
-        {.key_regex = nullptr, .value_regex = nullptr}, nullptr};
->>>>>>> ed232887
+    ddwaf_config config{{.key_regex = nullptr, .value_regex = nullptr}, nullptr};
     ddwaf_builder builder = ddwaf_builder_init(&config);
 
     {
@@ -951,12 +901,7 @@
 
 TEST(TestWafIntegration, UpdateTagsByTags)
 {
-<<<<<<< HEAD
-    ddwaf_config config{{nullptr, nullptr}, nullptr};
-=======
-    ddwaf_config config{{.max_container_size = 0, .max_container_depth = 0, .max_string_length = 0},
-        {.key_regex = nullptr, .value_regex = nullptr}, nullptr};
->>>>>>> ed232887
+    ddwaf_config config{{.key_regex = nullptr, .value_regex = nullptr}, nullptr};
     ddwaf_builder builder = ddwaf_builder_init(&config);
 
     {
@@ -1178,12 +1123,7 @@
 
 TEST(TestWafIntegration, UpdateOverrideByIDAndTag)
 {
-<<<<<<< HEAD
-    ddwaf_config config{{nullptr, nullptr}, nullptr};
-=======
-    ddwaf_config config{{.max_container_size = 0, .max_container_depth = 0, .max_string_length = 0},
-        {.key_regex = nullptr, .value_regex = nullptr}, nullptr};
->>>>>>> ed232887
+    ddwaf_config config{{.key_regex = nullptr, .value_regex = nullptr}, nullptr};
     ddwaf_builder builder = ddwaf_builder_init(&config);
 
     {
@@ -1365,12 +1305,7 @@
 
 TEST(TestWafIntegration, UpdateInvalidOverrides)
 {
-<<<<<<< HEAD
-    ddwaf_config config{{nullptr, nullptr}, nullptr};
-=======
-    ddwaf_config config{{.max_container_size = 0, .max_container_depth = 0, .max_string_length = 0},
-        {.key_regex = nullptr, .value_regex = nullptr}, nullptr};
->>>>>>> ed232887
+    ddwaf_config config{{.key_regex = nullptr, .value_regex = nullptr}, nullptr};
     ddwaf_builder builder = ddwaf_builder_init(&config);
 
     auto rule = read_file<ddwaf_object>("interface.yaml", base_dir);
@@ -1475,12 +1410,7 @@
 
 TEST(TestWafIntegration, UpdateAndRevertRuleData)
 {
-<<<<<<< HEAD
-    ddwaf_config config{{nullptr, nullptr}, nullptr};
-=======
-    ddwaf_config config{{.max_container_size = 0, .max_container_depth = 0, .max_string_length = 0},
-        {.key_regex = nullptr, .value_regex = nullptr}, nullptr};
->>>>>>> ed232887
+    ddwaf_config config{{.key_regex = nullptr, .value_regex = nullptr}, nullptr};
     ddwaf_builder builder = ddwaf_builder_init(&config);
 
     {
@@ -1557,12 +1487,7 @@
 
 TEST(TestWafIntegration, UpdateRuleExclusions)
 {
-<<<<<<< HEAD
-    ddwaf_config config{{nullptr, nullptr}, nullptr};
-=======
-    ddwaf_config config{{.max_container_size = 0, .max_container_depth = 0, .max_string_length = 0},
-        {.key_regex = nullptr, .value_regex = nullptr}, nullptr};
->>>>>>> ed232887
+    ddwaf_config config{{.key_regex = nullptr, .value_regex = nullptr}, nullptr};
     ddwaf_builder builder = ddwaf_builder_init(&config);
 
     {
@@ -1659,12 +1584,7 @@
 
 TEST(TestWafIntegration, UpdateInputExclusions)
 {
-<<<<<<< HEAD
     ddwaf_config config{{nullptr, nullptr}, nullptr};
-=======
-    ddwaf_config config{{.max_container_size = 0, .max_container_depth = 0, .max_string_length = 0},
-        {.key_regex = nullptr, .value_regex = nullptr}, nullptr};
->>>>>>> ed232887
     ddwaf_builder builder = ddwaf_builder_init(&config);
 
     {
@@ -1781,12 +1701,7 @@
 
 TEST(TestWafIntegration, UpdateEverything)
 {
-<<<<<<< HEAD
-    ddwaf_config config{{nullptr, nullptr}, nullptr};
-=======
-    ddwaf_config config{{.max_container_size = 0, .max_container_depth = 0, .max_string_length = 0},
-        {.key_regex = nullptr, .value_regex = nullptr}, nullptr};
->>>>>>> ed232887
+    ddwaf_config config{{.key_regex = nullptr, .value_regex = nullptr}, nullptr};
     ddwaf_builder builder = ddwaf_builder_init(&config);
 
     {
@@ -2398,12 +2313,7 @@
 
 TEST(TestWafIntegration, KnownAddressesDisabledRule)
 {
-<<<<<<< HEAD
     ddwaf_config config{{nullptr, nullptr}, nullptr};
-=======
-    ddwaf_config config{{.max_container_size = 0, .max_container_depth = 0, .max_string_length = 0},
-        {.key_regex = nullptr, .value_regex = nullptr}, nullptr};
->>>>>>> ed232887
     ddwaf_builder builder = ddwaf_builder_init(&config);
 
     {
@@ -2470,12 +2380,7 @@
 
 TEST(TestWafIntegration, KnownActions)
 {
-<<<<<<< HEAD
-    ddwaf_config config{{nullptr, nullptr}, nullptr};
-=======
-    ddwaf_config config{{.max_container_size = 0, .max_container_depth = 0, .max_string_length = 0},
-        {.key_regex = nullptr, .value_regex = nullptr}, nullptr};
->>>>>>> ed232887
+    ddwaf_config config{{.key_regex = nullptr, .value_regex = nullptr}, nullptr};
     ddwaf_builder builder = ddwaf_builder_init(&config);
 
     {
