--- conflicted
+++ resolved
@@ -359,37 +359,6 @@
 
 TEST(TestObject, NullFree) { ddwaf_object_free(nullptr); }
 
-<<<<<<< HEAD
-=======
-TEST(TestUTF8, TestLongUTF8)
-{
-    char buffer[DDWAF_MAX_STRING_LENGTH + 64] = {0};
-    const uint8_t emoji[] = {0xe2, 0x98, 0xa2};
-
-    // Only ASCII/single-byte characters
-    memset(buffer, 'A', sizeof(buffer));
-    EXPECT_EQ(find_string_cutoff(buffer, (uint64_t)sizeof(buffer)), DDWAF_MAX_STRING_LENGTH);
-
-    // New sequence starting just after the cut-off point
-    memcpy(&buffer[DDWAF_MAX_STRING_LENGTH], emoji, sizeof(emoji));
-    EXPECT_EQ(find_string_cutoff(buffer, (uint64_t)sizeof(buffer)), DDWAF_MAX_STRING_LENGTH);
-    memset(&buffer[DDWAF_MAX_STRING_LENGTH], 'A', sizeof(emoji));
-
-    // We need to step back once
-    memcpy(&buffer[DDWAF_MAX_STRING_LENGTH - 1], emoji, sizeof(emoji));
-    EXPECT_EQ(find_string_cutoff(buffer, (uint64_t)sizeof(buffer)), DDWAF_MAX_STRING_LENGTH - 1);
-    memset(&buffer[DDWAF_MAX_STRING_LENGTH - 1], 'A', sizeof(emoji));
-
-    // We need to step back twice
-    memcpy(&buffer[DDWAF_MAX_STRING_LENGTH - 2], emoji, sizeof(emoji));
-    EXPECT_EQ(find_string_cutoff(buffer, (uint64_t)sizeof(buffer)), DDWAF_MAX_STRING_LENGTH - 2);
-    memset(&buffer[DDWAF_MAX_STRING_LENGTH - 2], 'A', sizeof(emoji));
-
-    // No need to step back, the sequence finishes just before the cutoff
-    memcpy(&buffer[DDWAF_MAX_STRING_LENGTH - 3], emoji, sizeof(emoji));
-    EXPECT_EQ(find_string_cutoff(buffer, (uint64_t)sizeof(buffer)), DDWAF_MAX_STRING_LENGTH);
-}
-
 TEST(TestObject, FindNullObject) { EXPECT_EQ(ddwaf_object_find(nullptr, STRL("key")), nullptr); }
 
 TEST(TestObject, FindInvalidKey)
@@ -432,5 +401,4 @@
     ddwaf_object_free(&map);
 }
 
->>>>>>> ed232887
 } // namespace