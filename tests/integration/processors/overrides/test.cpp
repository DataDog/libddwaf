// Unless explicitly stated otherwise all files in this repository are
// dual-licensed under the Apache-2.0 License or BSD-3-Clause License.
//
// This product includes software developed at Datadog (https://www.datadoghq.com/).
// Copyright 2021 Datadog, Inc.

#include "common/gtest_utils.hpp"
#include "common/json_utils.hpp"
#include "configuration/common/raw_configuration.hpp"

using namespace ddwaf;

namespace {
constexpr std::string_view base_dir = "integration/processors/overrides";

TEST(TestProcessorOverridesIntegration, AddScannersById)
{
    auto *alloc = ddwaf_get_default_allocator();
    auto *builder = ddwaf_builder_init(nullptr);
    ASSERT_NE(builder, nullptr);

    auto processors = read_json_file("processors.json", base_dir);
    ddwaf_builder_add_or_update_config(builder, LSTRARG("processors"), &processors, nullptr);
    ddwaf_object_destroy(&processors, alloc);

    auto scanners = read_json_file("scanners.json", base_dir);
    ddwaf_builder_add_or_update_config(builder, LSTRARG("scanners"), &scanners, nullptr);
    ddwaf_object_destroy(&scanners, alloc);

    auto *handle = ddwaf_builder_build_instance(builder);
    ASSERT_NE(handle, nullptr);

    {
        ddwaf_context context = ddwaf_context_init(handle, alloc);
        ASSERT_NE(context, nullptr);

        ddwaf_object map;
        ddwaf_object_set_map(&map, 1, alloc);

        auto *value = ddwaf_object_insert_key(&map, STRL("server.request.body"), alloc);
        ddwaf_object_set_map(value, 1, alloc);
        ddwaf_object_set_string(ddwaf_object_insert_key(value, STRL("email"), alloc),
            STRL("employee@company.com"), alloc);

        ddwaf_object out;
        ASSERT_EQ(ddwaf_context_eval(context, &map, alloc, &out, LONG_TIME), DDWAF_MATCH);
        const auto *timeout = ddwaf_object_find(&out, STRL("timeout"));
        EXPECT_FALSE(ddwaf_object_get_bool(timeout));

        const auto *attributes = ddwaf_object_find(&out, STRL("attributes"));
        EXPECT_EQ(ddwaf_object_get_size(attributes), 1);

        auto schema = test::object_to_json(*attributes);
        EXPECT_STR(schema, R"({"server.request.body.schema":[{"email":[8]}]})");

        ddwaf_object_destroy(&out, alloc);
        ddwaf_context_destroy(context);
    }

    ddwaf_destroy(handle);

    auto ovrd = json_to_object(
        R"({"processor_overrides": [{"target":[{"id":"extract-content"}], "scanners": {"include": [{"id": "scanner-001"}]}}]})");
    ddwaf_builder_add_or_update_config(builder, LSTRARG("override"), &ovrd, nullptr);
    ddwaf_object_destroy(&ovrd, alloc);

    handle = ddwaf_builder_build_instance(builder);
    ASSERT_NE(handle, nullptr);

    {
        ddwaf_context context = ddwaf_context_init(handle, alloc);
        ASSERT_NE(context, nullptr);

        ddwaf_object map;
        ddwaf_object_set_map(&map, 1, alloc);

        auto *value = ddwaf_object_insert_key(&map, STRL("server.request.body"), alloc);
        ddwaf_object_set_map(value, 1, alloc);
        ddwaf_object_set_string(ddwaf_object_insert_key(value, STRL("email"), alloc),
            STRL("employee@company.com"), alloc);

        ddwaf_object out;
        ASSERT_EQ(ddwaf_context_eval(context, &map, alloc, &out, LONG_TIME), DDWAF_MATCH);
        const auto *timeout = ddwaf_object_find(&out, STRL("timeout"));
        EXPECT_FALSE(ddwaf_object_get_bool(timeout));

        const auto *attributes = ddwaf_object_find(&out, STRL("attributes"));
        EXPECT_EQ(ddwaf_object_get_size(attributes), 1);

        auto schema = test::object_to_json(*attributes);
        EXPECT_STR(schema,
            R"({"server.request.body.schema":[{"email":[8,{"type":"email","category":"pii"}]}]})");

        ddwaf_object_destroy(&out, alloc);
        ddwaf_context_destroy(context);
    }

    ddwaf_destroy(handle);
    ddwaf_builder_destroy(builder);
}

TEST(TestProcessorOverridesIntegration, AddScannersByTags)
{
    auto *alloc = ddwaf_get_default_allocator();
    auto *builder = ddwaf_builder_init(nullptr);
    ASSERT_NE(builder, nullptr);

    auto processors = read_json_file("processors.json", base_dir);
    ddwaf_builder_add_or_update_config(builder, LSTRARG("processors"), &processors, nullptr);
    ddwaf_object_destroy(&processors, alloc);

    auto scanners = read_json_file("scanners.json", base_dir);
    ddwaf_builder_add_or_update_config(builder, LSTRARG("scanners"), &scanners, nullptr);
    ddwaf_object_destroy(&scanners, alloc);

    auto *handle = ddwaf_builder_build_instance(builder);
    ASSERT_NE(handle, nullptr);

    {
        ddwaf_context context = ddwaf_context_init(handle, alloc);
        ASSERT_NE(context, nullptr);

        ddwaf_object map;
        ddwaf_object_set_map(&map, 1, alloc);

        auto *value = ddwaf_object_insert_key(&map, STRL("server.request.body"), alloc);
        ddwaf_object_set_map(value, 1, alloc);
        ddwaf_object_set_string(ddwaf_object_insert_key(value, STRL("email"), alloc),
            STRL("employee@company.com"), alloc);

        ddwaf_object out;
        ASSERT_EQ(ddwaf_context_eval(context, &map, alloc, &out, LONG_TIME), DDWAF_MATCH);
        const auto *timeout = ddwaf_object_find(&out, STRL("timeout"));
        EXPECT_FALSE(ddwaf_object_get_bool(timeout));

        const auto *attributes = ddwaf_object_find(&out, STRL("attributes"));
        EXPECT_EQ(ddwaf_object_get_size(attributes), 1);

        auto schema = test::object_to_json(*attributes);
        EXPECT_STR(schema, R"({"server.request.body.schema":[{"email":[8]}]})");

        ddwaf_object_destroy(&out, alloc);
        ddwaf_context_destroy(context);
    }

    ddwaf_destroy(handle);

    auto ovrd = json_to_object(
        R"({"processor_overrides": [{"target":[{"id":"extract-content"}], "scanners": {"include": [{"tags": {"type":"email"}}]}}]})");
    ddwaf_builder_add_or_update_config(builder, LSTRARG("override"), &ovrd, nullptr);
    ddwaf_object_destroy(&ovrd, alloc);

    handle = ddwaf_builder_build_instance(builder);
    ASSERT_NE(handle, nullptr);

    {
        ddwaf_context context = ddwaf_context_init(handle, alloc);
        ASSERT_NE(context, nullptr);

        ddwaf_object map;
        ddwaf_object_set_map(&map, 1, alloc);

        auto *value = ddwaf_object_insert_key(&map, STRL("server.request.body"), alloc);
        ddwaf_object_set_map(value, 1, alloc);
        ddwaf_object_set_string(ddwaf_object_insert_key(value, STRL("email"), alloc),
            STRL("employee@company.com"), alloc);

        ddwaf_object out;
        ASSERT_EQ(ddwaf_context_eval(context, &map, alloc, &out, LONG_TIME), DDWAF_MATCH);
        const auto *timeout = ddwaf_object_find(&out, STRL("timeout"));
        EXPECT_FALSE(ddwaf_object_get_bool(timeout));

        const auto *attributes = ddwaf_object_find(&out, STRL("attributes"));
        EXPECT_EQ(ddwaf_object_get_size(attributes), 1);

        auto schema = test::object_to_json(*attributes);
        EXPECT_STR(schema,
            R"({"server.request.body.schema":[{"email":[8,{"type":"email","category":"pii"}]}]})");

        ddwaf_object_destroy(&out, alloc);
        ddwaf_context_destroy(context);
    }

    ddwaf_destroy(handle);
    ddwaf_builder_destroy(builder);
}

TEST(TestProcessorOverridesIntegration, AddScannerToPopulatedProcessor)
{
    auto *alloc = ddwaf_get_default_allocator();
    auto *builder = ddwaf_builder_init(nullptr);
    ASSERT_NE(builder, nullptr);

    auto processors = read_json_file("processors.json", base_dir);
    ddwaf_builder_add_or_update_config(builder, LSTRARG("processors"), &processors, nullptr);
    ddwaf_object_destroy(&processors, alloc);

    auto scanners = read_json_file("scanners.json", base_dir);
    ddwaf_builder_add_or_update_config(builder, LSTRARG("scanners"), &scanners, nullptr);
    ddwaf_object_destroy(&scanners, alloc);

    auto *handle = ddwaf_builder_build_instance(builder);
    ASSERT_NE(handle, nullptr);

    {
        ddwaf_context context = ddwaf_context_init(handle, alloc);
        ASSERT_NE(context, nullptr);

        ddwaf_object map;
        ddwaf_object_set_map(&map, 1, alloc);

        auto *value = ddwaf_object_insert_key(&map, STRL("server.request.headers"), alloc);
        ddwaf_object_set_map(value, 1, alloc);
        ddwaf_object_set_string(ddwaf_object_insert_key(value, STRL("email"), alloc),
            STRL("employee@company.com"), alloc);

        ddwaf_object out;
        ASSERT_EQ(ddwaf_context_eval(context, &map, alloc, &out, LONG_TIME), DDWAF_MATCH);
        const auto *timeout = ddwaf_object_find(&out, STRL("timeout"));
        EXPECT_FALSE(ddwaf_object_get_bool(timeout));

        const auto *attributes = ddwaf_object_find(&out, STRL("attributes"));
        EXPECT_EQ(ddwaf_object_get_size(attributes), 1);

        auto schema = test::object_to_json(*attributes);
        EXPECT_STR(schema,
            R"({"server.request.headers.schema":[{"email":[8,{"type":"token","category":"credential"}]}]})");

        ddwaf_object_destroy(&out, alloc);
        ddwaf_context_destroy(context);
    }

    ddwaf_destroy(handle);

    auto ovrd = json_to_object(
<<<<<<< HEAD
        R"({"processor_overrides": [{"target":[{"id":"extract-headers"}], "scanners": [{"id": "scanner-001"}]}]})");
    ddwaf_builder_add_or_update_config(builder, LSTRARG("override"), &ovrd, nullptr);
    ddwaf_object_destroy(&ovrd, alloc);
=======
        R"({"processor_overrides": [{"target":[{"id":"extract-headers"}], "scanners": {"include": [{"id": "scanner-001"}], "exclude": [{"id": "scanner-002"}]}}]})");
    ddwaf_builder_add_or_update_config(builder, LSTRARG("override1"), &ovrd, nullptr);
    ddwaf_object_free(&ovrd);
>>>>>>> b9b159e2

    handle = ddwaf_builder_build_instance(builder);
    ASSERT_NE(handle, nullptr);

    {
        ddwaf_context context = ddwaf_context_init(handle, alloc);
        ASSERT_NE(context, nullptr);

        ddwaf_object map;
        ddwaf_object_set_map(&map, 1, alloc);

        auto *value = ddwaf_object_insert_key(&map, STRL("server.request.headers"), alloc);
        ddwaf_object_set_map(value, 1, alloc);
        ddwaf_object_set_string(ddwaf_object_insert_key(value, STRL("email"), alloc),
            STRL("employee@company.com"), alloc);

        ddwaf_object out;
        ASSERT_EQ(ddwaf_context_eval(context, &map, alloc, &out, LONG_TIME), DDWAF_MATCH);
        const auto *timeout = ddwaf_object_find(&out, STRL("timeout"));
        EXPECT_FALSE(ddwaf_object_get_bool(timeout));

        const auto *attributes = ddwaf_object_find(&out, STRL("attributes"));
        EXPECT_EQ(ddwaf_object_get_size(attributes), 1);

        auto schema = test::object_to_json(*attributes);
        EXPECT_STR(schema,
            R"({"server.request.headers.schema":[{"email":[8,{"type":"email","category":"pii"}]}]})");

        ddwaf_object_destroy(&out, alloc);
        ddwaf_context_destroy(context);
    }

    ddwaf_destroy(handle);

    ovrd = json_to_object(
<<<<<<< HEAD
        R"({"processor_overrides": [{"target":[{"id":"extract-headers"}], "scanners": []}]})");
    ddwaf_builder_add_or_update_config(builder, LSTRARG("override"), &ovrd, nullptr);
    ddwaf_object_destroy(&ovrd, alloc);
=======
        R"({"processor_overrides": [{"target":[{"id":"extract-headers"}], "scanners": {"exclude": [{"id": "scanner-001"}]}}]})");
    ddwaf_builder_add_or_update_config(builder, LSTRARG("override2"), &ovrd, nullptr);
    ddwaf_object_free(&ovrd);
>>>>>>> b9b159e2

    handle = ddwaf_builder_build_instance(builder);
    ASSERT_NE(handle, nullptr);

    {
        ddwaf_context context = ddwaf_context_init(handle, alloc);
        ASSERT_NE(context, nullptr);

        ddwaf_object map;
        ddwaf_object_set_map(&map, 1, alloc);

        auto *value = ddwaf_object_insert_key(&map, STRL("server.request.headers"), alloc);
        ddwaf_object_set_map(value, 1, alloc);
        ddwaf_object_set_string(ddwaf_object_insert_key(value, STRL("email"), alloc),
            STRL("employee@company.com"), alloc);

        ddwaf_object out;
        ASSERT_EQ(ddwaf_context_eval(context, &map, alloc, &out, LONG_TIME), DDWAF_MATCH);
        const auto *timeout = ddwaf_object_find(&out, STRL("timeout"));
        EXPECT_FALSE(ddwaf_object_get_bool(timeout));

        const auto *attributes = ddwaf_object_find(&out, STRL("attributes"));
        EXPECT_EQ(ddwaf_object_get_size(attributes), 1);

        auto schema = test::object_to_json(*attributes);
        EXPECT_STR(schema, R"({"server.request.headers.schema":[{"email":[8]}]})");

        ddwaf_object_destroy(&out, alloc);
        ddwaf_context_destroy(context);
    }

    ddwaf_destroy(handle);
    ddwaf_builder_destroy(builder);
}

TEST(TestProcessorOverridesIntegration, DisableDefaultScanners)
{
    auto *alloc = ddwaf_get_default_allocator();
    auto *builder = ddwaf_builder_init(nullptr);
    ASSERT_NE(builder, nullptr);

    auto processors = read_json_file("processors.json", base_dir);
    ddwaf_builder_add_or_update_config(builder, LSTRARG("processors"), &processors, nullptr);
    ddwaf_object_destroy(&processors, alloc);

    auto scanners = read_json_file("scanners.json", base_dir);
    ddwaf_builder_add_or_update_config(builder, LSTRARG("scanners"), &scanners, nullptr);
    ddwaf_object_destroy(&scanners, alloc);

    auto *handle = ddwaf_builder_build_instance(builder);
    ASSERT_NE(handle, nullptr);

    {
        ddwaf_context context = ddwaf_context_init(handle, alloc);
        ASSERT_NE(context, nullptr);

        ddwaf_object map;
        ddwaf_object_set_map(&map, 1, alloc);

        auto *value = ddwaf_object_insert_key(&map, STRL("server.request.headers"), alloc);
        ddwaf_object_set_map(value, 1, alloc);
        ddwaf_object_set_string(ddwaf_object_insert_key(value, STRL("email"), alloc),
            STRL("employee@company.com"), alloc);

        ddwaf_object out;
        ASSERT_EQ(ddwaf_context_eval(context, &map, alloc, &out, LONG_TIME), DDWAF_MATCH);
        const auto *timeout = ddwaf_object_find(&out, STRL("timeout"));
        EXPECT_FALSE(ddwaf_object_get_bool(timeout));

        const auto *attributes = ddwaf_object_find(&out, STRL("attributes"));
        EXPECT_EQ(ddwaf_object_get_size(attributes), 1);

        auto schema = test::object_to_json(*attributes);
        EXPECT_STR(schema,
            R"({"server.request.headers.schema":[{"email":[8,{"type":"token","category":"credential"}]}]})");

        ddwaf_object_destroy(&out, alloc);
        ddwaf_context_destroy(context);
    }

    ddwaf_destroy(handle);

    auto ovrd = json_to_object(
        R"({"processor_overrides": [{"target":[{"id":"extract-headers"}], "scanners": {"exclude": [{"tags": {"type":"token"}}]}}]})");
    ddwaf_builder_add_or_update_config(builder, LSTRARG("override"), &ovrd, nullptr);
    ddwaf_object_destroy(&ovrd, alloc);

    handle = ddwaf_builder_build_instance(builder);
    ASSERT_NE(handle, nullptr);

    {
        ddwaf_context context = ddwaf_context_init(handle, alloc);
        ASSERT_NE(context, nullptr);

        ddwaf_object map;
        ddwaf_object_set_map(&map, 1, alloc);

        auto *value = ddwaf_object_insert_key(&map, STRL("server.request.headers"), alloc);
        ddwaf_object_set_map(value, 1, alloc);
        ddwaf_object_set_string(ddwaf_object_insert_key(value, STRL("email"), alloc),
            STRL("employee@company.com"), alloc);

        ddwaf_object out;
        ASSERT_EQ(ddwaf_context_eval(context, &map, alloc, &out, LONG_TIME), DDWAF_MATCH);
        const auto *timeout = ddwaf_object_find(&out, STRL("timeout"));
        EXPECT_FALSE(ddwaf_object_get_bool(timeout));

        const auto *attributes = ddwaf_object_find(&out, STRL("attributes"));
        EXPECT_EQ(ddwaf_object_get_size(attributes), 1);

        auto schema = test::object_to_json(*attributes);
        EXPECT_STR(schema, R"({"server.request.headers.schema":[{"email":[8]}]})");

        ddwaf_object_destroy(&out, alloc);
        ddwaf_context_destroy(context);
    }

    ddwaf_destroy(handle);
    ddwaf_builder_destroy(builder);
}

TEST(TestProcessorOverridesIntegration, RemoveScannersAfterOverride)
{
    auto *alloc = ddwaf_get_default_allocator();
    auto *builder = ddwaf_builder_init(nullptr);
    ASSERT_NE(builder, nullptr);

    auto processors = read_json_file("processors.json", base_dir);
    ddwaf_builder_add_or_update_config(builder, LSTRARG("processors"), &processors, nullptr);
    ddwaf_object_destroy(&processors, alloc);

    auto scanners = read_json_file("scanners.json", base_dir);
    ddwaf_builder_add_or_update_config(builder, LSTRARG("scanners"), &scanners, nullptr);
    ddwaf_object_destroy(&scanners, alloc);

    auto *handle = ddwaf_builder_build_instance(builder);
    ASSERT_NE(handle, nullptr);

    {
        ddwaf_context context = ddwaf_context_init(handle, alloc);
        ASSERT_NE(context, nullptr);

        ddwaf_object map;
        ddwaf_object_set_map(&map, 1, alloc);

        auto *value = ddwaf_object_insert_key(&map, STRL("server.request.body"), alloc);
        ddwaf_object_set_map(value, 1, alloc);
        ddwaf_object_set_string(ddwaf_object_insert_key(value, STRL("email"), alloc),
            STRL("employee@company.com"), alloc);

        ddwaf_object out;
        ASSERT_EQ(ddwaf_context_eval(context, &map, alloc, &out, LONG_TIME), DDWAF_MATCH);
        const auto *timeout = ddwaf_object_find(&out, STRL("timeout"));
        EXPECT_FALSE(ddwaf_object_get_bool(timeout));

        const auto *attributes = ddwaf_object_find(&out, STRL("attributes"));
        EXPECT_EQ(ddwaf_object_get_size(attributes), 1);

        auto schema = test::object_to_json(*attributes);
        EXPECT_STR(schema, R"({"server.request.body.schema":[{"email":[8]}]})");

        ddwaf_object_destroy(&out, alloc);
        ddwaf_context_destroy(context);
    }

    ddwaf_destroy(handle);

    auto ovrd = json_to_object(
        R"({"processor_overrides": [{"target":[{"id":"extract-content"}], "scanners": {"include": [{"id": "scanner-001"}]}}]})");
    ddwaf_builder_add_or_update_config(builder, LSTRARG("override"), &ovrd, nullptr);
    ddwaf_object_destroy(&ovrd, alloc);

    handle = ddwaf_builder_build_instance(builder);
    ASSERT_NE(handle, nullptr);

    {
        ddwaf_context context = ddwaf_context_init(handle, alloc);
        ASSERT_NE(context, nullptr);

        ddwaf_object map;
        ddwaf_object_set_map(&map, 1, alloc);

        auto *value = ddwaf_object_insert_key(&map, STRL("server.request.body"), alloc);
        ddwaf_object_set_map(value, 1, alloc);
        ddwaf_object_set_string(ddwaf_object_insert_key(value, STRL("email"), alloc),
            STRL("employee@company.com"), alloc);

        ddwaf_object out;
        ASSERT_EQ(ddwaf_context_eval(context, &map, alloc, &out, LONG_TIME), DDWAF_MATCH);
        const auto *timeout = ddwaf_object_find(&out, STRL("timeout"));
        EXPECT_FALSE(ddwaf_object_get_bool(timeout));

        const auto *attributes = ddwaf_object_find(&out, STRL("attributes"));
        EXPECT_EQ(ddwaf_object_get_size(attributes), 1);

        auto schema = test::object_to_json(*attributes);
        EXPECT_STR(schema,
            R"({"server.request.body.schema":[{"email":[8,{"type":"email","category":"pii"}]}]})");

        ddwaf_object_destroy(&out, alloc);
        ddwaf_context_destroy(context);
    }

    ddwaf_destroy(handle);
    ddwaf_builder_remove_config(builder, LSTRARG("scanners"));

    handle = ddwaf_builder_build_instance(builder);
    ASSERT_NE(handle, nullptr);

    {
        ddwaf_context context = ddwaf_context_init(handle, alloc);
        ASSERT_NE(context, nullptr);

        ddwaf_object map;
        ddwaf_object_set_map(&map, 1, alloc);

        auto *value = ddwaf_object_insert_key(&map, STRL("server.request.body"), alloc);
        ddwaf_object_set_map(value, 1, alloc);
        ddwaf_object_set_string(ddwaf_object_insert_key(value, STRL("email"), alloc),
            STRL("employee@company.com"), alloc);

        ddwaf_object out;
        ASSERT_EQ(ddwaf_context_eval(context, &map, alloc, &out, LONG_TIME), DDWAF_MATCH);
        const auto *timeout = ddwaf_object_find(&out, STRL("timeout"));
        EXPECT_FALSE(ddwaf_object_get_bool(timeout));

        const auto *attributes = ddwaf_object_find(&out, STRL("attributes"));
        EXPECT_EQ(ddwaf_object_get_size(attributes), 1);

        auto schema = test::object_to_json(*attributes);
        EXPECT_STR(schema, R"({"server.request.body.schema":[{"email":[8]}]})");

        ddwaf_object_destroy(&out, alloc);
        ddwaf_context_destroy(context);
    }

    ddwaf_destroy(handle);
    ddwaf_builder_destroy(builder);
}

TEST(TestProcessorOverridesIntegration, RemoveOverride)
{
    auto *alloc = ddwaf_get_default_allocator();
    auto *builder = ddwaf_builder_init(nullptr);
    ASSERT_NE(builder, nullptr);

    auto processors = read_json_file("processors.json", base_dir);
    ddwaf_builder_add_or_update_config(builder, LSTRARG("processors"), &processors, nullptr);
    ddwaf_object_destroy(&processors, alloc);

    auto scanners = read_json_file("scanners.json", base_dir);
    ddwaf_builder_add_or_update_config(builder, LSTRARG("scanners"), &scanners, nullptr);
    ddwaf_object_destroy(&scanners, alloc);

    auto *handle = ddwaf_builder_build_instance(builder);
    ASSERT_NE(handle, nullptr);

    {
        ddwaf_context context = ddwaf_context_init(handle, alloc);
        ASSERT_NE(context, nullptr);

        ddwaf_object map;
        ddwaf_object_set_map(&map, 1, alloc);

        auto *value = ddwaf_object_insert_key(&map, STRL("server.request.body"), alloc);
        ddwaf_object_set_map(value, 1, alloc);
        ddwaf_object_set_string(ddwaf_object_insert_key(value, STRL("email"), alloc),
            STRL("employee@company.com"), alloc);

        ddwaf_object out;
        ASSERT_EQ(ddwaf_context_eval(context, &map, alloc, &out, LONG_TIME), DDWAF_MATCH);
        const auto *timeout = ddwaf_object_find(&out, STRL("timeout"));
        EXPECT_FALSE(ddwaf_object_get_bool(timeout));

        const auto *attributes = ddwaf_object_find(&out, STRL("attributes"));
        EXPECT_EQ(ddwaf_object_get_size(attributes), 1);

        auto schema = test::object_to_json(*attributes);
        EXPECT_STR(schema, R"({"server.request.body.schema":[{"email":[8]}]})");

        ddwaf_object_destroy(&out, alloc);
        ddwaf_context_destroy(context);
    }

    ddwaf_destroy(handle);

    auto ovrd = json_to_object(
        R"({"processor_overrides": [{"target":[{"id":"extract-content"}], "scanners": {"include": [{"id": "scanner-001"}]}}]})");
    ddwaf_builder_add_or_update_config(builder, LSTRARG("override"), &ovrd, nullptr);
    ddwaf_object_destroy(&ovrd, alloc);

    handle = ddwaf_builder_build_instance(builder);
    ASSERT_NE(handle, nullptr);

    {
        ddwaf_context context = ddwaf_context_init(handle, alloc);
        ASSERT_NE(context, nullptr);

        ddwaf_object map;
        ddwaf_object_set_map(&map, 1, alloc);

        auto *value = ddwaf_object_insert_key(&map, STRL("server.request.body"), alloc);
        ddwaf_object_set_map(value, 1, alloc);
        ddwaf_object_set_string(ddwaf_object_insert_key(value, STRL("email"), alloc),
            STRL("employee@company.com"), alloc);

        ddwaf_object out;
        ASSERT_EQ(ddwaf_context_eval(context, &map, alloc, &out, LONG_TIME), DDWAF_MATCH);
        const auto *timeout = ddwaf_object_find(&out, STRL("timeout"));
        EXPECT_FALSE(ddwaf_object_get_bool(timeout));

        const auto *attributes = ddwaf_object_find(&out, STRL("attributes"));
        EXPECT_EQ(ddwaf_object_get_size(attributes), 1);

        auto schema = test::object_to_json(*attributes);
        EXPECT_STR(schema,
            R"({"server.request.body.schema":[{"email":[8,{"type":"email","category":"pii"}]}]})");

        ddwaf_object_destroy(&out, alloc);
        ddwaf_context_destroy(context);
    }

    ddwaf_destroy(handle);
    ddwaf_builder_remove_config(builder, LSTRARG("override"));

    handle = ddwaf_builder_build_instance(builder);
    ASSERT_NE(handle, nullptr);

    {
        ddwaf_context context = ddwaf_context_init(handle, alloc);
        ASSERT_NE(context, nullptr);

        ddwaf_object map;
        ddwaf_object_set_map(&map, 1, alloc);

        auto *value = ddwaf_object_insert_key(&map, STRL("server.request.body"), alloc);
        ddwaf_object_set_map(value, 1, alloc);
        ddwaf_object_set_string(ddwaf_object_insert_key(value, STRL("email"), alloc),
            STRL("employee@company.com"), alloc);

        ddwaf_object out;
        ASSERT_EQ(ddwaf_context_eval(context, &map, alloc, &out, LONG_TIME), DDWAF_MATCH);
        const auto *timeout = ddwaf_object_find(&out, STRL("timeout"));
        EXPECT_FALSE(ddwaf_object_get_bool(timeout));

        const auto *attributes = ddwaf_object_find(&out, STRL("attributes"));
        EXPECT_EQ(ddwaf_object_get_size(attributes), 1);

        auto schema = test::object_to_json(*attributes);
        EXPECT_STR(schema, R"({"server.request.body.schema":[{"email":[8]}]})");

        ddwaf_object_destroy(&out, alloc);
        ddwaf_context_destroy(context);
    }

    ddwaf_destroy(handle);
    ddwaf_builder_destroy(builder);
}

TEST(TestProcessorOverridesIntegration, OverrideMultipleProcessors)
{
    auto *alloc = ddwaf_get_default_allocator();
    auto *builder = ddwaf_builder_init(nullptr);
    ASSERT_NE(builder, nullptr);

    auto processors = read_json_file("processors.json", base_dir);
    ddwaf_builder_add_or_update_config(builder, LSTRARG("processors"), &processors, nullptr);
    ddwaf_object_destroy(&processors, alloc);

    auto scanners = read_json_file("scanners.json", base_dir);
    ddwaf_builder_add_or_update_config(builder, LSTRARG("scanners"), &scanners, nullptr);
    ddwaf_object_destroy(&scanners, alloc);

    auto *handle = ddwaf_builder_build_instance(builder);
    ASSERT_NE(handle, nullptr);

    {
        ddwaf_context context = ddwaf_context_init(handle, alloc);
        ASSERT_NE(context, nullptr);

        ddwaf_object map;
        ddwaf_object_set_map(&map, 2, alloc);

        auto *value = ddwaf_object_insert_key(&map, STRL("server.request.body"), alloc);
        ddwaf_object_set_map(value, 1, alloc);
        ddwaf_object_set_string(ddwaf_object_insert_key(value, STRL("email"), alloc),
            STRL("employee@company.com"), alloc);

        value = ddwaf_object_insert_key(&map, STRL("server.request.headers"), alloc);
        ddwaf_object_set_map(value, 1, alloc);
        ddwaf_object_set_string(ddwaf_object_insert_key(value, STRL("email"), alloc),
            STRL("employee@company.com"), alloc);

        ddwaf_object out;
        ASSERT_EQ(ddwaf_context_eval(context, &map, alloc, &out, LONG_TIME), DDWAF_MATCH);
        const auto *timeout = ddwaf_object_find(&out, STRL("timeout"));
        EXPECT_FALSE(ddwaf_object_get_bool(timeout));

        const auto *attributes = ddwaf_object_find(&out, STRL("attributes"));
        EXPECT_EQ(ddwaf_object_get_size(attributes), 2);
        ddwaf::raw_configuration derivatives_object(
            *reinterpret_cast<const detail::object *>(attributes));
        auto derivatives = static_cast<ddwaf::raw_configuration::map>(derivatives_object);

        auto headers_schema =
            test::object_to_json(derivatives["server.request.headers.schema"]->ref());
        EXPECT_STR(headers_schema, R"([{"email":[8,{"type":"token","category":"credential"}]}])");

        auto body_schema = test::object_to_json(derivatives["server.request.body.schema"]->ref());
        EXPECT_STR(body_schema, R"([{"email":[8]}])");

        ddwaf_object_destroy(&out, alloc);
        ddwaf_context_destroy(context);
    }

    ddwaf_destroy(handle);

    auto ovrd = json_to_object(
        R"({"processor_overrides": [{"target":[{"id":"extract-content"},{"id":"extract-headers"}], "scanners": {"include": [{"id":"scanner-001"}], "exclude": [{"tags": {"type": "token"}}]}}]})");
    ddwaf_builder_add_or_update_config(builder, LSTRARG("override"), &ovrd, nullptr);
    ddwaf_object_destroy(&ovrd, alloc);

    handle = ddwaf_builder_build_instance(builder);
    ASSERT_NE(handle, nullptr);

    {
        ddwaf_context context = ddwaf_context_init(handle, alloc);
        ASSERT_NE(context, nullptr);

        ddwaf_object map;
        ddwaf_object_set_map(&map, 2, alloc);

        auto *value = ddwaf_object_insert_key(&map, STRL("server.request.body"), alloc);
        ddwaf_object_set_map(value, 1, alloc);
        ddwaf_object_set_string(ddwaf_object_insert_key(value, STRL("email"), alloc),
            STRL("employee@company.com"), alloc);

        value = ddwaf_object_insert_key(&map, STRL("server.request.headers"), alloc);
        ddwaf_object_set_map(value, 1, alloc);
        ddwaf_object_set_string(ddwaf_object_insert_key(value, STRL("email"), alloc),
            STRL("employee@company.com"), alloc);

        ddwaf_object out;
        ASSERT_EQ(ddwaf_context_eval(context, &map, alloc, &out, LONG_TIME), DDWAF_MATCH);
        const auto *timeout = ddwaf_object_find(&out, STRL("timeout"));
        EXPECT_FALSE(ddwaf_object_get_bool(timeout));

        const auto *attributes = ddwaf_object_find(&out, STRL("attributes"));
        EXPECT_EQ(ddwaf_object_get_size(attributes), 2);

        EXPECT_EQ(ddwaf_object_get_size(attributes), 2);
        ddwaf::raw_configuration derivatives_object(
            *reinterpret_cast<const detail::object *>(attributes));
        auto derivatives = static_cast<ddwaf::raw_configuration::map>(derivatives_object);

        auto headers_schema =
            test::object_to_json(derivatives["server.request.headers.schema"]->ref());
        EXPECT_STR(headers_schema, R"([{"email":[8,{"type":"email","category":"pii"}]}])");

        auto body_schema = test::object_to_json(derivatives["server.request.body.schema"]->ref());
        EXPECT_STR(body_schema, R"([{"email":[8,{"type":"email","category":"pii"}]}])");

        ddwaf_object_destroy(&out, alloc);
        ddwaf_context_destroy(context);
    }

    ddwaf_destroy(handle);
    ddwaf_builder_destroy(builder);
}

TEST(TestProcessorOverridesIntegration, ScannersPrecedenceIdVsTagsOnEmptyProcessor)
{
    // Scenario A: include by tags, exclude by ID (exclude wins)
    {
        auto *builder = ddwaf_builder_init(nullptr);
        ASSERT_NE(builder, nullptr);

        auto processors = read_json_file("processors.json", base_dir);
        ddwaf_builder_add_or_update_config(builder, LSTRARG("processors"), &processors, nullptr);
        ddwaf_object_free(&processors);

        auto scanners = read_json_file("scanners.json", base_dir);
        ddwaf_builder_add_or_update_config(builder, LSTRARG("scanners"), &scanners, nullptr);
        ddwaf_object_free(&scanners);

        auto ovrd = json_to_object(
            R"({"processor_overrides": [{"target":[{"id":"extract-content"}], "scanners": {"include": [{"tags": {"type":"email"}}], "exclude": [{"id":"scanner-001"}]}}]})");
        ddwaf_builder_add_or_update_config(builder, LSTRARG("override"), &ovrd, nullptr);
        ddwaf_object_free(&ovrd);

        auto *handle = ddwaf_builder_build_instance(builder);
        ASSERT_NE(handle, nullptr);

        ddwaf_context context = ddwaf_context_init(handle);
        ASSERT_NE(context, nullptr);

        ddwaf_object tmp;
        ddwaf_object value;
        ddwaf_object map = DDWAF_OBJECT_MAP;

        ddwaf_object_map(&value);
        ddwaf_object_map_add(&value, "email", ddwaf_object_string(&tmp, "employee@company.com"));
        ddwaf_object_map_add(&map, "server.request.body", &value);

        ddwaf_object out;
        ASSERT_EQ(ddwaf_run(context, &map, nullptr, &out, LONG_TIME), DDWAF_OK);
        const auto *timeout = ddwaf_object_find(&out, STRL("timeout"));
        EXPECT_FALSE(ddwaf_object_get_bool(timeout));

        const auto *attributes = ddwaf_object_find(&out, STRL("attributes"));
        EXPECT_EQ(ddwaf_object_size(attributes), 1);

        auto schema = test::object_to_json(*attributes);
        EXPECT_STR(schema, R"({"server.request.body.schema":[{"email":[8]}]})");

        ddwaf_object_free(&out);
        ddwaf_context_destroy(context);
        ddwaf_destroy(handle);
        ddwaf_builder_destroy(builder);
    }

    // Scenario B: include by ID, exclude by tags (include ID wins)
    {
        auto *builder = ddwaf_builder_init(nullptr);
        ASSERT_NE(builder, nullptr);

        auto processors = read_json_file("processors.json", base_dir);
        ddwaf_builder_add_or_update_config(builder, LSTRARG("processors"), &processors, nullptr);
        ddwaf_object_free(&processors);

        auto scanners = read_json_file("scanners.json", base_dir);
        ddwaf_builder_add_or_update_config(builder, LSTRARG("scanners"), &scanners, nullptr);
        ddwaf_object_free(&scanners);

        auto ovrd = json_to_object(
            R"({"processor_overrides": [{"target":[{"id":"extract-content"}], "scanners": {"include": [{"id":"scanner-001"}], "exclude": [{"tags": {"type":"email"}}]}}]})");
        ddwaf_builder_add_or_update_config(builder, LSTRARG("override"), &ovrd, nullptr);
        ddwaf_object_free(&ovrd);

        auto *handle = ddwaf_builder_build_instance(builder);
        ASSERT_NE(handle, nullptr);

        ddwaf_context context = ddwaf_context_init(handle);
        ASSERT_NE(context, nullptr);

        ddwaf_object tmp;
        ddwaf_object value;
        ddwaf_object map = DDWAF_OBJECT_MAP;

        ddwaf_object_map(&value);
        ddwaf_object_map_add(&value, "email", ddwaf_object_string(&tmp, "employee@company.com"));
        ddwaf_object_map_add(&map, "server.request.body", &value);

        ddwaf_object out;
        ASSERT_EQ(ddwaf_run(context, &map, nullptr, &out, LONG_TIME), DDWAF_OK);
        const auto *timeout = ddwaf_object_find(&out, STRL("timeout"));
        EXPECT_FALSE(ddwaf_object_get_bool(timeout));

        const auto *attributes = ddwaf_object_find(&out, STRL("attributes"));
        EXPECT_EQ(ddwaf_object_size(attributes), 1);

        auto schema = test::object_to_json(*attributes);
        EXPECT_STR(schema,
            R"({"server.request.body.schema":[{"email":[8,{"type":"email","category":"pii"}]}]})");

        ddwaf_object_free(&out);
        ddwaf_context_destroy(context);
        ddwaf_destroy(handle);
        ddwaf_builder_destroy(builder);
    }

    // Scenario C: include by tags and exclude by tags (exclude tags wins)
    {
        auto *builder = ddwaf_builder_init(nullptr);
        ASSERT_NE(builder, nullptr);

        auto processors = read_json_file("processors.json", base_dir);
        ddwaf_builder_add_or_update_config(builder, LSTRARG("processors"), &processors, nullptr);
        ddwaf_object_free(&processors);

        auto scanners = read_json_file("scanners.json", base_dir);
        ddwaf_builder_add_or_update_config(builder, LSTRARG("scanners"), &scanners, nullptr);
        ddwaf_object_free(&scanners);

        auto ovrd = json_to_object(
            R"({"processor_overrides": [{"target":[{"id":"extract-content"}], "scanners": {"include": [{"tags": {"type":"email"}}], "exclude": [{"tags": {"type":"email"}}]}}]})");
        ddwaf_builder_add_or_update_config(builder, LSTRARG("override"), &ovrd, nullptr);
        ddwaf_object_free(&ovrd);

        auto *handle = ddwaf_builder_build_instance(builder);
        ASSERT_NE(handle, nullptr);

        ddwaf_context context = ddwaf_context_init(handle);
        ASSERT_NE(context, nullptr);

        ddwaf_object tmp;
        ddwaf_object value;
        ddwaf_object map = DDWAF_OBJECT_MAP;

        ddwaf_object_map(&value);
        ddwaf_object_map_add(&value, "email", ddwaf_object_string(&tmp, "employee@company.com"));
        ddwaf_object_map_add(&map, "server.request.body", &value);

        ddwaf_object out;
        ASSERT_EQ(ddwaf_run(context, &map, nullptr, &out, LONG_TIME), DDWAF_OK);
        const auto *timeout = ddwaf_object_find(&out, STRL("timeout"));
        EXPECT_FALSE(ddwaf_object_get_bool(timeout));

        const auto *attributes = ddwaf_object_find(&out, STRL("attributes"));
        EXPECT_EQ(ddwaf_object_size(attributes), 1);

        auto schema = test::object_to_json(*attributes);
        EXPECT_STR(schema, R"({"server.request.body.schema":[{"email":[8]}]})");

        ddwaf_object_free(&out);
        ddwaf_context_destroy(context);
        ddwaf_destroy(handle);
        ddwaf_builder_destroy(builder);
    }

    // Scenario D: include by ID and exclude by ID (exclude ID wins)
    {
        auto *builder = ddwaf_builder_init(nullptr);
        ASSERT_NE(builder, nullptr);

        auto processors = read_json_file("processors.json", base_dir);
        ddwaf_builder_add_or_update_config(builder, LSTRARG("processors"), &processors, nullptr);
        ddwaf_object_free(&processors);

        auto scanners = read_json_file("scanners.json", base_dir);
        ddwaf_builder_add_or_update_config(builder, LSTRARG("scanners"), &scanners, nullptr);
        ddwaf_object_free(&scanners);

        auto ovrd = json_to_object(
            R"({"processor_overrides": [{"target":[{"id":"extract-content"}], "scanners": {"include": [{"id":"scanner-001"}], "exclude": [{"id":"scanner-001"}]}}]})");
        ddwaf_builder_add_or_update_config(builder, LSTRARG("override"), &ovrd, nullptr);
        ddwaf_object_free(&ovrd);

        auto *handle = ddwaf_builder_build_instance(builder);
        ASSERT_NE(handle, nullptr);

        ddwaf_context context = ddwaf_context_init(handle);
        ASSERT_NE(context, nullptr);

        ddwaf_object tmp;
        ddwaf_object value;
        ddwaf_object map = DDWAF_OBJECT_MAP;

        ddwaf_object_map(&value);
        ddwaf_object_map_add(&value, "email", ddwaf_object_string(&tmp, "employee@company.com"));
        ddwaf_object_map_add(&map, "server.request.body", &value);

        ddwaf_object out;
        ASSERT_EQ(ddwaf_run(context, &map, nullptr, &out, LONG_TIME), DDWAF_OK);
        const auto *timeout = ddwaf_object_find(&out, STRL("timeout"));
        EXPECT_FALSE(ddwaf_object_get_bool(timeout));

        const auto *attributes = ddwaf_object_find(&out, STRL("attributes"));
        EXPECT_EQ(ddwaf_object_size(attributes), 1);

        auto schema = test::object_to_json(*attributes);
        EXPECT_STR(schema, R"({"server.request.body.schema":[{"email":[8]}]})");

        ddwaf_object_free(&out);
        ddwaf_context_destroy(context);
        ddwaf_destroy(handle);
        ddwaf_builder_destroy(builder);
    }
}

TEST(TestProcessorOverridesIntegration, ScannersPrecedenceOnDefaultProcessor)
{
    // Start from processor with default tag-based scanners (headers -> token/credential)
    auto *builder = ddwaf_builder_init(nullptr);
    ASSERT_NE(builder, nullptr);

    auto processors = read_json_file("processors.json", base_dir);
    ddwaf_builder_add_or_update_config(builder, LSTRARG("processors"), &processors, nullptr);
    ddwaf_object_free(&processors);

    auto scanners = read_json_file("scanners.json", base_dir);
    ddwaf_builder_add_or_update_config(builder, LSTRARG("scanners"), &scanners, nullptr);
    ddwaf_object_free(&scanners);

    // include token by tags but exclude its ID -> exclude ID wins, so removed
    auto ovrd = json_to_object(
        R"({"processor_overrides": [{"target":[{"id":"extract-headers"}], "scanners": {"include": [{"tags": {"type":"token"}}], "exclude": [{"id":"scanner-002"}]}}]})");
    ddwaf_builder_add_or_update_config(builder, LSTRARG("override"), &ovrd, nullptr);
    ddwaf_object_free(&ovrd);

    auto *handle = ddwaf_builder_build_instance(builder);
    ASSERT_NE(handle, nullptr);

    {
        ddwaf_context context = ddwaf_context_init(handle);
        ASSERT_NE(context, nullptr);

        ddwaf_object tmp;
        ddwaf_object value;
        ddwaf_object map = DDWAF_OBJECT_MAP;

        ddwaf_object_map(&value);
        ddwaf_object_map_add(&value, "email", ddwaf_object_string(&tmp, "employee@company.com"));
        ddwaf_object_map_add(&map, "server.request.headers", &value);

        ddwaf_object out;
        ASSERT_EQ(ddwaf_run(context, &map, nullptr, &out, LONG_TIME), DDWAF_OK);
        const auto *timeout = ddwaf_object_find(&out, STRL("timeout"));
        EXPECT_FALSE(ddwaf_object_get_bool(timeout));

        const auto *attributes = ddwaf_object_find(&out, STRL("attributes"));
        EXPECT_EQ(ddwaf_object_size(attributes), 1);

        auto schema = test::object_to_json(*attributes);
        EXPECT_STR(schema, R"({"server.request.headers.schema":[{"email":[8]}]})");

        ddwaf_object_free(&out);
        ddwaf_context_destroy(context);
    }

    ddwaf_destroy(handle);
    ddwaf_builder_destroy(builder);
}

TEST(TestProcessorOverridesIntegration, IncludeMultipleScannersById)
{
    auto *builder = ddwaf_builder_init(nullptr);
    ASSERT_NE(builder, nullptr);

    auto processors = read_json_file("processors.json", base_dir);
    ddwaf_builder_add_or_update_config(builder, LSTRARG("processors"), &processors, nullptr);
    ddwaf_object_free(&processors);

    auto scanners = read_json_file("scanners.json", base_dir);
    ddwaf_builder_add_or_update_config(builder, LSTRARG("scanners"), &scanners, nullptr);
    ddwaf_object_free(&scanners);

    auto ovrd = json_to_object(
        R"({"processor_overrides": [{"target":[{"id":"extract-content"}], "scanners": {"include": [{"id":"scanner-001"},{"id":"scanner-003"}]}}]})");
    ddwaf_builder_add_or_update_config(builder, LSTRARG("override"), &ovrd, nullptr);
    ddwaf_object_free(&ovrd);

    auto *handle = ddwaf_builder_build_instance(builder);
    ASSERT_NE(handle, nullptr);

    ddwaf_context context = ddwaf_context_init(handle);
    ASSERT_NE(context, nullptr);

    ddwaf_object tmp;
    ddwaf_object value;
    ddwaf_object map = DDWAF_OBJECT_MAP;

    ddwaf_object_map(&value);
    ddwaf_object_map_add(&value, "email", ddwaf_object_string(&tmp, "employee@company.com"));
    ddwaf_object_map_add(&value, "api_key", ddwaf_object_string(&tmp, "sk_live_1234567890abcdef"));
    ddwaf_object_map_add(&map, "server.request.body", &value);

    ddwaf_object out;
    ASSERT_EQ(ddwaf_run(context, &map, nullptr, &out, LONG_TIME), DDWAF_OK);
    const auto *timeout = ddwaf_object_find(&out, STRL("timeout"));
    EXPECT_FALSE(ddwaf_object_get_bool(timeout));

    const auto *attributes = ddwaf_object_find(&out, STRL("attributes"));
    EXPECT_EQ(ddwaf_object_size(attributes), 1);

    ddwaf::raw_configuration derivatives_object(*attributes);
    auto derivatives = static_cast<ddwaf::raw_configuration::map>(derivatives_object);
    auto body_schema = test::object_to_json(derivatives["server.request.body.schema"]);
    EXPECT_NE(
        body_schema.find(R"("email":[8,{"type":"email","category":"pii"}])"), std::string::npos);
    EXPECT_NE(body_schema.find(R"("api_key":[8,{"type":"api_key","category":"auth"}])"),
        std::string::npos);

    ddwaf_object_free(&out);
    ddwaf_context_destroy(context);
    ddwaf_destroy(handle);
    ddwaf_builder_destroy(builder);
}

TEST(TestProcessorOverridesIntegration, IncludeMultipleScannersByTags)
{
    auto *builder = ddwaf_builder_init(nullptr);
    ASSERT_NE(builder, nullptr);

    auto processors = read_json_file("processors.json", base_dir);
    ddwaf_builder_add_or_update_config(builder, LSTRARG("processors"), &processors, nullptr);
    ddwaf_object_free(&processors);

    auto scanners = read_json_file("scanners.json", base_dir);
    ddwaf_builder_add_or_update_config(builder, LSTRARG("scanners"), &scanners, nullptr);
    ddwaf_object_free(&scanners);

    auto ovrd = json_to_object(
        R"({"processor_overrides": [{"target":[{"id":"extract-content"}], "scanners": {"include": [{"tags":{"type":"email"}},{"tags":{"type":"api_key"}}]}}]})");
    ddwaf_builder_add_or_update_config(builder, LSTRARG("override"), &ovrd, nullptr);
    ddwaf_object_free(&ovrd);

    auto *handle = ddwaf_builder_build_instance(builder);
    ASSERT_NE(handle, nullptr);

    ddwaf_context context = ddwaf_context_init(handle);
    ASSERT_NE(context, nullptr);

    ddwaf_object tmp;
    ddwaf_object value;
    ddwaf_object map = DDWAF_OBJECT_MAP;

    ddwaf_object_map(&value);
    ddwaf_object_map_add(&value, "email", ddwaf_object_string(&tmp, "employee@company.com"));
    ddwaf_object_map_add(&value, "api_key", ddwaf_object_string(&tmp, "sk_live_1234567890abcdef"));
    ddwaf_object_map_add(&map, "server.request.body", &value);

    ddwaf_object out;
    ASSERT_EQ(ddwaf_run(context, &map, nullptr, &out, LONG_TIME), DDWAF_OK);
    const auto *timeout = ddwaf_object_find(&out, STRL("timeout"));
    EXPECT_FALSE(ddwaf_object_get_bool(timeout));

    const auto *attributes = ddwaf_object_find(&out, STRL("attributes"));
    EXPECT_EQ(ddwaf_object_size(attributes), 1);

    ddwaf::raw_configuration derivatives_object(*attributes);
    auto derivatives = static_cast<ddwaf::raw_configuration::map>(derivatives_object);
    auto body_schema = test::object_to_json(derivatives["server.request.body.schema"]);
    EXPECT_NE(
        body_schema.find(R"("email":[8,{"type":"email","category":"pii"}])"), std::string::npos);
    EXPECT_NE(body_schema.find(R"("api_key":[8,{"type":"api_key","category":"auth"}])"),
        std::string::npos);

    ddwaf_object_free(&out);
    ddwaf_context_destroy(context);
    ddwaf_destroy(handle);
    ddwaf_builder_destroy(builder);
}

TEST(TestProcessorOverridesIntegration, IncludeThenExcludeMultipleScannersByIdOnHeaders)
{
    auto *builder = ddwaf_builder_init(nullptr);
    ASSERT_NE(builder, nullptr);

    auto processors = read_json_file("processors.json", base_dir);
    ddwaf_builder_add_or_update_config(builder, LSTRARG("processors"), &processors, nullptr);
    ddwaf_object_free(&processors);

    auto scanners = read_json_file("scanners.json", base_dir);
    ddwaf_builder_add_or_update_config(builder, LSTRARG("scanners"), &scanners, nullptr);
    ddwaf_object_free(&scanners);

    // First, include both by ID
    auto ovrd = json_to_object(
        R"({"processor_overrides": [{"target":[{"id":"extract-headers"}], "scanners": {"include": [{"id":"scanner-001"},{"id":"scanner-003"}], "exclude": [{"tags": {"category": "credential"}}]}}]})");
    ddwaf_builder_add_or_update_config(builder, LSTRARG("override1"), &ovrd, nullptr);
    ddwaf_object_free(&ovrd);

    auto *handle = ddwaf_builder_build_instance(builder);
    ASSERT_NE(handle, nullptr);

    {
        ddwaf_context context = ddwaf_context_init(handle);
        ASSERT_NE(context, nullptr);

        ddwaf_object tmp;
        ddwaf_object value;
        ddwaf_object map = DDWAF_OBJECT_MAP;

        ddwaf_object_map(&value);
        ddwaf_object_map_add(&value, "email", ddwaf_object_string(&tmp, "employee@company.com"));
        ddwaf_object_map_add(
            &value, "api_key", ddwaf_object_string(&tmp, "sk_live_1234567890abcdef"));
        ddwaf_object_map_add(&map, "server.request.headers", &value);

        ddwaf_object out;
        ASSERT_EQ(ddwaf_run(context, &map, nullptr, &out, LONG_TIME), DDWAF_OK);
        const auto *timeout = ddwaf_object_find(&out, STRL("timeout"));
        EXPECT_FALSE(ddwaf_object_get_bool(timeout));

        const auto *attributes = ddwaf_object_find(&out, STRL("attributes"));
        EXPECT_EQ(ddwaf_object_size(attributes), 1);

        ddwaf::raw_configuration derivatives_object(*attributes);
        auto derivatives = static_cast<ddwaf::raw_configuration::map>(derivatives_object);
        auto headers_schema = test::object_to_json(derivatives["server.request.headers.schema"]);
        EXPECT_NE(headers_schema.find(R"("email":[8,{"type":"email","category":"pii"}])"),
            std::string::npos);
        EXPECT_NE(headers_schema.find(R"("api_key":[8,{"type":"api_key","category":"auth"}])"),
            std::string::npos);

        ddwaf_object_free(&out);
        ddwaf_context_destroy(context);
    }

    ddwaf_destroy(handle);

    // Then, exclude both by ID; excluded by ID wins, leaving none
    ovrd = json_to_object(
        R"({"processor_overrides": [{"target":[{"id":"extract-headers"}], "scanners": {"exclude": [{"id":"scanner-001"},{"id":"scanner-003"}]}}]})");
    ddwaf_builder_add_or_update_config(builder, LSTRARG("override2"), &ovrd, nullptr);
    ddwaf_object_free(&ovrd);

    handle = ddwaf_builder_build_instance(builder);
    ASSERT_NE(handle, nullptr);

    {
        ddwaf_context context = ddwaf_context_init(handle);
        ASSERT_NE(context, nullptr);

        ddwaf_object tmp;
        ddwaf_object value;
        ddwaf_object map = DDWAF_OBJECT_MAP;

        ddwaf_object_map(&value);
        ddwaf_object_map_add(&value, "email", ddwaf_object_string(&tmp, "employee@company.com"));
        ddwaf_object_map_add(
            &value, "api_key", ddwaf_object_string(&tmp, "sk_live_1234567890abcdef"));
        ddwaf_object_map_add(&map, "server.request.headers", &value);

        ddwaf_object out;
        ASSERT_EQ(ddwaf_run(context, &map, nullptr, &out, LONG_TIME), DDWAF_OK);
        const auto *timeout = ddwaf_object_find(&out, STRL("timeout"));
        EXPECT_FALSE(ddwaf_object_get_bool(timeout));

        const auto *attributes = ddwaf_object_find(&out, STRL("attributes"));
        EXPECT_EQ(ddwaf_object_size(attributes), 1);

        ddwaf::raw_configuration derivatives_object(*attributes);
        auto derivatives = static_cast<ddwaf::raw_configuration::map>(derivatives_object);
        auto headers_schema = test::object_to_json(derivatives["server.request.headers.schema"]);
        EXPECT_NE(headers_schema.find(R"("email":[8])"), std::string::npos);
        EXPECT_NE(headers_schema.find(R"("api_key":[8])"), std::string::npos);
        EXPECT_EQ(headers_schema.find(R"({"type":"email","category":"pii"})"), std::string::npos);
        EXPECT_EQ(
            headers_schema.find(R"({"type":"api_key","category":"auth"})"), std::string::npos);

        ddwaf_object_free(&out);
        ddwaf_context_destroy(context);
    }

    ddwaf_destroy(handle);
    ddwaf_builder_destroy(builder);
}

TEST(TestProcessorOverridesIntegration, IncludeMultipleByTagsExcludeOneById)
{
    auto *builder = ddwaf_builder_init(nullptr);
    ASSERT_NE(builder, nullptr);

    auto processors = read_json_file("processors.json", base_dir);
    ddwaf_builder_add_or_update_config(builder, LSTRARG("processors"), &processors, nullptr);
    ddwaf_object_free(&processors);

    auto scanners = read_json_file("scanners.json", base_dir);
    ddwaf_builder_add_or_update_config(builder, LSTRARG("scanners"), &scanners, nullptr);
    ddwaf_object_free(&scanners);

    auto ovrd = json_to_object(
        R"({"processor_overrides": [{"target":[{"id":"extract-content"}], "scanners": {"include": [{"tags":{"type":"email"}},{"tags":{"type":"api_key"}}], "exclude": [{"id":"scanner-003"}]}}]})");
    ddwaf_builder_add_or_update_config(builder, LSTRARG("override"), &ovrd, nullptr);
    ddwaf_object_free(&ovrd);

    auto *handle = ddwaf_builder_build_instance(builder);
    ASSERT_NE(handle, nullptr);

    ddwaf_context context = ddwaf_context_init(handle);
    ASSERT_NE(context, nullptr);

    ddwaf_object tmp;
    ddwaf_object value;
    ddwaf_object map = DDWAF_OBJECT_MAP;

    ddwaf_object_map(&value);
    ddwaf_object_map_add(&value, "email", ddwaf_object_string(&tmp, "employee@company.com"));
    ddwaf_object_map_add(&value, "api_key", ddwaf_object_string(&tmp, "sk_live_1234567890abcdef"));
    ddwaf_object_map_add(&map, "server.request.body", &value);

    ddwaf_object out;
    ASSERT_EQ(ddwaf_run(context, &map, nullptr, &out, LONG_TIME), DDWAF_OK);
    const auto *timeout = ddwaf_object_find(&out, STRL("timeout"));
    EXPECT_FALSE(ddwaf_object_get_bool(timeout));

    const auto *attributes = ddwaf_object_find(&out, STRL("attributes"));
    EXPECT_EQ(ddwaf_object_size(attributes), 1);

    ddwaf::raw_configuration derivatives_object(*attributes);
    auto derivatives = static_cast<ddwaf::raw_configuration::map>(derivatives_object);
    auto body_schema = test::object_to_json(derivatives["server.request.body.schema"]);
    EXPECT_NE(
        body_schema.find(R"("email":[8,{"type":"email","category":"pii"}])"), std::string::npos);
    EXPECT_NE(body_schema.find(R"("api_key":[8])"), std::string::npos);
    EXPECT_EQ(body_schema.find(R"("type":"api_key","category":"auth")"), std::string::npos);

    ddwaf_object_free(&out);
    ddwaf_context_destroy(context);
    ddwaf_destroy(handle);
    ddwaf_builder_destroy(builder);
}

} // namespace<|MERGE_RESOLUTION|>--- conflicted
+++ resolved
@@ -233,15 +233,9 @@
     ddwaf_destroy(handle);
 
     auto ovrd = json_to_object(
-<<<<<<< HEAD
-        R"({"processor_overrides": [{"target":[{"id":"extract-headers"}], "scanners": [{"id": "scanner-001"}]}]})");
-    ddwaf_builder_add_or_update_config(builder, LSTRARG("override"), &ovrd, nullptr);
-    ddwaf_object_destroy(&ovrd, alloc);
-=======
         R"({"processor_overrides": [{"target":[{"id":"extract-headers"}], "scanners": {"include": [{"id": "scanner-001"}], "exclude": [{"id": "scanner-002"}]}}]})");
     ddwaf_builder_add_or_update_config(builder, LSTRARG("override1"), &ovrd, nullptr);
-    ddwaf_object_free(&ovrd);
->>>>>>> b9b159e2
+    ddwaf_object_destroy(&ovrd, alloc);
 
     handle = ddwaf_builder_build_instance(builder);
     ASSERT_NE(handle, nullptr);
@@ -277,15 +271,9 @@
     ddwaf_destroy(handle);
 
     ovrd = json_to_object(
-<<<<<<< HEAD
-        R"({"processor_overrides": [{"target":[{"id":"extract-headers"}], "scanners": []}]})");
-    ddwaf_builder_add_or_update_config(builder, LSTRARG("override"), &ovrd, nullptr);
-    ddwaf_object_destroy(&ovrd, alloc);
-=======
         R"({"processor_overrides": [{"target":[{"id":"extract-headers"}], "scanners": {"exclude": [{"id": "scanner-001"}]}}]})");
     ddwaf_builder_add_or_update_config(builder, LSTRARG("override2"), &ovrd, nullptr);
-    ddwaf_object_free(&ovrd);
->>>>>>> b9b159e2
+    ddwaf_object_destroy(&ovrd, alloc);
 
     handle = ddwaf_builder_build_instance(builder);
     ASSERT_NE(handle, nullptr);
@@ -758,6 +746,8 @@
 
 TEST(TestProcessorOverridesIntegration, ScannersPrecedenceIdVsTagsOnEmptyProcessor)
 {
+    auto *alloc = ddwaf_get_default_allocator();
+
     // Scenario A: include by tags, exclude by ID (exclude wins)
     {
         auto *builder = ddwaf_builder_init(nullptr);
@@ -765,43 +755,43 @@
 
         auto processors = read_json_file("processors.json", base_dir);
         ddwaf_builder_add_or_update_config(builder, LSTRARG("processors"), &processors, nullptr);
-        ddwaf_object_free(&processors);
+        ddwaf_object_destroy(&processors, alloc);
 
         auto scanners = read_json_file("scanners.json", base_dir);
         ddwaf_builder_add_or_update_config(builder, LSTRARG("scanners"), &scanners, nullptr);
-        ddwaf_object_free(&scanners);
+        ddwaf_object_destroy(&scanners, alloc);
 
         auto ovrd = json_to_object(
             R"({"processor_overrides": [{"target":[{"id":"extract-content"}], "scanners": {"include": [{"tags": {"type":"email"}}], "exclude": [{"id":"scanner-001"}]}}]})");
         ddwaf_builder_add_or_update_config(builder, LSTRARG("override"), &ovrd, nullptr);
-        ddwaf_object_free(&ovrd);
+        ddwaf_object_destroy(&ovrd, alloc);
 
         auto *handle = ddwaf_builder_build_instance(builder);
         ASSERT_NE(handle, nullptr);
 
-        ddwaf_context context = ddwaf_context_init(handle);
-        ASSERT_NE(context, nullptr);
-
-        ddwaf_object tmp;
-        ddwaf_object value;
-        ddwaf_object map = DDWAF_OBJECT_MAP;
-
-        ddwaf_object_map(&value);
-        ddwaf_object_map_add(&value, "email", ddwaf_object_string(&tmp, "employee@company.com"));
-        ddwaf_object_map_add(&map, "server.request.body", &value);
-
-        ddwaf_object out;
-        ASSERT_EQ(ddwaf_run(context, &map, nullptr, &out, LONG_TIME), DDWAF_OK);
-        const auto *timeout = ddwaf_object_find(&out, STRL("timeout"));
-        EXPECT_FALSE(ddwaf_object_get_bool(timeout));
-
-        const auto *attributes = ddwaf_object_find(&out, STRL("attributes"));
-        EXPECT_EQ(ddwaf_object_size(attributes), 1);
+        ddwaf_context context = ddwaf_context_init(handle, alloc);
+        ASSERT_NE(context, nullptr);
+
+        ddwaf_object map;
+        ddwaf_object_set_map(&map, 1, alloc);
+
+        auto *value = ddwaf_object_insert_key(&map, STRL("server.request.body"), alloc);
+        ddwaf_object_set_map(value, 1, alloc);
+        ddwaf_object_set_string(ddwaf_object_insert_key(value, STRL("email"), alloc),
+            STRL("employee@company.com"), alloc);
+
+        ddwaf_object out;
+        ASSERT_EQ(ddwaf_context_eval(context, &map, alloc, &out, LONG_TIME), DDWAF_MATCH);
+        const auto *timeout = ddwaf_object_find(&out, STRL("timeout"));
+        EXPECT_FALSE(ddwaf_object_get_bool(timeout));
+
+        const auto *attributes = ddwaf_object_find(&out, STRL("attributes"));
+        EXPECT_EQ(ddwaf_object_get_size(attributes), 1);
 
         auto schema = test::object_to_json(*attributes);
         EXPECT_STR(schema, R"({"server.request.body.schema":[{"email":[8]}]})");
 
-        ddwaf_object_free(&out);
+        ddwaf_object_destroy(&out, alloc);
         ddwaf_context_destroy(context);
         ddwaf_destroy(handle);
         ddwaf_builder_destroy(builder);
@@ -814,44 +804,44 @@
 
         auto processors = read_json_file("processors.json", base_dir);
         ddwaf_builder_add_or_update_config(builder, LSTRARG("processors"), &processors, nullptr);
-        ddwaf_object_free(&processors);
+        ddwaf_object_destroy(&processors, alloc);
 
         auto scanners = read_json_file("scanners.json", base_dir);
         ddwaf_builder_add_or_update_config(builder, LSTRARG("scanners"), &scanners, nullptr);
-        ddwaf_object_free(&scanners);
+        ddwaf_object_destroy(&scanners, alloc);
 
         auto ovrd = json_to_object(
             R"({"processor_overrides": [{"target":[{"id":"extract-content"}], "scanners": {"include": [{"id":"scanner-001"}], "exclude": [{"tags": {"type":"email"}}]}}]})");
         ddwaf_builder_add_or_update_config(builder, LSTRARG("override"), &ovrd, nullptr);
-        ddwaf_object_free(&ovrd);
+        ddwaf_object_destroy(&ovrd, alloc);
 
         auto *handle = ddwaf_builder_build_instance(builder);
         ASSERT_NE(handle, nullptr);
 
-        ddwaf_context context = ddwaf_context_init(handle);
-        ASSERT_NE(context, nullptr);
-
-        ddwaf_object tmp;
-        ddwaf_object value;
-        ddwaf_object map = DDWAF_OBJECT_MAP;
-
-        ddwaf_object_map(&value);
-        ddwaf_object_map_add(&value, "email", ddwaf_object_string(&tmp, "employee@company.com"));
-        ddwaf_object_map_add(&map, "server.request.body", &value);
-
-        ddwaf_object out;
-        ASSERT_EQ(ddwaf_run(context, &map, nullptr, &out, LONG_TIME), DDWAF_OK);
-        const auto *timeout = ddwaf_object_find(&out, STRL("timeout"));
-        EXPECT_FALSE(ddwaf_object_get_bool(timeout));
-
-        const auto *attributes = ddwaf_object_find(&out, STRL("attributes"));
-        EXPECT_EQ(ddwaf_object_size(attributes), 1);
+        ddwaf_context context = ddwaf_context_init(handle, alloc);
+        ASSERT_NE(context, nullptr);
+
+        ddwaf_object map;
+        ddwaf_object_set_map(&map, 1, alloc);
+
+        auto *value = ddwaf_object_insert_key(&map, STRL("server.request.body"), alloc);
+        ddwaf_object_set_map(value, 1, alloc);
+        ddwaf_object_set_string(ddwaf_object_insert_key(value, STRL("email"), alloc),
+            STRL("employee@company.com"), alloc);
+
+        ddwaf_object out;
+        ASSERT_EQ(ddwaf_context_eval(context, &map, alloc, &out, LONG_TIME), DDWAF_MATCH);
+        const auto *timeout = ddwaf_object_find(&out, STRL("timeout"));
+        EXPECT_FALSE(ddwaf_object_get_bool(timeout));
+
+        const auto *attributes = ddwaf_object_find(&out, STRL("attributes"));
+        EXPECT_EQ(ddwaf_object_get_size(attributes), 1);
 
         auto schema = test::object_to_json(*attributes);
         EXPECT_STR(schema,
             R"({"server.request.body.schema":[{"email":[8,{"type":"email","category":"pii"}]}]})");
 
-        ddwaf_object_free(&out);
+        ddwaf_object_destroy(&out, alloc);
         ddwaf_context_destroy(context);
         ddwaf_destroy(handle);
         ddwaf_builder_destroy(builder);
@@ -864,43 +854,43 @@
 
         auto processors = read_json_file("processors.json", base_dir);
         ddwaf_builder_add_or_update_config(builder, LSTRARG("processors"), &processors, nullptr);
-        ddwaf_object_free(&processors);
+        ddwaf_object_destroy(&processors, alloc);
 
         auto scanners = read_json_file("scanners.json", base_dir);
         ddwaf_builder_add_or_update_config(builder, LSTRARG("scanners"), &scanners, nullptr);
-        ddwaf_object_free(&scanners);
+        ddwaf_object_destroy(&scanners, alloc);
 
         auto ovrd = json_to_object(
             R"({"processor_overrides": [{"target":[{"id":"extract-content"}], "scanners": {"include": [{"tags": {"type":"email"}}], "exclude": [{"tags": {"type":"email"}}]}}]})");
         ddwaf_builder_add_or_update_config(builder, LSTRARG("override"), &ovrd, nullptr);
-        ddwaf_object_free(&ovrd);
+        ddwaf_object_destroy(&ovrd, alloc);
 
         auto *handle = ddwaf_builder_build_instance(builder);
         ASSERT_NE(handle, nullptr);
 
-        ddwaf_context context = ddwaf_context_init(handle);
-        ASSERT_NE(context, nullptr);
-
-        ddwaf_object tmp;
-        ddwaf_object value;
-        ddwaf_object map = DDWAF_OBJECT_MAP;
-
-        ddwaf_object_map(&value);
-        ddwaf_object_map_add(&value, "email", ddwaf_object_string(&tmp, "employee@company.com"));
-        ddwaf_object_map_add(&map, "server.request.body", &value);
-
-        ddwaf_object out;
-        ASSERT_EQ(ddwaf_run(context, &map, nullptr, &out, LONG_TIME), DDWAF_OK);
-        const auto *timeout = ddwaf_object_find(&out, STRL("timeout"));
-        EXPECT_FALSE(ddwaf_object_get_bool(timeout));
-
-        const auto *attributes = ddwaf_object_find(&out, STRL("attributes"));
-        EXPECT_EQ(ddwaf_object_size(attributes), 1);
+        ddwaf_context context = ddwaf_context_init(handle, alloc);
+        ASSERT_NE(context, nullptr);
+
+        ddwaf_object map;
+        ddwaf_object_set_map(&map, 1, alloc);
+
+        auto *value = ddwaf_object_insert_key(&map, STRL("server.request.body"), alloc);
+        ddwaf_object_set_map(value, 1, alloc);
+        ddwaf_object_set_string(ddwaf_object_insert_key(value, STRL("email"), alloc),
+            STRL("employee@company.com"), alloc);
+
+        ddwaf_object out;
+        ASSERT_EQ(ddwaf_context_eval(context, &map, alloc, &out, LONG_TIME), DDWAF_MATCH);
+        const auto *timeout = ddwaf_object_find(&out, STRL("timeout"));
+        EXPECT_FALSE(ddwaf_object_get_bool(timeout));
+
+        const auto *attributes = ddwaf_object_find(&out, STRL("attributes"));
+        EXPECT_EQ(ddwaf_object_get_size(attributes), 1);
 
         auto schema = test::object_to_json(*attributes);
         EXPECT_STR(schema, R"({"server.request.body.schema":[{"email":[8]}]})");
 
-        ddwaf_object_free(&out);
+        ddwaf_object_destroy(&out, alloc);
         ddwaf_context_destroy(context);
         ddwaf_destroy(handle);
         ddwaf_builder_destroy(builder);
@@ -913,43 +903,43 @@
 
         auto processors = read_json_file("processors.json", base_dir);
         ddwaf_builder_add_or_update_config(builder, LSTRARG("processors"), &processors, nullptr);
-        ddwaf_object_free(&processors);
+        ddwaf_object_destroy(&processors, alloc);
 
         auto scanners = read_json_file("scanners.json", base_dir);
         ddwaf_builder_add_or_update_config(builder, LSTRARG("scanners"), &scanners, nullptr);
-        ddwaf_object_free(&scanners);
+        ddwaf_object_destroy(&scanners, alloc);
 
         auto ovrd = json_to_object(
             R"({"processor_overrides": [{"target":[{"id":"extract-content"}], "scanners": {"include": [{"id":"scanner-001"}], "exclude": [{"id":"scanner-001"}]}}]})");
         ddwaf_builder_add_or_update_config(builder, LSTRARG("override"), &ovrd, nullptr);
-        ddwaf_object_free(&ovrd);
+        ddwaf_object_destroy(&ovrd, alloc);
 
         auto *handle = ddwaf_builder_build_instance(builder);
         ASSERT_NE(handle, nullptr);
 
-        ddwaf_context context = ddwaf_context_init(handle);
-        ASSERT_NE(context, nullptr);
-
-        ddwaf_object tmp;
-        ddwaf_object value;
-        ddwaf_object map = DDWAF_OBJECT_MAP;
-
-        ddwaf_object_map(&value);
-        ddwaf_object_map_add(&value, "email", ddwaf_object_string(&tmp, "employee@company.com"));
-        ddwaf_object_map_add(&map, "server.request.body", &value);
-
-        ddwaf_object out;
-        ASSERT_EQ(ddwaf_run(context, &map, nullptr, &out, LONG_TIME), DDWAF_OK);
-        const auto *timeout = ddwaf_object_find(&out, STRL("timeout"));
-        EXPECT_FALSE(ddwaf_object_get_bool(timeout));
-
-        const auto *attributes = ddwaf_object_find(&out, STRL("attributes"));
-        EXPECT_EQ(ddwaf_object_size(attributes), 1);
+        ddwaf_context context = ddwaf_context_init(handle, alloc);
+        ASSERT_NE(context, nullptr);
+
+        ddwaf_object map;
+        ddwaf_object_set_map(&map, 1, alloc);
+
+        auto *value = ddwaf_object_insert_key(&map, STRL("server.request.body"), alloc);
+        ddwaf_object_set_map(value, 1, alloc);
+        ddwaf_object_set_string(ddwaf_object_insert_key(value, STRL("email"), alloc),
+            STRL("employee@company.com"), alloc);
+
+        ddwaf_object out;
+        ASSERT_EQ(ddwaf_context_eval(context, &map, alloc, &out, LONG_TIME), DDWAF_MATCH);
+        const auto *timeout = ddwaf_object_find(&out, STRL("timeout"));
+        EXPECT_FALSE(ddwaf_object_get_bool(timeout));
+
+        const auto *attributes = ddwaf_object_find(&out, STRL("attributes"));
+        EXPECT_EQ(ddwaf_object_get_size(attributes), 1);
 
         auto schema = test::object_to_json(*attributes);
         EXPECT_STR(schema, R"({"server.request.body.schema":[{"email":[8]}]})");
 
-        ddwaf_object_free(&out);
+        ddwaf_object_destroy(&out, alloc);
         ddwaf_context_destroy(context);
         ddwaf_destroy(handle);
         ddwaf_builder_destroy(builder);
@@ -958,51 +948,53 @@
 
 TEST(TestProcessorOverridesIntegration, ScannersPrecedenceOnDefaultProcessor)
 {
+    auto *alloc = ddwaf_get_default_allocator();
+
     // Start from processor with default tag-based scanners (headers -> token/credential)
     auto *builder = ddwaf_builder_init(nullptr);
     ASSERT_NE(builder, nullptr);
 
     auto processors = read_json_file("processors.json", base_dir);
     ddwaf_builder_add_or_update_config(builder, LSTRARG("processors"), &processors, nullptr);
-    ddwaf_object_free(&processors);
+    ddwaf_object_destroy(&processors, alloc);
 
     auto scanners = read_json_file("scanners.json", base_dir);
     ddwaf_builder_add_or_update_config(builder, LSTRARG("scanners"), &scanners, nullptr);
-    ddwaf_object_free(&scanners);
+    ddwaf_object_destroy(&scanners, alloc);
 
     // include token by tags but exclude its ID -> exclude ID wins, so removed
     auto ovrd = json_to_object(
         R"({"processor_overrides": [{"target":[{"id":"extract-headers"}], "scanners": {"include": [{"tags": {"type":"token"}}], "exclude": [{"id":"scanner-002"}]}}]})");
     ddwaf_builder_add_or_update_config(builder, LSTRARG("override"), &ovrd, nullptr);
-    ddwaf_object_free(&ovrd);
+    ddwaf_object_destroy(&ovrd, alloc);
 
     auto *handle = ddwaf_builder_build_instance(builder);
     ASSERT_NE(handle, nullptr);
 
     {
-        ddwaf_context context = ddwaf_context_init(handle);
-        ASSERT_NE(context, nullptr);
-
-        ddwaf_object tmp;
-        ddwaf_object value;
-        ddwaf_object map = DDWAF_OBJECT_MAP;
-
-        ddwaf_object_map(&value);
-        ddwaf_object_map_add(&value, "email", ddwaf_object_string(&tmp, "employee@company.com"));
-        ddwaf_object_map_add(&map, "server.request.headers", &value);
-
-        ddwaf_object out;
-        ASSERT_EQ(ddwaf_run(context, &map, nullptr, &out, LONG_TIME), DDWAF_OK);
-        const auto *timeout = ddwaf_object_find(&out, STRL("timeout"));
-        EXPECT_FALSE(ddwaf_object_get_bool(timeout));
-
-        const auto *attributes = ddwaf_object_find(&out, STRL("attributes"));
-        EXPECT_EQ(ddwaf_object_size(attributes), 1);
+        ddwaf_context context = ddwaf_context_init(handle, alloc);
+        ASSERT_NE(context, nullptr);
+
+        ddwaf_object map;
+        ddwaf_object_set_map(&map, 1, alloc);
+
+        auto *value = ddwaf_object_insert_key(&map, STRL("server.request.headers"), alloc);
+        ddwaf_object_set_map(value, 1, alloc);
+        ddwaf_object_set_string(ddwaf_object_insert_key(value, STRL("email"), alloc),
+            STRL("employee@company.com"), alloc);
+
+        ddwaf_object out;
+        ASSERT_EQ(ddwaf_context_eval(context, &map, alloc, &out, LONG_TIME), DDWAF_MATCH);
+        const auto *timeout = ddwaf_object_find(&out, STRL("timeout"));
+        EXPECT_FALSE(ddwaf_object_get_bool(timeout));
+
+        const auto *attributes = ddwaf_object_find(&out, STRL("attributes"));
+        EXPECT_EQ(ddwaf_object_get_size(attributes), 1);
 
         auto schema = test::object_to_json(*attributes);
         EXPECT_STR(schema, R"({"server.request.headers.schema":[{"email":[8]}]})");
 
-        ddwaf_object_free(&out);
+        ddwaf_object_destroy(&out, alloc);
         ddwaf_context_destroy(context);
     }
 
@@ -1012,54 +1004,56 @@
 
 TEST(TestProcessorOverridesIntegration, IncludeMultipleScannersById)
 {
+    auto *alloc = ddwaf_get_default_allocator();
+
     auto *builder = ddwaf_builder_init(nullptr);
     ASSERT_NE(builder, nullptr);
 
     auto processors = read_json_file("processors.json", base_dir);
     ddwaf_builder_add_or_update_config(builder, LSTRARG("processors"), &processors, nullptr);
-    ddwaf_object_free(&processors);
+    ddwaf_object_destroy(&processors, alloc);
 
     auto scanners = read_json_file("scanners.json", base_dir);
     ddwaf_builder_add_or_update_config(builder, LSTRARG("scanners"), &scanners, nullptr);
-    ddwaf_object_free(&scanners);
+    ddwaf_object_destroy(&scanners, alloc);
 
     auto ovrd = json_to_object(
         R"({"processor_overrides": [{"target":[{"id":"extract-content"}], "scanners": {"include": [{"id":"scanner-001"},{"id":"scanner-003"}]}}]})");
     ddwaf_builder_add_or_update_config(builder, LSTRARG("override"), &ovrd, nullptr);
-    ddwaf_object_free(&ovrd);
+    ddwaf_object_destroy(&ovrd, alloc);
 
     auto *handle = ddwaf_builder_build_instance(builder);
     ASSERT_NE(handle, nullptr);
 
-    ddwaf_context context = ddwaf_context_init(handle);
+    ddwaf_context context = ddwaf_context_init(handle, alloc);
     ASSERT_NE(context, nullptr);
 
-    ddwaf_object tmp;
-    ddwaf_object value;
-    ddwaf_object map = DDWAF_OBJECT_MAP;
-
-    ddwaf_object_map(&value);
-    ddwaf_object_map_add(&value, "email", ddwaf_object_string(&tmp, "employee@company.com"));
-    ddwaf_object_map_add(&value, "api_key", ddwaf_object_string(&tmp, "sk_live_1234567890abcdef"));
-    ddwaf_object_map_add(&map, "server.request.body", &value);
+    ddwaf_object map;
+    ddwaf_object_set_map(&map, 1, alloc);
+
+    auto *value = ddwaf_object_insert_key(&map, STRL("server.request.body"), alloc);
+    ddwaf_object_set_map(value, 2, alloc);
+    ddwaf_object_set_string(
+        ddwaf_object_insert_key(value, STRL("email"), alloc), STRL("employee@company.com"), alloc);
+    ddwaf_object_set_string(ddwaf_object_insert_key(value, STRL("api_key"), alloc),
+        STRL("sk_live_1234567890abcdef"), alloc);
 
     ddwaf_object out;
-    ASSERT_EQ(ddwaf_run(context, &map, nullptr, &out, LONG_TIME), DDWAF_OK);
+    ASSERT_EQ(ddwaf_context_eval(context, &map, alloc, &out, LONG_TIME), DDWAF_MATCH);
     const auto *timeout = ddwaf_object_find(&out, STRL("timeout"));
     EXPECT_FALSE(ddwaf_object_get_bool(timeout));
 
     const auto *attributes = ddwaf_object_find(&out, STRL("attributes"));
-    EXPECT_EQ(ddwaf_object_size(attributes), 1);
-
-    ddwaf::raw_configuration derivatives_object(*attributes);
-    auto derivatives = static_cast<ddwaf::raw_configuration::map>(derivatives_object);
-    auto body_schema = test::object_to_json(derivatives["server.request.body.schema"]);
+    EXPECT_EQ(ddwaf_object_get_size(attributes), 1);
+
+    auto body_schema =
+        test::object_to_json(*ddwaf_object_find(attributes, STRL("server.request.body.schema")));
     EXPECT_NE(
         body_schema.find(R"("email":[8,{"type":"email","category":"pii"}])"), std::string::npos);
     EXPECT_NE(body_schema.find(R"("api_key":[8,{"type":"api_key","category":"auth"}])"),
         std::string::npos);
 
-    ddwaf_object_free(&out);
+    ddwaf_object_destroy(&out, alloc);
     ddwaf_context_destroy(context);
     ddwaf_destroy(handle);
     ddwaf_builder_destroy(builder);
@@ -1067,54 +1061,56 @@
 
 TEST(TestProcessorOverridesIntegration, IncludeMultipleScannersByTags)
 {
+    auto *alloc = ddwaf_get_default_allocator();
+
     auto *builder = ddwaf_builder_init(nullptr);
     ASSERT_NE(builder, nullptr);
 
     auto processors = read_json_file("processors.json", base_dir);
     ddwaf_builder_add_or_update_config(builder, LSTRARG("processors"), &processors, nullptr);
-    ddwaf_object_free(&processors);
+    ddwaf_object_destroy(&processors, alloc);
 
     auto scanners = read_json_file("scanners.json", base_dir);
     ddwaf_builder_add_or_update_config(builder, LSTRARG("scanners"), &scanners, nullptr);
-    ddwaf_object_free(&scanners);
+    ddwaf_object_destroy(&scanners, alloc);
 
     auto ovrd = json_to_object(
         R"({"processor_overrides": [{"target":[{"id":"extract-content"}], "scanners": {"include": [{"tags":{"type":"email"}},{"tags":{"type":"api_key"}}]}}]})");
     ddwaf_builder_add_or_update_config(builder, LSTRARG("override"), &ovrd, nullptr);
-    ddwaf_object_free(&ovrd);
+    ddwaf_object_destroy(&ovrd, alloc);
 
     auto *handle = ddwaf_builder_build_instance(builder);
     ASSERT_NE(handle, nullptr);
 
-    ddwaf_context context = ddwaf_context_init(handle);
+    ddwaf_context context = ddwaf_context_init(handle, alloc);
     ASSERT_NE(context, nullptr);
 
-    ddwaf_object tmp;
-    ddwaf_object value;
-    ddwaf_object map = DDWAF_OBJECT_MAP;
-
-    ddwaf_object_map(&value);
-    ddwaf_object_map_add(&value, "email", ddwaf_object_string(&tmp, "employee@company.com"));
-    ddwaf_object_map_add(&value, "api_key", ddwaf_object_string(&tmp, "sk_live_1234567890abcdef"));
-    ddwaf_object_map_add(&map, "server.request.body", &value);
+    ddwaf_object map;
+    ddwaf_object_set_map(&map, 1, alloc);
+
+    auto *value = ddwaf_object_insert_key(&map, STRL("server.request.body"), alloc);
+    ddwaf_object_set_map(value, 2, alloc);
+    ddwaf_object_set_string(
+        ddwaf_object_insert_key(value, STRL("email"), alloc), STRL("employee@company.com"), alloc);
+    ddwaf_object_set_string(ddwaf_object_insert_key(value, STRL("api_key"), alloc),
+        STRL("sk_live_1234567890abcdef"), alloc);
 
     ddwaf_object out;
-    ASSERT_EQ(ddwaf_run(context, &map, nullptr, &out, LONG_TIME), DDWAF_OK);
+    ASSERT_EQ(ddwaf_context_eval(context, &map, alloc, &out, LONG_TIME), DDWAF_MATCH);
     const auto *timeout = ddwaf_object_find(&out, STRL("timeout"));
     EXPECT_FALSE(ddwaf_object_get_bool(timeout));
 
     const auto *attributes = ddwaf_object_find(&out, STRL("attributes"));
-    EXPECT_EQ(ddwaf_object_size(attributes), 1);
-
-    ddwaf::raw_configuration derivatives_object(*attributes);
-    auto derivatives = static_cast<ddwaf::raw_configuration::map>(derivatives_object);
-    auto body_schema = test::object_to_json(derivatives["server.request.body.schema"]);
+    EXPECT_EQ(ddwaf_object_get_size(attributes), 1);
+
+    auto body_schema =
+        test::object_to_json(*ddwaf_object_find(attributes, STRL("server.request.body.schema")));
     EXPECT_NE(
         body_schema.find(R"("email":[8,{"type":"email","category":"pii"}])"), std::string::npos);
     EXPECT_NE(body_schema.find(R"("api_key":[8,{"type":"api_key","category":"auth"}])"),
         std::string::npos);
 
-    ddwaf_object_free(&out);
+    ddwaf_object_destroy(&out, alloc);
     ddwaf_context_destroy(context);
     ddwaf_destroy(handle);
     ddwaf_builder_destroy(builder);
@@ -1122,57 +1118,58 @@
 
 TEST(TestProcessorOverridesIntegration, IncludeThenExcludeMultipleScannersByIdOnHeaders)
 {
+    auto *alloc = ddwaf_get_default_allocator();
+
     auto *builder = ddwaf_builder_init(nullptr);
     ASSERT_NE(builder, nullptr);
 
     auto processors = read_json_file("processors.json", base_dir);
     ddwaf_builder_add_or_update_config(builder, LSTRARG("processors"), &processors, nullptr);
-    ddwaf_object_free(&processors);
+    ddwaf_object_destroy(&processors, alloc);
 
     auto scanners = read_json_file("scanners.json", base_dir);
     ddwaf_builder_add_or_update_config(builder, LSTRARG("scanners"), &scanners, nullptr);
-    ddwaf_object_free(&scanners);
+    ddwaf_object_destroy(&scanners, alloc);
 
     // First, include both by ID
     auto ovrd = json_to_object(
         R"({"processor_overrides": [{"target":[{"id":"extract-headers"}], "scanners": {"include": [{"id":"scanner-001"},{"id":"scanner-003"}], "exclude": [{"tags": {"category": "credential"}}]}}]})");
     ddwaf_builder_add_or_update_config(builder, LSTRARG("override1"), &ovrd, nullptr);
-    ddwaf_object_free(&ovrd);
+    ddwaf_object_destroy(&ovrd, alloc);
 
     auto *handle = ddwaf_builder_build_instance(builder);
     ASSERT_NE(handle, nullptr);
 
     {
-        ddwaf_context context = ddwaf_context_init(handle);
-        ASSERT_NE(context, nullptr);
-
-        ddwaf_object tmp;
-        ddwaf_object value;
-        ddwaf_object map = DDWAF_OBJECT_MAP;
-
-        ddwaf_object_map(&value);
-        ddwaf_object_map_add(&value, "email", ddwaf_object_string(&tmp, "employee@company.com"));
-        ddwaf_object_map_add(
-            &value, "api_key", ddwaf_object_string(&tmp, "sk_live_1234567890abcdef"));
-        ddwaf_object_map_add(&map, "server.request.headers", &value);
-
-        ddwaf_object out;
-        ASSERT_EQ(ddwaf_run(context, &map, nullptr, &out, LONG_TIME), DDWAF_OK);
-        const auto *timeout = ddwaf_object_find(&out, STRL("timeout"));
-        EXPECT_FALSE(ddwaf_object_get_bool(timeout));
-
-        const auto *attributes = ddwaf_object_find(&out, STRL("attributes"));
-        EXPECT_EQ(ddwaf_object_size(attributes), 1);
-
-        ddwaf::raw_configuration derivatives_object(*attributes);
-        auto derivatives = static_cast<ddwaf::raw_configuration::map>(derivatives_object);
-        auto headers_schema = test::object_to_json(derivatives["server.request.headers.schema"]);
+        ddwaf_context context = ddwaf_context_init(handle, alloc);
+        ASSERT_NE(context, nullptr);
+
+        ddwaf_object map;
+        ddwaf_object_set_map(&map, 1, alloc);
+
+        auto *value = ddwaf_object_insert_key(&map, STRL("server.request.headers"), alloc);
+        ddwaf_object_set_map(value, 2, alloc);
+        ddwaf_object_set_string(ddwaf_object_insert_key(value, STRL("email"), alloc),
+            STRL("employee@company.com"), alloc);
+        ddwaf_object_set_string(ddwaf_object_insert_key(value, STRL("api_key"), alloc),
+            STRL("sk_live_1234567890abcdef"), alloc);
+
+        ddwaf_object out;
+        ASSERT_EQ(ddwaf_context_eval(context, &map, alloc, &out, LONG_TIME), DDWAF_MATCH);
+        const auto *timeout = ddwaf_object_find(&out, STRL("timeout"));
+        EXPECT_FALSE(ddwaf_object_get_bool(timeout));
+
+        const auto *attributes = ddwaf_object_find(&out, STRL("attributes"));
+        EXPECT_EQ(ddwaf_object_get_size(attributes), 1);
+
+        auto headers_schema = test::object_to_json(
+            *ddwaf_object_find(attributes, STRL("server.request.headers.schema")));
         EXPECT_NE(headers_schema.find(R"("email":[8,{"type":"email","category":"pii"}])"),
             std::string::npos);
         EXPECT_NE(headers_schema.find(R"("api_key":[8,{"type":"api_key","category":"auth"}])"),
             std::string::npos);
 
-        ddwaf_object_free(&out);
+        ddwaf_object_destroy(&out, alloc);
         ddwaf_context_destroy(context);
     }
 
@@ -1182,43 +1179,42 @@
     ovrd = json_to_object(
         R"({"processor_overrides": [{"target":[{"id":"extract-headers"}], "scanners": {"exclude": [{"id":"scanner-001"},{"id":"scanner-003"}]}}]})");
     ddwaf_builder_add_or_update_config(builder, LSTRARG("override2"), &ovrd, nullptr);
-    ddwaf_object_free(&ovrd);
+    ddwaf_object_destroy(&ovrd, alloc);
 
     handle = ddwaf_builder_build_instance(builder);
     ASSERT_NE(handle, nullptr);
 
     {
-        ddwaf_context context = ddwaf_context_init(handle);
-        ASSERT_NE(context, nullptr);
-
-        ddwaf_object tmp;
-        ddwaf_object value;
-        ddwaf_object map = DDWAF_OBJECT_MAP;
-
-        ddwaf_object_map(&value);
-        ddwaf_object_map_add(&value, "email", ddwaf_object_string(&tmp, "employee@company.com"));
-        ddwaf_object_map_add(
-            &value, "api_key", ddwaf_object_string(&tmp, "sk_live_1234567890abcdef"));
-        ddwaf_object_map_add(&map, "server.request.headers", &value);
-
-        ddwaf_object out;
-        ASSERT_EQ(ddwaf_run(context, &map, nullptr, &out, LONG_TIME), DDWAF_OK);
-        const auto *timeout = ddwaf_object_find(&out, STRL("timeout"));
-        EXPECT_FALSE(ddwaf_object_get_bool(timeout));
-
-        const auto *attributes = ddwaf_object_find(&out, STRL("attributes"));
-        EXPECT_EQ(ddwaf_object_size(attributes), 1);
-
-        ddwaf::raw_configuration derivatives_object(*attributes);
-        auto derivatives = static_cast<ddwaf::raw_configuration::map>(derivatives_object);
-        auto headers_schema = test::object_to_json(derivatives["server.request.headers.schema"]);
+        ddwaf_context context = ddwaf_context_init(handle, alloc);
+        ASSERT_NE(context, nullptr);
+
+        ddwaf_object map;
+        ddwaf_object_set_map(&map, 1, alloc);
+
+        auto *value = ddwaf_object_insert_key(&map, STRL("server.request.headers"), alloc);
+        ddwaf_object_set_map(value, 2, alloc);
+        ddwaf_object_set_string(ddwaf_object_insert_key(value, STRL("email"), alloc),
+            STRL("employee@company.com"), alloc);
+        ddwaf_object_set_string(ddwaf_object_insert_key(value, STRL("api_key"), alloc),
+            STRL("sk_live_1234567890abcdef"), alloc);
+
+        ddwaf_object out;
+        ASSERT_EQ(ddwaf_context_eval(context, &map, alloc, &out, LONG_TIME), DDWAF_MATCH);
+        const auto *timeout = ddwaf_object_find(&out, STRL("timeout"));
+        EXPECT_FALSE(ddwaf_object_get_bool(timeout));
+
+        const auto *attributes = ddwaf_object_find(&out, STRL("attributes"));
+        EXPECT_EQ(ddwaf_object_get_size(attributes), 1);
+
+        auto headers_schema = test::object_to_json(
+            *ddwaf_object_find(attributes, STRL("server.request.headers.schema")));
         EXPECT_NE(headers_schema.find(R"("email":[8])"), std::string::npos);
         EXPECT_NE(headers_schema.find(R"("api_key":[8])"), std::string::npos);
         EXPECT_EQ(headers_schema.find(R"({"type":"email","category":"pii"})"), std::string::npos);
         EXPECT_EQ(
             headers_schema.find(R"({"type":"api_key","category":"auth"})"), std::string::npos);
 
-        ddwaf_object_free(&out);
+        ddwaf_object_destroy(&out, alloc);
         ddwaf_context_destroy(context);
     }
 
@@ -1228,54 +1224,56 @@
 
 TEST(TestProcessorOverridesIntegration, IncludeMultipleByTagsExcludeOneById)
 {
+    auto *alloc = ddwaf_get_default_allocator();
+
     auto *builder = ddwaf_builder_init(nullptr);
     ASSERT_NE(builder, nullptr);
 
     auto processors = read_json_file("processors.json", base_dir);
     ddwaf_builder_add_or_update_config(builder, LSTRARG("processors"), &processors, nullptr);
-    ddwaf_object_free(&processors);
+    ddwaf_object_destroy(&processors, alloc);
 
     auto scanners = read_json_file("scanners.json", base_dir);
     ddwaf_builder_add_or_update_config(builder, LSTRARG("scanners"), &scanners, nullptr);
-    ddwaf_object_free(&scanners);
+    ddwaf_object_destroy(&scanners, alloc);
 
     auto ovrd = json_to_object(
         R"({"processor_overrides": [{"target":[{"id":"extract-content"}], "scanners": {"include": [{"tags":{"type":"email"}},{"tags":{"type":"api_key"}}], "exclude": [{"id":"scanner-003"}]}}]})");
     ddwaf_builder_add_or_update_config(builder, LSTRARG("override"), &ovrd, nullptr);
-    ddwaf_object_free(&ovrd);
+    ddwaf_object_destroy(&ovrd, alloc);
 
     auto *handle = ddwaf_builder_build_instance(builder);
     ASSERT_NE(handle, nullptr);
 
-    ddwaf_context context = ddwaf_context_init(handle);
+    ddwaf_context context = ddwaf_context_init(handle, alloc);
     ASSERT_NE(context, nullptr);
 
-    ddwaf_object tmp;
-    ddwaf_object value;
-    ddwaf_object map = DDWAF_OBJECT_MAP;
-
-    ddwaf_object_map(&value);
-    ddwaf_object_map_add(&value, "email", ddwaf_object_string(&tmp, "employee@company.com"));
-    ddwaf_object_map_add(&value, "api_key", ddwaf_object_string(&tmp, "sk_live_1234567890abcdef"));
-    ddwaf_object_map_add(&map, "server.request.body", &value);
+    ddwaf_object map;
+    ddwaf_object_set_map(&map, 1, alloc);
+
+    auto *value = ddwaf_object_insert_key(&map, STRL("server.request.body"), alloc);
+    ddwaf_object_set_map(value, 2, alloc);
+    ddwaf_object_set_string(
+        ddwaf_object_insert_key(value, STRL("email"), alloc), STRL("employee@company.com"), alloc);
+    ddwaf_object_set_string(ddwaf_object_insert_key(value, STRL("api_key"), alloc),
+        STRL("sk_live_1234567890abcdef"), alloc);
 
     ddwaf_object out;
-    ASSERT_EQ(ddwaf_run(context, &map, nullptr, &out, LONG_TIME), DDWAF_OK);
+    ASSERT_EQ(ddwaf_context_eval(context, &map, alloc, &out, LONG_TIME), DDWAF_MATCH);
     const auto *timeout = ddwaf_object_find(&out, STRL("timeout"));
     EXPECT_FALSE(ddwaf_object_get_bool(timeout));
 
     const auto *attributes = ddwaf_object_find(&out, STRL("attributes"));
-    EXPECT_EQ(ddwaf_object_size(attributes), 1);
-
-    ddwaf::raw_configuration derivatives_object(*attributes);
-    auto derivatives = static_cast<ddwaf::raw_configuration::map>(derivatives_object);
-    auto body_schema = test::object_to_json(derivatives["server.request.body.schema"]);
+    EXPECT_EQ(ddwaf_object_get_size(attributes), 1);
+
+    auto body_schema =
+        test::object_to_json(*ddwaf_object_find(attributes, STRL("server.request.body.schema")));
     EXPECT_NE(
         body_schema.find(R"("email":[8,{"type":"email","category":"pii"}])"), std::string::npos);
     EXPECT_NE(body_schema.find(R"("api_key":[8])"), std::string::npos);
     EXPECT_EQ(body_schema.find(R"("type":"api_key","category":"auth")"), std::string::npos);
 
-    ddwaf_object_free(&out);
+    ddwaf_object_destroy(&out, alloc);
     ddwaf_context_destroy(context);
     ddwaf_destroy(handle);
     ddwaf_builder_destroy(builder);
