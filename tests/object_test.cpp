--- conflicted
+++ resolved
@@ -247,10 +247,6 @@
 
     EXPECT_FALSE(ddwaf_object_array_add(nullptr, &object));
     EXPECT_FALSE(ddwaf_object_array_add(&object, &container));
-<<<<<<< HEAD
-    EXPECT_TRUE(ddwaf_object_array_add(&container, &object));
-=======
->>>>>>> 74b3cedb
 
     EXPECT_TRUE(ddwaf_object_array_add(&container, &object));
     EXPECT_TRUE(ddwaf_object_array_add(&container, ddwaf_object_string_from_signed(&object, 42)));
@@ -260,19 +256,12 @@
     EXPECT_EQ(container.nbEntries, 3);
     EXPECT_EQ(container.parameterName, nullptr);
 
-<<<<<<< HEAD
     EXPECT_EQ(container.array[0].type, DDWAF_OBJ_INVALID);
 
     EXPECT_EQ(container.array[1].type, DDWAF_OBJ_STRING);
     EXPECT_STREQ(container.array[1].stringValue, "42");
 
     EXPECT_EQ(container.array[1].type, DDWAF_OBJ_STRING);
-=======
-    EXPECT_EQ(container.array[1].type, DDWAF_OBJ_STRING);
-    EXPECT_STREQ(container.array[1].stringValue, "42");
-
-    EXPECT_EQ(container.array[2].type, DDWAF_OBJ_STRING);
->>>>>>> 74b3cedb
     EXPECT_STREQ(container.array[2].stringValue, "43");
 
     // Getters
@@ -311,25 +300,12 @@
     ddwaf_object_free(&tmp);
     EXPECT_FALSE(ddwaf_object_map_add(&map, nullptr, ddwaf_object_string_from_signed(&tmp, 42)));
     ddwaf_object_free(&tmp);
-<<<<<<< HEAD
-
-=======
->>>>>>> 74b3cedb
+
     EXPECT_FALSE(ddwaf_object_map_add(&map, "key", nullptr));
 
     EXPECT_TRUE(ddwaf_object_map_add(&map, "key", ddwaf_object_invalid(&tmp)));
     EXPECT_STREQ(map.array[0].parameterName, "key");
 
-<<<<<<< HEAD
-    ASSERT_TRUE(ddwaf_object_map_add(&map, "key", ddwaf_object_signed(&tmp, 42)));
-    EXPECT_STREQ(map.array[1].parameterName, "key");
-
-    ASSERT_TRUE(ddwaf_object_map_addl(&map, "key2", 4, ddwaf_object_signed(&tmp, 43)));
-    EXPECT_STREQ(map.array[2].parameterName, "key2");
-
-    char *str = strdup("key3");
-    ASSERT_TRUE(ddwaf_object_map_addl_nc(&map, str, 4, ddwaf_object_signed(&tmp, 44)));
-=======
     ASSERT_TRUE(ddwaf_object_map_add(&map, "key", ddwaf_object_string_from_signed(&tmp, 42)));
     EXPECT_STREQ(map.array[1].parameterName, "key");
 
@@ -338,7 +314,6 @@
 
     char *str = strdup("key3");
     ASSERT_TRUE(ddwaf_object_map_addl_nc(&map, str, 4, ddwaf_object_string_from_signed(&tmp, 44)));
->>>>>>> 74b3cedb
     EXPECT_EQ(map.array[3].parameterName, str);
 
     // Getters
