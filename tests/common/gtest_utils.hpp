--- conflicted
+++ resolved
@@ -183,7 +183,6 @@
 std::list<ddwaf::test::event::match> from_matches(
     const std::vector<ddwaf::condition_match> &matches);
 
-<<<<<<< HEAD
 template <typename T> ddwaf::object_view to_view(T &value)
 {
     if constexpr (std::is_same_v<std::decay_t<T>, ddwaf_object>) {
@@ -193,49 +192,6 @@
         return ddwaf::object_view{value};
     }
 }
-=======
-/*inline bool operator==(const ddwaf::test::scalar_type& left, const ddwaf::test::scalar_type&
- * right)*/
-/*{*/
-/*if (std::holds_alternative<std::string>(left)) {*/
-/*return std::holds_alternative<std::string>(right) && std::get<std::string>(left) ==
- * std::get<std::string>(right);*/
-/*}*/
-
-/*if (std::holds_alternative<uint64_t>(left)) {*/
-/*return std::holds_alternative<uint64_t>(right) && std::get<uint64_t>(left) ==
- * std::get<uint64_t>(right);*/
-/*}*/
-
-/*if (std::holds_alternative<int64_t>(left)) {*/
-/*return std::holds_alternative<int64_t>(right) && std::get<int64_t>(left) ==
- * std::get<int64_t>(right);*/
-/*}*/
-
-/*if (std::holds_alternative<double>(left)) {*/
-/*return std::holds_alternative<double>(right) && std::get<double>(left) ==
- * std::get<double>(right);*/
-/*}*/
-
-/*if (std::holds_alternative<bool>(left)) {*/
-/*return std::holds_alternative<bool>(right) && std::get<bool>(left) == std::get<bool>(right);*/
-/*}*/
-
-/*return false;*/
-/*}*/
-
-/*template <typename T>*/
-/*inline bool operator==(const ddwaf::test::scalar_type& left, const T& right)*/
-/*{*/
-/*return std::holds_alternative<T>(left) && std::get<T>(left) == right;*/
-/*}*/
-
-/*template <typename T>*/
-/*inline bool operator==(const T& left, const ddwaf::test::scalar_type& right)*/
-/*{*/
-/*return std::holds_alternative<T>(right) && left == std::get<T>(right);*/
-/*}*/
->>>>>>> bbe9915d
 
 // NOLINTBEGIN(cppcoreguidelines-macro-usage)
 #define EXPECT_EVENTS(result, ...)                                                                 \
