--- conflicted
+++ resolved
@@ -751,25 +751,14 @@
         auto persistent = owned_object::make_map({{"usr.id", "admin"}});
         auto ephemeral = owned_object::make_map({{"http.client_ip", "192.168.0.1"}});
 
-<<<<<<< HEAD
-        EXPECT_EQ(ctx.run(std::move(persistent), std::move(ephemeral), {}, LONG_TIME), DDWAF_OK);
-=======
-        auto [code, res] = ctx.run(persistent, ephemeral, LONG_TIME);
+        auto [code, res] = ctx.run(std::move(persistent), std::move(ephemeral), LONG_TIME);
         EXPECT_EQ(code, DDWAF_OK);
-        ddwaf_object_free(&res);
->>>>>>> ed232887
     }
 
     {
         auto root = owned_object::make_map({{"usr.id", "admin"}});
-
-<<<<<<< HEAD
-        EXPECT_EQ(ctx.run(std::move(root), {}, {}, LONG_TIME), DDWAF_MATCH);
-=======
-        auto [code, res] = ctx.run(root, {}, LONG_TIME);
+        auto [code, res] = ctx.run(std::move(root), {}, LONG_TIME);
         EXPECT_EQ(code, DDWAF_MATCH);
-        ddwaf_object_free(&res);
->>>>>>> ed232887
     }
 }
 
@@ -823,41 +812,17 @@
         auto persistent = owned_object::make_map({{"usr.id", "admin"}, {"http.route", "unrouted"}});
         auto ephemeral = owned_object::make_map({{"http.client_ip", "192.168.0.1"}});
 
-<<<<<<< HEAD
-        EXPECT_EQ(ctx.run(std::move(persistent), std::move(ephemeral), {}, LONG_TIME), DDWAF_OK);
-=======
-        ddwaf_object_map(&ephemeral);
-        ddwaf_object_map_add(
-            &ephemeral, "http.client_ip", ddwaf_object_string(&tmp, "192.168.0.1"));
-
-        ddwaf_object_map(&persistent);
-        ddwaf_object_map_add(&persistent, "usr.id", ddwaf_object_string(&tmp, "admin"));
-        ddwaf_object_map_add(&persistent, "http.route", ddwaf_object_string(&tmp, "unrouted"));
-
-        auto [code, res] = ctx.run(persistent, ephemeral, LONG_TIME);
+        auto [code, res] = ctx.run(std::move(persistent), std::move(ephemeral), LONG_TIME);
         EXPECT_EQ(code, DDWAF_OK);
-        ddwaf_object_free(&res);
->>>>>>> ed232887
     }
 
     {
         auto root = owned_object::make_map({{"usr.id", "admin"}});
 
-<<<<<<< HEAD
-        ddwaf_result result = DDWAF_RESULT_INITIALISER;
-        EXPECT_EQ(ctx.run(std::move(root), {}, result, LONG_TIME), DDWAF_MATCH);
-        auto actions = object_view{result.actions};
-        EXPECT_TRUE(actions.empty());
-        ddwaf_result_free(&result);
-=======
-        auto [code, res] = ctx.run(root, {}, LONG_TIME);
+        auto [code, res] = ctx.run(std::move(root), {}, LONG_TIME);
         EXPECT_EQ(code, DDWAF_MATCH);
 
-        const auto *actions = ddwaf_object_find(&res, STRL("actions"));
-        EXPECT_EQ(ddwaf_object_size(actions), 0);
-
-        ddwaf_object_free(&res);
->>>>>>> ed232887
+        EXPECT_TRUE(object_view{res}.find("actions").empty());
     }
 }
 
@@ -911,25 +876,15 @@
         auto persistent = owned_object::make_map({{"usr.id", "admin"}, {"http.route", "unrouted"}});
         auto ephemeral = owned_object::make_map({{"http.client_ip", "192.168.0.1"}});
 
-<<<<<<< HEAD
-        EXPECT_EQ(ctx.run(std::move(persistent), std::move(ephemeral), {}, LONG_TIME), DDWAF_OK);
-=======
-        auto [code, res] = ctx.run(persistent, ephemeral, LONG_TIME);
+        auto [code, res] = ctx.run(std::move(persistent), std::move(ephemeral), LONG_TIME);
         EXPECT_EQ(code, DDWAF_OK);
-        ddwaf_object_free(&res);
->>>>>>> ed232887
     }
 
     {
         auto root = owned_object::make_map({{"usr.id", "admin"}});
 
-<<<<<<< HEAD
-        EXPECT_EQ(ctx.run(std::move(root), {}, {}, LONG_TIME), DDWAF_OK);
-=======
-        auto [code, res] = ctx.run(root, {}, LONG_TIME);
+        auto [code, res] = ctx.run(std::move(root), {}, LONG_TIME);
         EXPECT_EQ(code, DDWAF_OK);
-        ddwaf_object_free(&res);
->>>>>>> ed232887
     }
 }
 
@@ -1407,48 +1362,21 @@
     ddwaf::test::context ctx(rbuilder.build());
 
     {
-<<<<<<< HEAD
         auto root = owned_object::make_map({{"http.client_ip", "192.168.0.1"}});
-        EXPECT_EQ(ctx.run({}, std::move(root), {}, LONG_TIME), DDWAF_OK);
+        auto [code, res] = ctx.run({}, std::move(root), LONG_TIME);
+        EXPECT_EQ(code, DDWAF_OK);
     }
 
     {
         auto root = owned_object::make_map({{"http.client_ip", "192.168.0.1"}});
-        EXPECT_EQ(ctx.run({}, std::move(root), {}, LONG_TIME), DDWAF_OK);
+        auto [code, res] = ctx.run({}, std::move(root), LONG_TIME);
+        EXPECT_EQ(code, DDWAF_OK);
     }
 
     {
         auto root = owned_object::make_map({{"http.peer_ip", "192.168.0.1"}});
-        EXPECT_EQ(ctx.run({}, std::move(root), {}, LONG_TIME), DDWAF_MATCH);
-=======
-        ddwaf_object root;
-        ddwaf_object tmp;
-        ddwaf_object_map(&root);
-        ddwaf_object_map_add(&root, "http.client_ip", ddwaf_object_string(&tmp, "192.168.0.1"));
-        auto [code, res] = ctx.run({}, root, LONG_TIME);
-        EXPECT_EQ(code, DDWAF_OK);
-        ddwaf_object_free(&res);
-    }
-
-    {
-        ddwaf_object root;
-        ddwaf_object tmp;
-        ddwaf_object_map(&root);
-        ddwaf_object_map_add(&root, "http.client_ip", ddwaf_object_string(&tmp, "192.168.0.1"));
-        auto [code, res] = ctx.run({}, root, LONG_TIME);
-        EXPECT_EQ(code, DDWAF_OK);
-        ddwaf_object_free(&res);
-    }
-
-    {
-        ddwaf_object root;
-        ddwaf_object tmp;
-        ddwaf_object_map(&root);
-        ddwaf_object_map_add(&root, "http.peer_ip", ddwaf_object_string(&tmp, "192.168.0.1"));
-        auto [code, res] = ctx.run({}, root, LONG_TIME);
+        auto [code, res] = ctx.run({}, std::move(root), LONG_TIME);
         EXPECT_EQ(code, DDWAF_MATCH);
-        ddwaf_object_free(&res);
->>>>>>> ed232887
     }
 }
 
@@ -1476,37 +1404,21 @@
 
 /*ddwaf::test::context ctx(rbuilder.build());*/
 
-<<<<<<< HEAD
 /*auto root = owned_object::make_map({{"http.client_ip", "192.168.0.1"}});*/
-/*EXPECT_EQ(ctx.run({}, std::move(root), {}, LONG_TIME), DDWAF_OK);*/
-=======
-    ddwaf_object root;
-    ddwaf_object tmp;
-    ddwaf_object_map(&root);
-    ddwaf_object_map_add(&root, "http.client_ip", ddwaf_object_string(&tmp, "192.168.0.1"));
-    {
-        auto [code, res] = ctx.run({}, root, LONG_TIME);
-        EXPECT_EQ(code, DDWAF_OK);
-        ddwaf_object_free(&res);
-    }
->>>>>>> ed232887
+/*    {*/
+/*auto [code, res] = ctx.run({}, std::move(root), LONG_TIME);*/
+/*EXPECT_EQ(code, DDWAF_OK);*/
+/*}*/
 
 /*std::string peer_ip = "http.peer_ip";*/
 /*// NOLINTNEXTLINE(cppcoreguidelines-pro-type-const-cast)*/
 /*memcpy(const_cast<char *>(root.array[0].parameterName), peer_ip.c_str(), peer_ip.size());*/
 /*root.array[0].parameterNameLength = peer_ip.size();*/
 
-<<<<<<< HEAD
-/*EXPECT_EQ(ctx.run({}, root, {}, LONG_TIME), DDWAF_MATCH);*/
-=======
-    {
-        auto [code, res] = ctx.run({}, root, LONG_TIME);
-        EXPECT_EQ(code, DDWAF_MATCH);
-        ddwaf_object_free(&res);
-    }
->>>>>>> ed232887
-
-/*ddwaf_object_free(&root);*/
+/*{*/
+/*auto [code, res] = ctx.run({}, std::move(root), LONG_TIME);*/
+/*EXPECT_EQ(code, DDWAF_MATCH);*/
+/*}*/
 /*}*/
 
 TEST(TestContext, InputFilterExcludeRule)
@@ -1840,33 +1752,14 @@
         auto persistent = owned_object::make_map({{"http.client_ip", "192.168.0.1"}});
         auto ephemeral = owned_object::make_map({{"usr.id", "admin"}});
 
-<<<<<<< HEAD
-        EXPECT_EQ(ctx.run(std::move(persistent), std::move(ephemeral), {}, LONG_TIME), DDWAF_OK);
+        auto [code, res] = ctx.run(std::move(persistent), std::move(ephemeral), LONG_TIME);
+        EXPECT_EQ(code, DDWAF_OK);
     }
 
     {
         auto root = owned_object::make_map({{"http.client_ip", "192.168.0.1"}});
-        EXPECT_EQ(ctx.run(std::move(root), {}, {}, LONG_TIME), DDWAF_MATCH);
-=======
-        ddwaf_object ephemeral;
-        ddwaf_object_map(&ephemeral);
-        ddwaf_object_map_add(&ephemeral, "usr.id", ddwaf_object_string(&tmp, "admin"));
-
-        auto [code, res] = ctx.run(persistent, ephemeral, LONG_TIME);
-        EXPECT_EQ(code, DDWAF_OK);
-        ddwaf_object_free(&res);
-    }
-
-    {
-        ddwaf_object root;
-        ddwaf_object tmp;
-        ddwaf_object_map(&root);
-        ddwaf_object_map_add(&root, "http.client_ip", ddwaf_object_string(&tmp, "192.168.0.1"));
-
-        auto [code, res] = ctx.run(root, {}, LONG_TIME);
+        auto [code, res] = ctx.run(std::move(root), {}, LONG_TIME);
         EXPECT_EQ(code, DDWAF_MATCH);
-        ddwaf_object_free(&res);
->>>>>>> ed232887
     }
 }
 
