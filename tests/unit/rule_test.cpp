// Unless explicitly stated otherwise all files in this repository are
// dual-licensed under the Apache-2.0 License or BSD-3-Clause License.
//
// This product includes software developed at Datadog (https://www.datadoghq.com/).
// Copyright 2021 Datadog, Inc.

#include "common/gtest_utils.hpp"
#include "expression.hpp"
#include "matcher/exact_match.hpp"
#include "matcher/ip_match.hpp"
#include "object_store.hpp"
#include "rule.hpp"

using namespace ddwaf;
using namespace std::literals;

namespace {

TEST(TestRule, Match)
{
    test::expression_builder builder(1);
    builder.start_condition();
    builder.add_argument();
    builder.add_target("http.client_ip");
    builder.end_condition<matcher::ip_match>(std::vector<std::string_view>{"192.168.0.1"});

    std::unordered_map<std::string, std::string> tags{{"type", "type"}, {"category", "category"}};
    core_rule rule("id", "name", std::move(tags), builder.build(), {"update", "block", "passlist"});

    auto root = owned_object::make_map();
    root.emplace("http.client_ip", "192.168.0.1");

    ddwaf::object_store store;

    ddwaf::timer deadline{2s};

    core_rule::cache_type cache;
    {
        auto scope = store.get_eval_scope();
        store.insert(root.clone(), object_store::attribute::none);

<<<<<<< HEAD
        auto event = rule.match(store, cache, {}, {}, deadline);
        EXPECT_TRUE(event.has_value());

        EXPECT_STREQ(event->rule->get_id().data(), "id");
        EXPECT_STREQ(event->rule->get_name().data(), "name");
        EXPECT_STREQ(event->rule->get_tag("type").data(), "type");
        EXPECT_STREQ(event->rule->get_tag("category").data(), "category");
=======
        auto [verdict, result] = rule.match(store, cache, {}, {}, {}, deadline);
        ASSERT_TRUE(result.has_value());
        ASSERT_TRUE(result->event.has_value());

        auto &event = result->event.value();
        EXPECT_STR(event.rule.id, "id");
        EXPECT_STR(event.rule.name, "name");
        EXPECT_STR(event.rule.tags.get().at("type"), "type");
>>>>>>> 8dbee187
        std::vector<std::string> expected_actions{"update", "block", "passlist"};
        EXPECT_EQ(result->actions.get(), expected_actions);
        EXPECT_EQ(event.matches.size(), 1);
        EXPECT_FALSE(result->ephemeral);

        auto &match = event.matches[0];
        EXPECT_STR(match.args[0].resolved, "192.168.0.1");
        EXPECT_STR(match.highlights[0], "192.168.0.1");
        EXPECT_STR(match.operator_name, "ip_match");
        EXPECT_STR(match.operator_value, "");
        EXPECT_STR(match.args[0].address, "http.client_ip");
        EXPECT_TRUE(match.args[0].key_path.empty());
        EXPECT_FALSE(match.ephemeral);
    }

    {
        auto scope = store.get_eval_scope();
        store.insert(std::move(root), object_store::attribute::none);

<<<<<<< HEAD
        auto event = rule.match(store, cache, {}, {}, deadline);
        EXPECT_FALSE(event.has_value());
    }

    EXPECT_TRUE(cache.result);
=======
        auto [verdict, result] = rule.match(store, cache, {}, {}, {}, deadline);
        EXPECT_FALSE(result.has_value());
    }

    EXPECT_TRUE(cache.expr_cache.result);

    ddwaf_object_free(&root);
>>>>>>> 8dbee187
}

TEST(TestRule, EphemeralMatch)
{
    test::expression_builder builder(1);
    builder.start_condition();
    builder.add_argument();
    builder.add_target("http.client_ip");
    builder.end_condition<matcher::ip_match>(std::vector<std::string_view>{"192.168.0.1"});

    std::unordered_map<std::string, std::string> tags{{"type", "type"}, {"category", "category"}};
    core_rule rule("id", "name", std::move(tags), builder.build(), {"update", "block", "passlist"});

    ddwaf::object_store store;

    auto root = owned_object::make_map({{"http.client_ip", "192.168.0.1"}});

    ddwaf::timer deadline{2s};

    core_rule::cache_type cache;
    {
        auto scope = store.get_eval_scope();
        store.insert(root.clone(), object_store::attribute::ephemeral);

<<<<<<< HEAD
        auto event = rule.match(store, cache, {}, {}, deadline);
        ASSERT_TRUE(event.has_value());
        EXPECT_TRUE(event->ephemeral);
=======
        auto [verdict, result] = rule.match(store, cache, {}, {}, {}, deadline);
        ASSERT_TRUE(result.has_value());
        EXPECT_TRUE(result->ephemeral);
>>>>>>> 8dbee187
    }

    {
        auto scope = store.get_eval_scope();
        store.insert(std::move(root), object_store::attribute::ephemeral);

<<<<<<< HEAD
        auto event = rule.match(store, cache, {}, {}, deadline);
        ASSERT_TRUE(event.has_value());
        EXPECT_TRUE(event->ephemeral);
    }

    EXPECT_FALSE(cache.result);
=======
        auto [verdict, result] = rule.match(store, cache, {}, {}, {}, deadline);
        ASSERT_TRUE(result.has_value());
        EXPECT_TRUE(result->ephemeral);
    }

    EXPECT_FALSE(cache.expr_cache.result);

    ddwaf_object_free(&root);
>>>>>>> 8dbee187
}

TEST(TestRule, NoMatch)
{
    test::expression_builder builder(1);
    builder.start_condition();
    builder.add_argument();
    builder.add_target("http.client_ip");
    builder.end_condition<matcher::ip_match>(std::vector<std::string_view>{});

    std::unordered_map<std::string, std::string> tags{{"type", "type"}, {"category", "category"}};
    core_rule rule("id", "name", std::move(tags), builder.build());

    auto root = owned_object::make_map({{"http.client_ip", "192.168.0.1"}});

    ddwaf::object_store store;
    store.insert(std::move(root));

    ddwaf::timer deadline{2s};

    core_rule::cache_type cache;
<<<<<<< HEAD
    auto match = rule.match(store, cache, {}, {}, deadline);
    EXPECT_FALSE(match.has_value());
=======
    auto [verdict, result] = rule.match(store, cache, {}, {}, {}, deadline);
    EXPECT_FALSE(result.has_value());
>>>>>>> 8dbee187
}

TEST(TestRule, ValidateCachedMatch)
{
    test::expression_builder builder(2);
    builder.start_condition();
    builder.add_argument();
    builder.add_target("http.client_ip");
    builder.end_condition<matcher::ip_match>(std::vector<std::string_view>{"192.168.0.1"});

    builder.start_condition();
    builder.add_argument();
    builder.add_target("usr.id");
    builder.end_condition<matcher::exact_match>(std::vector<std::string>{"admin"});

    std::unordered_map<std::string, std::string> tags{{"type", "type"}, {"category", "category"}};

    core_rule rule("id", "name", std::move(tags), builder.build());

    core_rule::cache_type cache;

    // To validate that the cache works, we pass an object store containing
    // only the latest address. This ensures that the IP condition can't be
    // matched on the second run.
    {
        auto root = owned_object::make_map({{"http.client_ip", "192.168.0.1"}});

        ddwaf::object_store store;
        store.insert(std::move(root));

        ddwaf::timer deadline{2s};
<<<<<<< HEAD
        auto event = rule.match(store, cache, {}, {}, deadline);
        EXPECT_FALSE(event.has_value());
=======
        auto [verdict, result] = rule.match(store, cache, {}, {}, {}, deadline);
        EXPECT_FALSE(result.has_value());
>>>>>>> 8dbee187
    }

    {
        auto root = owned_object::make_map({{"usr.id", "admin"}});

        ddwaf::object_store store;
        store.insert(std::move(root));

        ddwaf::timer deadline{2s};
<<<<<<< HEAD
        auto event = rule.match(store, cache, {}, {}, deadline);
        EXPECT_TRUE(event.has_value());
        EXPECT_STREQ(event->rule->get_id().data(), "id");
        EXPECT_STREQ(event->rule->get_name().data(), "name");
        EXPECT_STREQ(event->rule->get_tag("type").data(), "type");
        EXPECT_STREQ(event->rule->get_tag("category").data(), "category");
        EXPECT_TRUE(event->rule->get_actions().empty());
        EXPECT_EQ(event->matches.size(), 2);
=======
        auto [verdict, result] = rule.match(store, cache, {}, {}, {}, deadline);
        ASSERT_TRUE(result.has_value());
        ASSERT_TRUE(result->event.has_value());

        auto &event = result->event.value();
        EXPECT_STR(event.rule.id, "id");
        EXPECT_STR(event.rule.name, "name");
        EXPECT_STR(event.rule.tags.get().at("type"), "type");
        EXPECT_EQ(event.matches.size(), 2);

        EXPECT_TRUE(result->actions.get().empty());
>>>>>>> 8dbee187

        {
            auto &match = event.matches[0];
            EXPECT_STR(match.args[0].resolved, "192.168.0.1");
            EXPECT_STR(match.highlights[0], "192.168.0.1");
            EXPECT_STR(match.operator_name, "ip_match");
            EXPECT_STR(match.operator_value, "");
            EXPECT_STR(match.args[0].address, "http.client_ip");
            EXPECT_TRUE(match.args[0].key_path.empty());
        }
        {
            auto &match = event.matches[1];
            EXPECT_STR(match.args[0].resolved, "admin");
            EXPECT_STR(match.highlights[0], "admin");
            EXPECT_STR(match.operator_name, "exact_match");
            EXPECT_STR(match.operator_value, "");
            EXPECT_STR(match.args[0].address, "usr.id");
            EXPECT_TRUE(match.args[0].key_path.empty());
        }
    }
}

TEST(TestRule, MatchWithoutCache)
{
    test::expression_builder builder(2);
    builder.start_condition();
    builder.add_argument();
    builder.add_target("http.client_ip");
    builder.end_condition<matcher::ip_match>(std::vector<std::string_view>{"192.168.0.1"});

    builder.start_condition();
    builder.add_argument();
    builder.add_target("usr.id");
    builder.end_condition<matcher::exact_match>(std::vector<std::string>{"admin"});

    std::unordered_map<std::string, std::string> tags{{"type", "type"}, {"category", "category"}};

    core_rule rule("id", "name", std::move(tags), builder.build());

    // In this instance we pass a complete store with both addresses but an
    // empty cache on every run to ensure that both conditions are matched on
    // the second run when there isn't a cached match.
    ddwaf::object_store store;
    {
        auto root = owned_object::make_map({{"http.client_ip", "192.168.0.1"}});
        store.insert(std::move(root));

        ddwaf::timer deadline{2s};
        core_rule::cache_type cache;
<<<<<<< HEAD
        auto event = rule.match(store, cache, {}, {}, deadline);
        EXPECT_FALSE(event.has_value());
=======
        auto [verdict, result] = rule.match(store, cache, {}, {}, {}, deadline);
        EXPECT_FALSE(result.has_value());
>>>>>>> 8dbee187
    }

    {
        auto root = owned_object::make_map({{"usr.id", "admin"}});

        store.insert(std::move(root));

        ddwaf::timer deadline{2s};
        core_rule::cache_type cache;
<<<<<<< HEAD
        auto event = rule.match(store, cache, {}, {}, deadline);
        EXPECT_TRUE(event.has_value());
=======
        auto [verdict, result] = rule.match(store, cache, {}, {}, {}, deadline);
        ASSERT_TRUE(result.has_value());
        ASSERT_TRUE(result->event.has_value());
>>>>>>> 8dbee187

        auto &event = result->event.value();
        {
            auto &match = event.matches[0];
            EXPECT_STR(match.args[0].resolved, "192.168.0.1");
            EXPECT_STR(match.highlights[0], "192.168.0.1");
            EXPECT_STR(match.operator_name, "ip_match");
            EXPECT_STR(match.operator_value, "");
            EXPECT_STR(match.args[0].address, "http.client_ip");
            EXPECT_TRUE(match.args[0].key_path.empty());
        }
        {
            auto &match = event.matches[1];
            EXPECT_STR(match.args[0].resolved, "admin");
            EXPECT_STR(match.highlights[0], "admin");
            EXPECT_STR(match.operator_name, "exact_match");
            EXPECT_STR(match.operator_value, "");
            EXPECT_STR(match.args[0].address, "usr.id");
            EXPECT_TRUE(match.args[0].key_path.empty());
        }
    }
}

TEST(TestRule, NoMatchWithoutCache)
{
    test::expression_builder builder(2);
    builder.start_condition();
    builder.add_argument();
    builder.add_target("http.client_ip");
    builder.end_condition<matcher::ip_match>(std::vector<std::string_view>{"192.168.0.1"});

    builder.start_condition();
    builder.add_argument();
    builder.add_target("usr.id");
    builder.end_condition<matcher::exact_match>(std::vector<std::string>{"admin"});

    std::unordered_map<std::string, std::string> tags{{"type", "type"}, {"category", "category"}};

    core_rule rule("id", "name", std::move(tags), builder.build());

    // In this test we validate that when the cache is empty and only one
    // address is passed, the filter doesn't match (as it should be).
    {
        auto root = owned_object::make_map({{"http.client_ip", "192.168.0.1"}});

        ddwaf::object_store store;
        store.insert(std::move(root));

        ddwaf::timer deadline{2s};
        core_rule::cache_type cache;
<<<<<<< HEAD
        auto event = rule.match(store, cache, {}, {}, deadline);
        EXPECT_FALSE(event.has_value());
=======
        auto [verdict, result] = rule.match(store, cache, {}, {}, {}, deadline);
        EXPECT_FALSE(result.has_value());
>>>>>>> 8dbee187
    }

    {
        auto root = owned_object::make_map({{"usr.id", "admin"}});

        ddwaf::object_store store;
        store.insert(std::move(root));

        ddwaf::timer deadline{2s};
        core_rule::cache_type cache;
<<<<<<< HEAD
        auto event = rule.match(store, cache, {}, {}, deadline);
        EXPECT_FALSE(event.has_value());
=======
        auto [verdict, result] = rule.match(store, cache, {}, {}, {}, deadline);
        EXPECT_FALSE(result.has_value());
>>>>>>> 8dbee187
    }
}

TEST(TestRule, FullCachedMatchSecondRun)
{
    test::expression_builder builder(2);
    builder.start_condition();
    builder.add_argument();
    builder.add_target("http.client_ip");
    builder.end_condition<matcher::ip_match>(std::vector<std::string_view>{"192.168.0.1"});

    builder.start_condition();
    builder.add_argument();
    builder.add_target("usr.id");
    builder.end_condition<matcher::exact_match>(std::vector<std::string>{"admin"});

    std::unordered_map<std::string, std::string> tags{{"type", "type"}, {"category", "category"}};

    core_rule rule("id", "name", std::move(tags), builder.build());

    // In this test we validate that when a match has already occurred, the
    // second run for the same rule returns no events regardless of input.

    core_rule::cache_type cache;
    {
        auto root =
            owned_object::make_map({{"http.client_ip", "192.168.0.1"}, {"usr.id", "admin"}});

        ddwaf::object_store store;
        store.insert(std::move(root));

        ddwaf::timer deadline{2s};
<<<<<<< HEAD
        auto event = rule.match(store, cache, {}, {}, deadline);
        EXPECT_TRUE(event.has_value());
=======
        auto [verdict, result] = rule.match(store, cache, {}, {}, {}, deadline);
        ASSERT_TRUE(result.has_value());
        ASSERT_TRUE(result->event.has_value());
>>>>>>> 8dbee187
    }

    {
        auto root =
            owned_object::make_map({{"http.client_ip", "192.168.0.1"}, {"usr.id", "admin"}});

        ddwaf::object_store store;
        store.insert(std::move(root));

        ddwaf::timer deadline{2s};
<<<<<<< HEAD
        auto event = rule.match(store, cache, {}, {}, deadline);
        EXPECT_FALSE(event.has_value());
=======
        auto [verdict, result] = rule.match(store, cache, {}, {}, {}, deadline);
        EXPECT_FALSE(result.has_value());
>>>>>>> 8dbee187
    }
}

TEST(TestRule, ExcludeObject)
{
    test::expression_builder builder(1);
    builder.start_condition();
    builder.add_argument();
    builder.add_target("http.client_ip");
    builder.end_condition<matcher::ip_match>(std::vector<std::string_view>{"192.168.0.1"});

    std::unordered_map<std::string, std::string> tags{{"type", "type"}, {"category", "category"}};

    core_rule rule("id", "name", std::move(tags), builder.build(), {"update", "block", "passlist"});

<<<<<<< HEAD
    auto root = owned_object::make_map({{"http.client_ip", "192.168.0.1"}});
=======
    ddwaf_object root;
    ddwaf_object tmp;
    ddwaf_object_map(&root);
    ddwaf_object_map_add(&root, "http.client_ip", ddwaf_object_string(&tmp, "192.168.0.1"));

>>>>>>> 8dbee187
    ddwaf::object_store store;
    store.insert(std::move(root));

    std::unordered_set<object_view> excluded_set{store.get_target("http.client_ip").first};

    ddwaf::timer deadline{2s};

    core_rule::cache_type cache;
<<<<<<< HEAD
    auto event = rule.match(store, cache, {excluded_set, {}}, {}, deadline);
    EXPECT_FALSE(event.has_value());
=======
    auto [verdict, result] =
        rule.match(store, cache, {.persistent = excluded_set, .ephemeral = {}}, {}, {}, deadline);
    EXPECT_FALSE(result.has_value());
>>>>>>> 8dbee187
}
} // namespace<|MERGE_RESOLUTION|>--- conflicted
+++ resolved
@@ -39,16 +39,7 @@
         auto scope = store.get_eval_scope();
         store.insert(root.clone(), object_store::attribute::none);
 
-<<<<<<< HEAD
-        auto event = rule.match(store, cache, {}, {}, deadline);
-        EXPECT_TRUE(event.has_value());
-
-        EXPECT_STREQ(event->rule->get_id().data(), "id");
-        EXPECT_STREQ(event->rule->get_name().data(), "name");
-        EXPECT_STREQ(event->rule->get_tag("type").data(), "type");
-        EXPECT_STREQ(event->rule->get_tag("category").data(), "category");
-=======
-        auto [verdict, result] = rule.match(store, cache, {}, {}, {}, deadline);
+        auto [verdict, result] = rule.match(store, cache, {}, {}, deadline);
         ASSERT_TRUE(result.has_value());
         ASSERT_TRUE(result->event.has_value());
 
@@ -56,7 +47,6 @@
         EXPECT_STR(event.rule.id, "id");
         EXPECT_STR(event.rule.name, "name");
         EXPECT_STR(event.rule.tags.get().at("type"), "type");
->>>>>>> 8dbee187
         std::vector<std::string> expected_actions{"update", "block", "passlist"};
         EXPECT_EQ(result->actions.get(), expected_actions);
         EXPECT_EQ(event.matches.size(), 1);
@@ -76,21 +66,11 @@
         auto scope = store.get_eval_scope();
         store.insert(std::move(root), object_store::attribute::none);
 
-<<<<<<< HEAD
-        auto event = rule.match(store, cache, {}, {}, deadline);
-        EXPECT_FALSE(event.has_value());
-    }
-
-    EXPECT_TRUE(cache.result);
-=======
-        auto [verdict, result] = rule.match(store, cache, {}, {}, {}, deadline);
+        auto [verdict, result] = rule.match(store, cache, {}, {}, deadline);
         EXPECT_FALSE(result.has_value());
     }
 
     EXPECT_TRUE(cache.expr_cache.result);
-
-    ddwaf_object_free(&root);
->>>>>>> 8dbee187
 }
 
 TEST(TestRule, EphemeralMatch)
@@ -115,38 +95,21 @@
         auto scope = store.get_eval_scope();
         store.insert(root.clone(), object_store::attribute::ephemeral);
 
-<<<<<<< HEAD
-        auto event = rule.match(store, cache, {}, {}, deadline);
-        ASSERT_TRUE(event.has_value());
-        EXPECT_TRUE(event->ephemeral);
-=======
-        auto [verdict, result] = rule.match(store, cache, {}, {}, {}, deadline);
+        auto [verdict, result] = rule.match(store, cache, {}, {}, deadline);
         ASSERT_TRUE(result.has_value());
         EXPECT_TRUE(result->ephemeral);
->>>>>>> 8dbee187
     }
 
     {
         auto scope = store.get_eval_scope();
         store.insert(std::move(root), object_store::attribute::ephemeral);
 
-<<<<<<< HEAD
-        auto event = rule.match(store, cache, {}, {}, deadline);
-        ASSERT_TRUE(event.has_value());
-        EXPECT_TRUE(event->ephemeral);
-    }
-
-    EXPECT_FALSE(cache.result);
-=======
-        auto [verdict, result] = rule.match(store, cache, {}, {}, {}, deadline);
+        auto [verdict, result] = rule.match(store, cache, {}, {}, deadline);
         ASSERT_TRUE(result.has_value());
         EXPECT_TRUE(result->ephemeral);
     }
 
     EXPECT_FALSE(cache.expr_cache.result);
-
-    ddwaf_object_free(&root);
->>>>>>> 8dbee187
 }
 
 TEST(TestRule, NoMatch)
@@ -168,13 +131,8 @@
     ddwaf::timer deadline{2s};
 
     core_rule::cache_type cache;
-<<<<<<< HEAD
-    auto match = rule.match(store, cache, {}, {}, deadline);
-    EXPECT_FALSE(match.has_value());
-=======
-    auto [verdict, result] = rule.match(store, cache, {}, {}, {}, deadline);
+    auto [verdict, result] = rule.match(store, cache, {}, {}, deadline);
     EXPECT_FALSE(result.has_value());
->>>>>>> 8dbee187
 }
 
 TEST(TestRule, ValidateCachedMatch)
@@ -193,7 +151,6 @@
     std::unordered_map<std::string, std::string> tags{{"type", "type"}, {"category", "category"}};
 
     core_rule rule("id", "name", std::move(tags), builder.build());
-
     core_rule::cache_type cache;
 
     // To validate that the cache works, we pass an object store containing
@@ -206,13 +163,8 @@
         store.insert(std::move(root));
 
         ddwaf::timer deadline{2s};
-<<<<<<< HEAD
-        auto event = rule.match(store, cache, {}, {}, deadline);
-        EXPECT_FALSE(event.has_value());
-=======
-        auto [verdict, result] = rule.match(store, cache, {}, {}, {}, deadline);
-        EXPECT_FALSE(result.has_value());
->>>>>>> 8dbee187
+        auto [verdict, result] = rule.match(store, cache, {}, {}, deadline);
+        EXPECT_FALSE(result.has_value());
     }
 
     {
@@ -222,17 +174,7 @@
         store.insert(std::move(root));
 
         ddwaf::timer deadline{2s};
-<<<<<<< HEAD
-        auto event = rule.match(store, cache, {}, {}, deadline);
-        EXPECT_TRUE(event.has_value());
-        EXPECT_STREQ(event->rule->get_id().data(), "id");
-        EXPECT_STREQ(event->rule->get_name().data(), "name");
-        EXPECT_STREQ(event->rule->get_tag("type").data(), "type");
-        EXPECT_STREQ(event->rule->get_tag("category").data(), "category");
-        EXPECT_TRUE(event->rule->get_actions().empty());
-        EXPECT_EQ(event->matches.size(), 2);
-=======
-        auto [verdict, result] = rule.match(store, cache, {}, {}, {}, deadline);
+        auto [verdict, result] = rule.match(store, cache, {}, {}, deadline);
         ASSERT_TRUE(result.has_value());
         ASSERT_TRUE(result->event.has_value());
 
@@ -243,7 +185,6 @@
         EXPECT_EQ(event.matches.size(), 2);
 
         EXPECT_TRUE(result->actions.get().empty());
->>>>>>> 8dbee187
 
         {
             auto &match = event.matches[0];
@@ -293,13 +234,8 @@
 
         ddwaf::timer deadline{2s};
         core_rule::cache_type cache;
-<<<<<<< HEAD
-        auto event = rule.match(store, cache, {}, {}, deadline);
-        EXPECT_FALSE(event.has_value());
-=======
-        auto [verdict, result] = rule.match(store, cache, {}, {}, {}, deadline);
-        EXPECT_FALSE(result.has_value());
->>>>>>> 8dbee187
+        auto [verdict, result] = rule.match(store, cache, {}, {}, deadline);
+        EXPECT_FALSE(result.has_value());
     }
 
     {
@@ -309,14 +245,9 @@
 
         ddwaf::timer deadline{2s};
         core_rule::cache_type cache;
-<<<<<<< HEAD
-        auto event = rule.match(store, cache, {}, {}, deadline);
-        EXPECT_TRUE(event.has_value());
-=======
-        auto [verdict, result] = rule.match(store, cache, {}, {}, {}, deadline);
+        auto [verdict, result] = rule.match(store, cache, {}, {}, deadline);
         ASSERT_TRUE(result.has_value());
         ASSERT_TRUE(result->event.has_value());
->>>>>>> 8dbee187
 
         auto &event = result->event.value();
         {
@@ -367,13 +298,8 @@
 
         ddwaf::timer deadline{2s};
         core_rule::cache_type cache;
-<<<<<<< HEAD
-        auto event = rule.match(store, cache, {}, {}, deadline);
-        EXPECT_FALSE(event.has_value());
-=======
-        auto [verdict, result] = rule.match(store, cache, {}, {}, {}, deadline);
-        EXPECT_FALSE(result.has_value());
->>>>>>> 8dbee187
+        auto [verdict, result] = rule.match(store, cache, {}, {}, deadline);
+        EXPECT_FALSE(result.has_value());
     }
 
     {
@@ -384,13 +310,8 @@
 
         ddwaf::timer deadline{2s};
         core_rule::cache_type cache;
-<<<<<<< HEAD
-        auto event = rule.match(store, cache, {}, {}, deadline);
-        EXPECT_FALSE(event.has_value());
-=======
-        auto [verdict, result] = rule.match(store, cache, {}, {}, {}, deadline);
-        EXPECT_FALSE(result.has_value());
->>>>>>> 8dbee187
+        auto [verdict, result] = rule.match(store, cache, {}, {}, deadline);
+        EXPECT_FALSE(result.has_value());
     }
 }
 
@@ -423,14 +344,9 @@
         store.insert(std::move(root));
 
         ddwaf::timer deadline{2s};
-<<<<<<< HEAD
-        auto event = rule.match(store, cache, {}, {}, deadline);
-        EXPECT_TRUE(event.has_value());
-=======
-        auto [verdict, result] = rule.match(store, cache, {}, {}, {}, deadline);
-        ASSERT_TRUE(result.has_value());
+        auto [verdict, result] = rule.match(store, cache, {}, {}, deadline);
+        EXPECT_TRUE(result.has_value());
         ASSERT_TRUE(result->event.has_value());
->>>>>>> 8dbee187
     }
 
     {
@@ -441,13 +357,8 @@
         store.insert(std::move(root));
 
         ddwaf::timer deadline{2s};
-<<<<<<< HEAD
-        auto event = rule.match(store, cache, {}, {}, deadline);
-        EXPECT_FALSE(event.has_value());
-=======
-        auto [verdict, result] = rule.match(store, cache, {}, {}, {}, deadline);
-        EXPECT_FALSE(result.has_value());
->>>>>>> 8dbee187
+        auto [verdict, result] = rule.match(store, cache, {}, {}, deadline);
+        EXPECT_FALSE(result.has_value());
     }
 }
 
@@ -463,15 +374,7 @@
 
     core_rule rule("id", "name", std::move(tags), builder.build(), {"update", "block", "passlist"});
 
-<<<<<<< HEAD
     auto root = owned_object::make_map({{"http.client_ip", "192.168.0.1"}});
-=======
-    ddwaf_object root;
-    ddwaf_object tmp;
-    ddwaf_object_map(&root);
-    ddwaf_object_map_add(&root, "http.client_ip", ddwaf_object_string(&tmp, "192.168.0.1"));
-
->>>>>>> 8dbee187
     ddwaf::object_store store;
     store.insert(std::move(root));
 
@@ -480,13 +383,8 @@
     ddwaf::timer deadline{2s};
 
     core_rule::cache_type cache;
-<<<<<<< HEAD
-    auto event = rule.match(store, cache, {excluded_set, {}}, {}, deadline);
-    EXPECT_FALSE(event.has_value());
-=======
     auto [verdict, result] =
-        rule.match(store, cache, {.persistent = excluded_set, .ephemeral = {}}, {}, {}, deadline);
+        rule.match(store, cache, {.persistent = excluded_set, .ephemeral = {}}, {}, deadline);
     EXPECT_FALSE(result.has_value());
->>>>>>> 8dbee187
 }
 } // namespace