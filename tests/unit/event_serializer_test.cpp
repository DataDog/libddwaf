// Unless explicitly stated otherwise all files in this repository are
// dual-licensed under the Apache-2.0 License or BSD-3-Clause License.
//
// This product includes software developed at Datadog (https://www.datadoghq.com/).
// Copyright 2021 Datadog, Inc.

#include "common/gtest_utils.hpp"

#include "builder/action_mapper_builder.hpp"
#include "event.hpp"
#include "rule.hpp"
#include "utils.hpp"

using namespace ddwaf;
using namespace std::literals;

namespace {

TEST(TestEventSerializer, SerializeNothing)
{
    ddwaf::action_mapper actions;
    ddwaf::obfuscator obfuscator;
    ddwaf::event_serializer serializer(obfuscator, actions);

<<<<<<< HEAD
    ddwaf_result output = DDWAF_RESULT_INITIALISER;
    serializer.serialize({}, output);

    object_view events{output.events};
    EXPECT_TRUE(events.is_array());
    EXPECT_EQ(events.size(), 0);
=======
    ddwaf_object output;
    ddwaf_object_map(&output);

    ddwaf_object tmp;
    ddwaf_object_map_addl(&output, STRL("events"), ddwaf_object_array(&tmp));
    ddwaf_object_map_addl(&output, STRL("actions"), ddwaf_object_map(&tmp));

    ddwaf_object &events_object = output.array[0];
    ddwaf_object &actions_object = output.array[1];

    serializer.serialize({}, events_object, actions_object);

    EXPECT_EVENTS(output, ); // This means no events
    EXPECT_ACTIONS(output, {});

    ddwaf_object_free(&output);
>>>>>>> ed232887
}

TEST(TestEventSerializer, SerializeEmptyEvent)
{
    ddwaf::obfuscator obfuscator;
    ddwaf::event_serializer serializer(obfuscator, action_mapper_builder().build());

    ddwaf_object output;
    ddwaf_object_map(&output);

    ddwaf_object tmp;
    ddwaf_object_map_addl(&output, STRL("events"), ddwaf_object_array(&tmp));
    ddwaf_object_map_addl(&output, STRL("actions"), ddwaf_object_map(&tmp));

    ddwaf_object &events_object = output.array[0];
    ddwaf_object &actions_object = output.array[1];

    serializer.serialize({ddwaf::event{}}, events_object, actions_object);

    EXPECT_EVENTS(output, {});
    EXPECT_ACTIONS(output, {});

    ddwaf_object_free(&output);
}

TEST(TestEventSerializer, SerializeSingleEventSingleMatch)
{
    core_rule rule{"xasd1022", "random rule", {{"type", "test"}, {"category", "none"}},
        std::make_shared<expression>(), {"block", "monitor_request"}};

    ddwaf::event event;
    event.rule = &rule;
    event.matches = {{.args = {{.name = "input",
                          .resolved = "value",
                          .address = "query",
                          .key_path = {"root", "key"}}},
        .highlights = {"val"},
        .operator_name = "random",
        .operator_value = "val"}};

    ddwaf::action_mapper_builder builder;
    builder.set_action("monitor_request", "monitor_request", {});
    auto actions = builder.build();

    ddwaf::obfuscator obfuscator;
    ddwaf::event_serializer serializer(obfuscator, actions);

    ddwaf_object output;
    ddwaf_object_map(&output);

    ddwaf_object tmp;
    ddwaf_object_map_addl(&output, STRL("events"), ddwaf_object_array(&tmp));
    ddwaf_object_map_addl(&output, STRL("actions"), ddwaf_object_map(&tmp));

    ddwaf_object &events_object = output.array[0];
    ddwaf_object &actions_object = output.array[1];

    serializer.serialize({event}, events_object, actions_object);
    EXPECT_EVENTS(output, {.id = "xasd1022",
                              .name = "random rule",
                              .tags = {{"type", "test"}, {"category", "none"}},
                              .actions = {"block", "monitor_request"},
                              .matches = {{.op = "random",
                                  .op_value = "val",
                                  .highlight = "val",
                                  .args = {{.name = "input",
                                      .value = "value",
                                      .address = "query",
                                      .path = {"root", "key"}}}}}});

    EXPECT_ACTIONS(output,
        {{"block_request", {{"status_code", "403"}, {"grpc_status_code", "10"}, {"type", "auto"}}},
            {"monitor_request", {}}});

    ddwaf_object_free(&output);
}

TEST(TestEventSerializer, SerializeSingleEventMultipleMatches)
{
    core_rule rule{"xasd1022", "random rule", {{"type", "test"}, {"category", "none"}},
        std::make_shared<expression>(), {"block", "monitor_request"}};

    ddwaf::event event;
    event.rule = &rule;
    event.matches = {{.args = {{.name = "input",
                          .resolved = "value",
                          .address = "query",
                          .key_path = {"root", "key"}}},
                         .highlights = {"val"},
                         .operator_name = "random",
                         .operator_value = "val"},
        {.args = {{.name = "input", .resolved = "string", .address = "response.body"}},
            .highlights = {"string"},
            .operator_name = "match_regex",
            .operator_value = ".*"},
        {.args = {{.name = "input", .resolved = "192.168.0.1", .address = "client.ip"}},
            .highlights = {"192.168.0.1"},
            .operator_name = "ip_match",
            .operator_value = ""},
        {.args = {{.name = "input",
             .resolved = "<script>",
             .address = "path_params",
             .key_path = {"key"}}},
            .highlights = {},
            .operator_name = "is_xss",
            .operator_value = ""}};

    ddwaf::action_mapper_builder builder;
    builder.set_action("monitor_request", "monitor_request", {});
    auto actions = builder.build();

    ddwaf::obfuscator obfuscator;
    ddwaf::event_serializer serializer(obfuscator, actions);

    ddwaf_object output;
    ddwaf_object_map(&output);

    ddwaf_object tmp;
    ddwaf_object_map_addl(&output, STRL("events"), ddwaf_object_array(&tmp));
    ddwaf_object_map_addl(&output, STRL("actions"), ddwaf_object_map(&tmp));

    ddwaf_object &events_object = output.array[0];
    ddwaf_object &actions_object = output.array[1];

    serializer.serialize({event}, events_object, actions_object);

    EXPECT_EVENTS(output, {.id = "xasd1022",
                              .name = "random rule",
                              .tags = {{"type", "test"}, {"category", "none"}},
                              .actions = {"block", "monitor_request"},
                              .matches = {{.op = "random",
                                              .op_value = "val",
                                              .highlight = "val",
                                              .args = {{
                                                  .name = "input",
                                                  .value = "value",
                                                  .address = "query",
                                                  .path = {"root", "key"},
                                              }}},
                                  {
                                      .op = "match_regex",
                                      .op_value = ".*",
                                      .highlight = "string",
                                      .args = {{
                                          .name = "input",
                                          .value = "string",
                                          .address = "response.body",
                                      }},
                                  },
                                  {.op = "ip_match",
                                      .highlight = "192.168.0.1",
                                      .args = {{
                                          .name = "input",
                                          .value = "192.168.0.1",
                                          .address = "client.ip",
                                      }}},
                                  {.op = "is_xss",
                                      .args = {{
                                          .name = "input",
                                          .value = "<script>",
                                          .address = "path_params",
                                          .path = {"key"},
                                      }}}}});

    EXPECT_ACTIONS(output,
        {{"block_request", {{"status_code", "403"}, {"grpc_status_code", "10"}, {"type", "auto"}}},
            {"monitor_request", {}}});

    ddwaf_object_free(&output);
}

TEST(TestEventSerializer, SerializeMultipleEvents)
{
    ddwaf::action_mapper_builder builder;
    builder.set_action("monitor_request", "monitor_request", {});
    builder.set_action("unblock", "unknown", {});
    auto actions = builder.build();

    ddwaf::obfuscator obfuscator;
    ddwaf::event_serializer serializer(obfuscator, actions);

    core_rule rule1{"xasd1022", "random rule", {{"type", "test"}, {"category", "none"}},
        std::make_shared<expression>(), {"block", "monitor_request"}};
    core_rule rule2{"xasd1023", "pseudorandom rule", {{"type", "test"}, {"category", "none"}},
        std::make_shared<expression>(), {"unblock"}};
    std::vector<ddwaf::event> events;
    {
        ddwaf::event event;
        event.rule = &rule1;
        event.matches = {{.args = {{.name = "input",
                              .resolved = "value",
                              .address = "query",
                              .key_path = {"root", "key"}}},
                             .highlights = {"val"},
                             .operator_name = "random",
                             .operator_value = "val"},
            {.args = {{.name = "input", .resolved = "string", .address = "response.body"}},
                .highlights = {"string"},
                .operator_name = "match_regex",
                .operator_value = ".*"},
            {.args = {{.name = "input",
                 .resolved = "<script>",
                 .address = "path_params",
                 .key_path = {"key"}}},
                .highlights = {},
                .operator_name = "is_xss",
                .operator_value = ""}};
        events.emplace_back(std::move(event));
    }

    {
        ddwaf::event event;
        event.rule = &rule2;
        event.matches = {
            {.args = {{.name = "input", .resolved = "192.168.0.1", .address = "client.ip"}},
                .highlights = {"192.168.0.1"},
                .operator_name = "ip_match",
                .operator_value = ""},
        };
        events.emplace_back(std::move(event));
    }

    events.emplace_back(ddwaf::event{});

    ddwaf_object output;
    ddwaf_object_map(&output);

    ddwaf_object tmp;
    ddwaf_object_map_addl(&output, STRL("events"), ddwaf_object_array(&tmp));
    ddwaf_object_map_addl(&output, STRL("actions"), ddwaf_object_map(&tmp));

    ddwaf_object &events_object = output.array[0];
    ddwaf_object &actions_object = output.array[1];

    serializer.serialize(events, events_object, actions_object);
    EXPECT_EVENTS(output,
        {.id = "xasd1022",
            .name = "random rule",
            .tags = {{"type", "test"}, {"category", "none"}},
            .actions = {"block", "monitor_request"},
            .matches = {{.op = "random",
                            .op_value = "val",
                            .highlight = "val",
                            .args = {{
                                .value = "value",
                                .address = "query",
                                .path = {"root", "key"},
                            }}},
                {.op = "match_regex",
                    .op_value = ".*",
                    .highlight = "string",
                    .args = {{
                        .value = "string",
                        .address = "response.body",
                    }}},
                {.op = "is_xss",
                    .args = {{
                        .value = "<script>",
                        .address = "path_params",
                        .path = {"key"},
                    }}}}},
        {.id = "xasd1023",
            .name = "pseudorandom rule",
            .tags = {{"type", "test"}, {"category", "none"}},
            .actions = {"unblock"},
            .matches = {{.op = "ip_match",
                .highlight = "192.168.0.1",
                .args = {{
                    .value = "192.168.0.1",
                    .address = "client.ip",
                }}}}},
        {});

    EXPECT_ACTIONS(output,
        {{"block_request", {{"status_code", "403"}, {"grpc_status_code", "10"}, {"type", "auto"}}},
            {"monitor_request", {}}, {"unknown", {}}});

    ddwaf_object_free(&output);
}

TEST(TestEventSerializer, SerializeEventNoActions)
{
    core_rule rule{"xasd1022", "random rule", {{"type", "test"}, {"category", "none"}},
        std::make_shared<expression>()};

    ddwaf::event event;
    event.rule = &rule;
    event.matches = {
        {.args = {{.name = "input",
             .resolved = "value",
             .address = "query",
             .key_path = {"root", "key"}}},
            .highlights = {"val"},
            .operator_name = "random",
            .operator_value = "val"},
    };

    ddwaf::action_mapper actions;
    ddwaf::obfuscator obfuscator;
    ddwaf::event_serializer serializer(obfuscator, actions);

    ddwaf_object output;
    ddwaf_object_map(&output);

    ddwaf_object tmp;
    ddwaf_object_map_addl(&output, STRL("events"), ddwaf_object_array(&tmp));
    ddwaf_object_map_addl(&output, STRL("actions"), ddwaf_object_map(&tmp));

    ddwaf_object &events_object = output.array[0];
    ddwaf_object &actions_object = output.array[1];

    serializer.serialize({event}, events_object, actions_object);

    EXPECT_EVENTS(output, {.id = "xasd1022",
                              .name = "random rule",
                              .tags = {{"type", "test"}, {"category", "none"}},
                              .matches = {{.op = "random",
                                  .op_value = "val",
                                  .highlight = "val",
                                  .args = {{
                                      .value = "value",
                                      .address = "query",
                                      .path = {"root", "key"},
                                  }}}}});

    EXPECT_ACTIONS(output, {});

<<<<<<< HEAD
    object_view actions_view{output.actions};
    EXPECT_TRUE(actions_view.is_map());
    EXPECT_TRUE(actions_view.empty());

    ddwaf_result_free(&output);
=======
    ddwaf_object_free(&output);
>>>>>>> ed232887
}

TEST(TestEventSerializer, SerializeAllTags)
{
    core_rule rule{"xasd1022", "random rule",
        {{"type", "test"}, {"category", "none"}, {"tag0", "value0"}, {"tag1", "value1"},
            {"confidence", "none"}},
        std::make_shared<expression>(), {"unblock"}};

    ddwaf::event event;
    event.rule = &rule;
    event.matches = {
        {.args = {{.name = "input",
             .resolved = "value",
             .address = "query",
             .key_path = {"root", "key"}}},
            .highlights = {"val"},
            .operator_name = "random",
            .operator_value = "val"},
    };

    ddwaf::action_mapper_builder builder;
    builder.set_action("unblock", "unknown", {});
    auto actions = builder.build();

    ddwaf::obfuscator obfuscator;
    ddwaf::event_serializer serializer(obfuscator, actions);

    ddwaf_object output;
    ddwaf_object_map(&output);

    ddwaf_object tmp;
    ddwaf_object_map_addl(&output, STRL("events"), ddwaf_object_array(&tmp));
    ddwaf_object_map_addl(&output, STRL("actions"), ddwaf_object_map(&tmp));

    ddwaf_object &events_object = output.array[0];
    ddwaf_object &actions_object = output.array[1];

    serializer.serialize({event}, events_object, actions_object);

    EXPECT_EVENTS(output, {.id = "xasd1022",
                              .name = "random rule",
                              .tags = {{"type", "test"}, {"category", "none"}, {"tag0", "value0"},
                                  {"tag1", "value1"}, {"confidence", "none"}},
                              .actions = {"unblock"},
                              .matches = {{.op = "random",
                                  .op_value = "val",
                                  .highlight = "val",
                                  .args = {{
                                      .value = "value",
                                      .address = "query",
                                      .path = {"root", "key"},
                                  }}}}});

    EXPECT_ACTIONS(output, {{"unknown", {}}});

    ddwaf_object_free(&output);
}

TEST(TestEventSerializer, NoMonitorActions)
{
    core_rule rule{"xasd1022", "random rule",
        {{"type", "test"}, {"category", "none"}, {"tag0", "value0"}, {"tag1", "value1"},
            {"confidence", "none"}},
        std::make_shared<expression>(), {"monitor"}};

    ddwaf::event event;
    event.rule = &rule;
    event.matches = {
        {.args = {{.name = "input",
             .resolved = "value",
             .address = "query",
             .key_path = {"root", "key"}}},
            .highlights = {"val"},
            .operator_name = "random",
            .operator_value = "val"},
    };

    auto actions = action_mapper_builder().build();
    ddwaf::obfuscator obfuscator;
    ddwaf::event_serializer serializer(obfuscator, actions);

    ddwaf_object output;
    ddwaf_object_map(&output);

    ddwaf_object tmp;
    ddwaf_object_map_addl(&output, STRL("events"), ddwaf_object_array(&tmp));
    ddwaf_object_map_addl(&output, STRL("actions"), ddwaf_object_map(&tmp));

    ddwaf_object &events_object = output.array[0];
    ddwaf_object &actions_object = output.array[1];

    serializer.serialize({event}, events_object, actions_object);

    EXPECT_EVENTS(output, {.id = "xasd1022",
                              .name = "random rule",
                              .tags = {{"type", "test"}, {"category", "none"}, {"tag0", "value0"},
                                  {"tag1", "value1"}, {"confidence", "none"}},
                              .actions = {"monitor"},
                              .matches = {{.op = "random",
                                  .op_value = "val",
                                  .highlight = "val",
                                  .args = {{
                                      .value = "value",
                                      .address = "query",
                                      .path = {"root", "key"},
                                  }}}}});

    // Monitor action should not be reported here
    EXPECT_ACTIONS(output, {});

    ddwaf_object_free(&output);
}

TEST(TestEventSerializer, UndefinedActions)
{
    core_rule rule{"xasd1022", "random rule",
        {{"type", "test"}, {"category", "none"}, {"tag0", "value0"}, {"tag1", "value1"},
            {"confidence", "none"}},
        std::make_shared<expression>(), {"unblock_request"}};

    ddwaf::event event;
    event.rule = &rule;
    event.matches = {
        {.args = {{.name = "input",
             .resolved = "value",
             .address = "query",
             .key_path = {"root", "key"}}},
            .highlights = {"val"},
            .operator_name = "random",
            .operator_value = "val"},
    };

    auto actions = action_mapper_builder().build();
    ddwaf::obfuscator obfuscator;
    ddwaf::event_serializer serializer(obfuscator, actions);

    ddwaf_object output;
    ddwaf_object_map(&output);

    ddwaf_object tmp;
    ddwaf_object_map_addl(&output, STRL("events"), ddwaf_object_array(&tmp));
    ddwaf_object_map_addl(&output, STRL("actions"), ddwaf_object_map(&tmp));

    ddwaf_object &events_object = output.array[0];
    ddwaf_object &actions_object = output.array[1];

    serializer.serialize({event}, events_object, actions_object);

    EXPECT_EVENTS(output, {.id = "xasd1022",
                              .name = "random rule",
                              .tags = {{"type", "test"}, {"category", "none"}, {"tag0", "value0"},
                                  {"tag1", "value1"}, {"confidence", "none"}},
                              .actions = {"unblock_request"},
                              .matches = {{.op = "random",
                                  .op_value = "val",
                                  .highlight = "val",
                                  .args = {{
                                      .value = "value",
                                      .address = "query",
                                      .path = {"root", "key"},
                                  }}}}});

    // Monitor action should not be reported here
    EXPECT_ACTIONS(output, {});

    ddwaf_object_free(&output);
}

TEST(TestEventSerializer, StackTraceAction)
{
    core_rule rule{"xasd1022", "random rule",
        {{"type", "test"}, {"category", "none"}, {"tag0", "value0"}, {"tag1", "value1"},
            {"confidence", "none"}},
        std::make_shared<expression>(), {"stack_trace"}};

    ddwaf::event event;
    event.rule = &rule;
    event.matches = {
        {.args = {{.name = "input",
             .resolved = "value",
             .address = "query",
             .key_path = {"root", "key"}}},
            .highlights = {"val"},
            .operator_name = "random",
            .operator_value = "val"},
    };

    auto actions = action_mapper_builder().build();
    ddwaf::obfuscator obfuscator;
    ddwaf::event_serializer serializer(obfuscator, actions);

    ddwaf_object output;
    ddwaf_object_map(&output);

    ddwaf_object tmp;
    ddwaf_object_map_addl(&output, STRL("events"), ddwaf_object_array(&tmp));
    ddwaf_object_map_addl(&output, STRL("actions"), ddwaf_object_map(&tmp));

    ddwaf_object &events_object = output.array[0];
    ddwaf_object &actions_object = output.array[1];

    serializer.serialize({event}, events_object, actions_object);

    EXPECT_EVENTS(output, {.id = "xasd1022",
                              .name = "random rule",
                              .stack_id = "*",
                              .tags = {{"type", "test"}, {"category", "none"}, {"tag0", "value0"},
                                  {"tag1", "value1"}, {"confidence", "none"}},
                              .actions = {"stack_trace"},
                              .matches = {{.op = "random",
                                  .op_value = "val",
                                  .highlight = "val",
                                  .args = {{
                                      .value = "value",
                                      .address = "query",
                                      .path = {"root", "key"},
                                  }}}}});

    std::string stack_id;

    {
        auto data = ddwaf::test::object_to_json(events_object);
        YAML::Node doc = YAML::Load(data.c_str());
        auto events = doc.as<std::list<ddwaf::test::event>>();
        ASSERT_EQ(events.size(), 1);
        stack_id = events.begin()->stack_id;
    }

    {
        auto data = ddwaf::test::object_to_json(actions_object);
        YAML::Node doc = YAML::Load(data.c_str());
        auto obtained = doc.as<ddwaf::test::action_map>();
        EXPECT_TRUE(obtained.contains("generate_stack"));

        auto it = obtained.find("generate_stack");
        EXPECT_TRUE(it->second.contains("stack_id"));
        EXPECT_EQ(it->second.at("stack_id"), stack_id);
    }

    ddwaf_object_free(&output);
}

} // namespace<|MERGE_RESOLUTION|>--- conflicted
+++ resolved
@@ -22,31 +22,14 @@
     ddwaf::obfuscator obfuscator;
     ddwaf::event_serializer serializer(obfuscator, actions);
 
-<<<<<<< HEAD
-    ddwaf_result output = DDWAF_RESULT_INITIALISER;
-    serializer.serialize({}, output);
-
-    object_view events{output.events};
-    EXPECT_TRUE(events.is_array());
-    EXPECT_EQ(events.size(), 0);
-=======
-    ddwaf_object output;
-    ddwaf_object_map(&output);
-
-    ddwaf_object tmp;
-    ddwaf_object_map_addl(&output, STRL("events"), ddwaf_object_array(&tmp));
-    ddwaf_object_map_addl(&output, STRL("actions"), ddwaf_object_map(&tmp));
-
-    ddwaf_object &events_object = output.array[0];
-    ddwaf_object &actions_object = output.array[1];
+    auto output = owned_object::make_map();
+    auto events_object = output.emplace("events", owned_object::make_array());
+    auto actions_object = output.emplace("actions", owned_object::make_map());
 
     serializer.serialize({}, events_object, actions_object);
 
     EXPECT_EVENTS(output, ); // This means no events
     EXPECT_ACTIONS(output, {});
-
-    ddwaf_object_free(&output);
->>>>>>> ed232887
 }
 
 TEST(TestEventSerializer, SerializeEmptyEvent)
@@ -54,22 +37,14 @@
     ddwaf::obfuscator obfuscator;
     ddwaf::event_serializer serializer(obfuscator, action_mapper_builder().build());
 
-    ddwaf_object output;
-    ddwaf_object_map(&output);
-
-    ddwaf_object tmp;
-    ddwaf_object_map_addl(&output, STRL("events"), ddwaf_object_array(&tmp));
-    ddwaf_object_map_addl(&output, STRL("actions"), ddwaf_object_map(&tmp));
-
-    ddwaf_object &events_object = output.array[0];
-    ddwaf_object &actions_object = output.array[1];
+    auto output = owned_object::make_map();
+    auto events_object = output.emplace("events", owned_object::make_array());
+    auto actions_object = output.emplace("actions", owned_object::make_map());
 
     serializer.serialize({ddwaf::event{}}, events_object, actions_object);
 
     EXPECT_EVENTS(output, {});
     EXPECT_ACTIONS(output, {});
-
-    ddwaf_object_free(&output);
 }
 
 TEST(TestEventSerializer, SerializeSingleEventSingleMatch)
@@ -94,15 +69,9 @@
     ddwaf::obfuscator obfuscator;
     ddwaf::event_serializer serializer(obfuscator, actions);
 
-    ddwaf_object output;
-    ddwaf_object_map(&output);
-
-    ddwaf_object tmp;
-    ddwaf_object_map_addl(&output, STRL("events"), ddwaf_object_array(&tmp));
-    ddwaf_object_map_addl(&output, STRL("actions"), ddwaf_object_map(&tmp));
-
-    ddwaf_object &events_object = output.array[0];
-    ddwaf_object &actions_object = output.array[1];
+    auto output = owned_object::make_map();
+    auto events_object = output.emplace("events", owned_object::make_array());
+    auto actions_object = output.emplace("actions", owned_object::make_map());
 
     serializer.serialize({event}, events_object, actions_object);
     EXPECT_EVENTS(output, {.id = "xasd1022",
@@ -120,8 +89,6 @@
     EXPECT_ACTIONS(output,
         {{"block_request", {{"status_code", "403"}, {"grpc_status_code", "10"}, {"type", "auto"}}},
             {"monitor_request", {}}});
-
-    ddwaf_object_free(&output);
 }
 
 TEST(TestEventSerializer, SerializeSingleEventMultipleMatches)
@@ -161,15 +128,9 @@
     ddwaf::obfuscator obfuscator;
     ddwaf::event_serializer serializer(obfuscator, actions);
 
-    ddwaf_object output;
-    ddwaf_object_map(&output);
-
-    ddwaf_object tmp;
-    ddwaf_object_map_addl(&output, STRL("events"), ddwaf_object_array(&tmp));
-    ddwaf_object_map_addl(&output, STRL("actions"), ddwaf_object_map(&tmp));
-
-    ddwaf_object &events_object = output.array[0];
-    ddwaf_object &actions_object = output.array[1];
+    auto output = owned_object::make_map();
+    auto events_object = output.emplace("events", owned_object::make_array());
+    auto actions_object = output.emplace("actions", owned_object::make_map());
 
     serializer.serialize({event}, events_object, actions_object);
 
@@ -214,8 +175,6 @@
     EXPECT_ACTIONS(output,
         {{"block_request", {{"status_code", "403"}, {"grpc_status_code", "10"}, {"type", "auto"}}},
             {"monitor_request", {}}});
-
-    ddwaf_object_free(&output);
 }
 
 TEST(TestEventSerializer, SerializeMultipleEvents)
@@ -271,15 +230,9 @@
 
     events.emplace_back(ddwaf::event{});
 
-    ddwaf_object output;
-    ddwaf_object_map(&output);
-
-    ddwaf_object tmp;
-    ddwaf_object_map_addl(&output, STRL("events"), ddwaf_object_array(&tmp));
-    ddwaf_object_map_addl(&output, STRL("actions"), ddwaf_object_map(&tmp));
-
-    ddwaf_object &events_object = output.array[0];
-    ddwaf_object &actions_object = output.array[1];
+    auto output = owned_object::make_map();
+    auto events_object = output.emplace("events", owned_object::make_array());
+    auto actions_object = output.emplace("actions", owned_object::make_map());
 
     serializer.serialize(events, events_object, actions_object);
     EXPECT_EVENTS(output,
@@ -323,8 +276,6 @@
     EXPECT_ACTIONS(output,
         {{"block_request", {{"status_code", "403"}, {"grpc_status_code", "10"}, {"type", "auto"}}},
             {"monitor_request", {}}, {"unknown", {}}});
-
-    ddwaf_object_free(&output);
 }
 
 TEST(TestEventSerializer, SerializeEventNoActions)
@@ -348,15 +299,9 @@
     ddwaf::obfuscator obfuscator;
     ddwaf::event_serializer serializer(obfuscator, actions);
 
-    ddwaf_object output;
-    ddwaf_object_map(&output);
-
-    ddwaf_object tmp;
-    ddwaf_object_map_addl(&output, STRL("events"), ddwaf_object_array(&tmp));
-    ddwaf_object_map_addl(&output, STRL("actions"), ddwaf_object_map(&tmp));
-
-    ddwaf_object &events_object = output.array[0];
-    ddwaf_object &actions_object = output.array[1];
+    auto output = owned_object::make_map();
+    auto events_object = output.emplace("events", owned_object::make_array());
+    auto actions_object = output.emplace("actions", owned_object::make_map());
 
     serializer.serialize({event}, events_object, actions_object);
 
@@ -373,16 +318,6 @@
                                   }}}}});
 
     EXPECT_ACTIONS(output, {});
-
-<<<<<<< HEAD
-    object_view actions_view{output.actions};
-    EXPECT_TRUE(actions_view.is_map());
-    EXPECT_TRUE(actions_view.empty());
-
-    ddwaf_result_free(&output);
-=======
-    ddwaf_object_free(&output);
->>>>>>> ed232887
 }
 
 TEST(TestEventSerializer, SerializeAllTags)
@@ -411,15 +346,9 @@
     ddwaf::obfuscator obfuscator;
     ddwaf::event_serializer serializer(obfuscator, actions);
 
-    ddwaf_object output;
-    ddwaf_object_map(&output);
-
-    ddwaf_object tmp;
-    ddwaf_object_map_addl(&output, STRL("events"), ddwaf_object_array(&tmp));
-    ddwaf_object_map_addl(&output, STRL("actions"), ddwaf_object_map(&tmp));
-
-    ddwaf_object &events_object = output.array[0];
-    ddwaf_object &actions_object = output.array[1];
+    auto output = owned_object::make_map();
+    auto events_object = output.emplace("events", owned_object::make_array());
+    auto actions_object = output.emplace("actions", owned_object::make_map());
 
     serializer.serialize({event}, events_object, actions_object);
 
@@ -438,8 +367,6 @@
                                   }}}}});
 
     EXPECT_ACTIONS(output, {{"unknown", {}}});
-
-    ddwaf_object_free(&output);
 }
 
 TEST(TestEventSerializer, NoMonitorActions)
@@ -465,15 +392,9 @@
     ddwaf::obfuscator obfuscator;
     ddwaf::event_serializer serializer(obfuscator, actions);
 
-    ddwaf_object output;
-    ddwaf_object_map(&output);
-
-    ddwaf_object tmp;
-    ddwaf_object_map_addl(&output, STRL("events"), ddwaf_object_array(&tmp));
-    ddwaf_object_map_addl(&output, STRL("actions"), ddwaf_object_map(&tmp));
-
-    ddwaf_object &events_object = output.array[0];
-    ddwaf_object &actions_object = output.array[1];
+    auto output = owned_object::make_map();
+    auto events_object = output.emplace("events", owned_object::make_array());
+    auto actions_object = output.emplace("actions", owned_object::make_map());
 
     serializer.serialize({event}, events_object, actions_object);
 
@@ -493,8 +414,6 @@
 
     // Monitor action should not be reported here
     EXPECT_ACTIONS(output, {});
-
-    ddwaf_object_free(&output);
 }
 
 TEST(TestEventSerializer, UndefinedActions)
@@ -520,15 +439,9 @@
     ddwaf::obfuscator obfuscator;
     ddwaf::event_serializer serializer(obfuscator, actions);
 
-    ddwaf_object output;
-    ddwaf_object_map(&output);
-
-    ddwaf_object tmp;
-    ddwaf_object_map_addl(&output, STRL("events"), ddwaf_object_array(&tmp));
-    ddwaf_object_map_addl(&output, STRL("actions"), ddwaf_object_map(&tmp));
-
-    ddwaf_object &events_object = output.array[0];
-    ddwaf_object &actions_object = output.array[1];
+    auto output = owned_object::make_map();
+    auto events_object = output.emplace("events", owned_object::make_array());
+    auto actions_object = output.emplace("actions", owned_object::make_map());
 
     serializer.serialize({event}, events_object, actions_object);
 
@@ -548,8 +461,6 @@
 
     // Monitor action should not be reported here
     EXPECT_ACTIONS(output, {});
-
-    ddwaf_object_free(&output);
 }
 
 TEST(TestEventSerializer, StackTraceAction)
@@ -575,15 +486,9 @@
     ddwaf::obfuscator obfuscator;
     ddwaf::event_serializer serializer(obfuscator, actions);
 
-    ddwaf_object output;
-    ddwaf_object_map(&output);
-
-    ddwaf_object tmp;
-    ddwaf_object_map_addl(&output, STRL("events"), ddwaf_object_array(&tmp));
-    ddwaf_object_map_addl(&output, STRL("actions"), ddwaf_object_map(&tmp));
-
-    ddwaf_object &events_object = output.array[0];
-    ddwaf_object &actions_object = output.array[1];
+    auto output = owned_object::make_map();
+    auto events_object = output.emplace("events", owned_object::make_array());
+    auto actions_object = output.emplace("actions", owned_object::make_map());
 
     serializer.serialize({event}, events_object, actions_object);
 
@@ -605,7 +510,7 @@
     std::string stack_id;
 
     {
-        auto data = ddwaf::test::object_to_json(events_object);
+        auto data = ddwaf::test::object_to_json(events_object.ref());
         YAML::Node doc = YAML::Load(data.c_str());
         auto events = doc.as<std::list<ddwaf::test::event>>();
         ASSERT_EQ(events.size(), 1);
@@ -613,7 +518,7 @@
     }
 
     {
-        auto data = ddwaf::test::object_to_json(actions_object);
+        auto data = ddwaf::test::object_to_json(actions_object.ref());
         YAML::Node doc = YAML::Load(data.c_str());
         auto obtained = doc.as<ddwaf::test::action_map>();
         EXPECT_TRUE(obtained.contains("generate_stack"));
@@ -622,8 +527,6 @@
         EXPECT_TRUE(it->second.contains("stack_id"));
         EXPECT_EQ(it->second.at("stack_id"), stack_id);
     }
-
-    ddwaf_object_free(&output);
 }
 
 } // namespace