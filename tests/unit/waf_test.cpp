// Unless explicitly stated otherwise all files in this repository are
// dual-licensed under the Apache-2.0 License or BSD-3-Clause License.
//
// This product includes software developed at Datadog (https://www.datadoghq.com/).
// Copyright 2021 Datadog, Inc.

#include "builder/waf_builder.hpp"
#include "common/gtest_utils.hpp"
#include "waf.hpp"

using namespace ddwaf;

namespace {

constexpr std::string_view base_dir = "unit";

ddwaf::waf build_instance(std::string_view rule_file)
{
    auto object = read_file<owned_object>(rule_file, base_dir);
    if (object.is_invalid()) {
        throw std::runtime_error("Invalid ruleset object");
    }

    raw_configuration ruleset{object};
    waf_builder builder{ddwaf_object_free, std::make_shared<obfuscator>()};
    ddwaf::null_ruleset_info info;
    auto res = builder.add_or_update("default", ruleset, info);

    if (!res) {
        throw std::runtime_error("Failed to load ruleset");
    }

    return builder.build();
}

TEST(TestWaf, RootAddresses)
{
    auto instance = build_instance("interface.yaml");

    std::set<std::string_view> available_addresses{"value1", "value2"};
    for (const auto *address : instance.get_root_addresses()) {
        EXPECT_NE(available_addresses.find(address), available_addresses.end());
    }
}

TEST(TestWaf, BasicContextRun)
{
    auto instance = build_instance("interface.yaml");

    auto root = owned_object::make_map({{"value1", "rule1"}});
    auto *ctx = instance.create_context();
<<<<<<< HEAD
    EXPECT_EQ(ctx->run(std::move(root), {}, std::nullopt, LONG_TIME), DDWAF_MATCH);
=======
    auto [code, res] = ctx->run(root, std::nullopt, LONG_TIME);
    EXPECT_EQ(code, DDWAF_MATCH);
    ddwaf_object_free(&res);
>>>>>>> ed232887
    delete ctx;
}

TEST(TestWaf, AddressUniqueness)
{
    std::array<std::string_view, 36> addresses{"grpc.server.method", "grpc.server.request.message",
        "grpc.server.request.metadata", "grpc.server.response.message",
        "grpc.server.response.metadata.headers", "grpc.server.response.metadata.trailers",
        "grpc.server.response.status", "graphql.server.all_resolvers", "graphql.server.resolver",
        "http.client_ip", "server.request.body", "server.request.headers.no_cookies",
        "server.request.path_params", "server.request.query", "server.request.uri.raw",
        "server.request.trailers", "server.request.cookies", "server.response.body",
        "server.response.headers.no_cookies", "server.response.status", "usr.id", "usr.session_id",
        "waf.context.processor", "waf.context.event", "_dd.appsec.fp.http.endpoint",
        "_dd.appsec.fp.http.header", "_dd.appsec.fp.http.network",
        "_dd.appsec.fp.session"
        "_dd.appsec.s.req.body",
        "_dd.appsec.s.req.cookies", "_dd.appsec.s.req.query", "_dd.appsec.s.req.params",
        "_dd.appsec.s.res.body", "_dd.appsec.s.graphql.all_resolvers",
        "_dd.appsec.s.graphql.resolver", "_dd.appsec.s.req.headers", "_dd.appsec.s.res.headers"};

    std::unordered_set<std::size_t> indices;
    for (auto addr : addresses) {
        std::size_t hash = std::hash<std::string_view>()(addr);
        EXPECT_EQ(indices.find(hash), indices.end());
        indices.insert(hash);
    }
}

} // namespace<|MERGE_RESOLUTION|>--- conflicted
+++ resolved
@@ -49,13 +49,8 @@
 
     auto root = owned_object::make_map({{"value1", "rule1"}});
     auto *ctx = instance.create_context();
-<<<<<<< HEAD
-    EXPECT_EQ(ctx->run(std::move(root), {}, std::nullopt, LONG_TIME), DDWAF_MATCH);
-=======
-    auto [code, res] = ctx->run(root, std::nullopt, LONG_TIME);
+    auto [code, res] = ctx->run(std::move(root), {}, LONG_TIME);
     EXPECT_EQ(code, DDWAF_MATCH);
-    ddwaf_object_free(&res);
->>>>>>> ed232887
     delete ctx;
 }
 
