--- conflicted
+++ resolved
@@ -21,16 +21,10 @@
         throw std::runtime_error("Invalid ruleset object");
     }
 
-<<<<<<< HEAD
     raw_configuration ruleset{object};
     waf_builder builder{std::make_shared<match_obfuscator>()};
 
-    ddwaf::null_ruleset_info info;
-=======
-    raw_configuration ruleset = object;
-    waf_builder builder{object_limits{}, ddwaf_object_free, std::make_shared<match_obfuscator>()};
     ddwaf::ruleset_info info;
->>>>>>> 3911a640
     auto res = builder.add_or_update("default", ruleset, info);
 
     if (!res) {
