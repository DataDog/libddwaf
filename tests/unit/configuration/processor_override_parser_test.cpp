// Unless explicitly stated otherwise all files in this repository are
// dual-licensed under the Apache-2.0 License or BSD-3-Clause License.
//
// This product includes software developed at Datadog
// (https://www.datadoghq.com/). Copyright 2025 Datadog, Inc.

#include "common/gtest_utils.hpp"
#include "configuration/common/common.hpp"
#include "configuration/common/configuration.hpp"
#include "configuration/common/raw_configuration.hpp"
#include "configuration/processor_override_parser.hpp"

using namespace ddwaf;

namespace {

TEST(TestProcessorOverrideParser, ParseOverrideWithoutTargets)
{
    auto object = yaml_to_object<owned_object>(R"([{"target":[], "scanners":[]}])");

    configuration_spec cfg;
    configuration_change_spec change;
    configuration_collector collector{change, cfg};
    ruleset_info::section_info section;
    auto override_array = static_cast<raw_configuration::vector>(raw_configuration(object));
    parse_processor_overrides(override_array, collector, section);

    {
        auto diagnostics = section.to_object();
        raw_configuration root{diagnostics};

        auto root_map = static_cast<raw_configuration::map>(root);

        auto loaded = at<raw_configuration::string_set>(root_map, "loaded");
        EXPECT_EQ(loaded.size(), 0);

        auto failed = at<raw_configuration::string_set>(root_map, "failed");
        EXPECT_EQ(failed.size(), 1);
        EXPECT_NE(failed.find("index:0"), failed.end());

        auto errors = at<raw_configuration::map>(root_map, "errors");
        EXPECT_EQ(errors.size(), 1);

        auto it = errors.find("processor override without targets");
        EXPECT_NE(it, errors.end());

        auto error_rules = static_cast<raw_configuration::string_set>(it->second);
        EXPECT_EQ(error_rules.size(), 1);
        EXPECT_NE(error_rules.find("index:0"), error_rules.end());
    }

    EXPECT_TRUE(change.empty());
    EXPECT_TRUE(change.actions.empty());
    EXPECT_TRUE(change.base_rules.empty());
    EXPECT_TRUE(change.user_rules.empty());
    EXPECT_TRUE(change.exclusion_data.empty());
    EXPECT_TRUE(change.rule_data.empty());
    EXPECT_TRUE(change.rule_filters.empty());
    EXPECT_TRUE(change.input_filters.empty());
    EXPECT_TRUE(change.processors.empty());
    EXPECT_TRUE(change.scanners.empty());
    EXPECT_TRUE(change.rule_overrides_by_id.empty());
    EXPECT_TRUE(change.rule_overrides_by_tags.empty());
    EXPECT_TRUE(change.processor_overrides.empty());

    EXPECT_TRUE(cfg.actions.empty());
    EXPECT_TRUE(cfg.base_rules.empty());
    EXPECT_TRUE(cfg.user_rules.empty());
    EXPECT_TRUE(cfg.exclusion_data.empty());
    EXPECT_TRUE(cfg.rule_data.empty());
    EXPECT_TRUE(cfg.rule_filters.empty());
    EXPECT_TRUE(cfg.input_filters.empty());
    EXPECT_TRUE(cfg.processors.empty());
    EXPECT_TRUE(cfg.scanners.empty());
    EXPECT_TRUE(cfg.rule_overrides_by_id.empty());
    EXPECT_TRUE(cfg.rule_overrides_by_tags.empty());
    EXPECT_TRUE(cfg.processor_overrides.empty());
}

TEST(TestProcessorOverrideParser, ParseOverrideWithTargetByTags)
{
    auto object = yaml_to_object<owned_object>(
        R"([{"target":[{"tags": {"type": "value"}}], "scanners":[]}])");

    configuration_spec cfg;
    configuration_change_spec change;
    configuration_collector collector{change, cfg};
    ruleset_info::section_info section;
    auto override_array = static_cast<raw_configuration::vector>(raw_configuration(object));
    parse_processor_overrides(override_array, collector, section);

    {
        auto diagnostics = section.to_object();
        raw_configuration root{diagnostics};

        auto root_map = static_cast<raw_configuration::map>(root);

        auto loaded = at<raw_configuration::string_set>(root_map, "loaded");
        EXPECT_EQ(loaded.size(), 0);

        auto failed = at<raw_configuration::string_set>(root_map, "failed");
        EXPECT_EQ(failed.size(), 1);
        EXPECT_NE(failed.find("index:0"), failed.end());

        auto errors = at<raw_configuration::map>(root_map, "errors");
        EXPECT_EQ(errors.size(), 1);

        auto it = errors.find("processor override with target by tags not supported");
        EXPECT_NE(it, errors.end());

        auto error_rules = static_cast<raw_configuration::string_set>(it->second);
        EXPECT_EQ(error_rules.size(), 1);
        EXPECT_NE(error_rules.find("index:0"), error_rules.end());
    }

    EXPECT_TRUE(change.empty());
    EXPECT_TRUE(change.actions.empty());
    EXPECT_TRUE(change.base_rules.empty());
    EXPECT_TRUE(change.user_rules.empty());
    EXPECT_TRUE(change.exclusion_data.empty());
    EXPECT_TRUE(change.rule_data.empty());
    EXPECT_TRUE(change.rule_filters.empty());
    EXPECT_TRUE(change.input_filters.empty());
    EXPECT_TRUE(change.processors.empty());
    EXPECT_TRUE(change.scanners.empty());
    EXPECT_TRUE(change.rule_overrides_by_id.empty());
    EXPECT_TRUE(change.rule_overrides_by_tags.empty());
    EXPECT_TRUE(change.processor_overrides.empty());

    EXPECT_TRUE(cfg.actions.empty());
    EXPECT_TRUE(cfg.base_rules.empty());
    EXPECT_TRUE(cfg.user_rules.empty());
    EXPECT_TRUE(cfg.exclusion_data.empty());
    EXPECT_TRUE(cfg.rule_data.empty());
    EXPECT_TRUE(cfg.rule_filters.empty());
    EXPECT_TRUE(cfg.input_filters.empty());
    EXPECT_TRUE(cfg.processors.empty());
    EXPECT_TRUE(cfg.scanners.empty());
    EXPECT_TRUE(cfg.rule_overrides_by_id.empty());
    EXPECT_TRUE(cfg.rule_overrides_by_tags.empty());
    EXPECT_TRUE(cfg.processor_overrides.empty());
}

TEST(TestProcessorOverrideParser, ParseOverrideWithoutScanners)
{
<<<<<<< HEAD
    auto object =
        yaml_to_object<owned_object>(R"([{"target":[{"id":"extract-content"}], "scanners":[]}])");
=======
    auto object = yaml_to_object(R"([{"target":[{"id":"extract-content"}], "scanners":{}}])");
>>>>>>> b9b159e2

    configuration_spec cfg;
    configuration_change_spec change;
    configuration_collector collector{change, cfg};
    ruleset_info::section_info section;
    auto override_array = static_cast<raw_configuration::vector>(raw_configuration(object));
    parse_processor_overrides(override_array, collector, section);

    {
        auto diagnostics = section.to_object();
        raw_configuration root{diagnostics};

        auto root_map = static_cast<raw_configuration::map>(root);

        auto loaded = at<raw_configuration::string_set>(root_map, "loaded");
        EXPECT_EQ(loaded.size(), 1);
        EXPECT_NE(loaded.find("index:0"), loaded.end());

        auto failed = at<raw_configuration::string_set>(root_map, "failed");
        EXPECT_EQ(failed.size(), 0);

        auto errors = at<raw_configuration::map>(root_map, "errors");
        EXPECT_EQ(errors.size(), 0);
    }

    EXPECT_FALSE(change.empty());
    EXPECT_EQ(change.content, change_set::processor_overrides);

    EXPECT_EQ(change.processor_overrides.size(), 1);
    EXPECT_EQ(cfg.processor_overrides.size(), 1);

    auto &ovrd = cfg.processor_overrides.begin()->second;
    EXPECT_EQ(ovrd.targets.size(), 1);
    EXPECT_EQ(ovrd.scanners.include.size(), 0);
    EXPECT_EQ(ovrd.scanners.exclude.size(), 0);

    EXPECT_TRUE(change.actions.empty());
    EXPECT_TRUE(change.base_rules.empty());
    EXPECT_TRUE(change.user_rules.empty());
    EXPECT_TRUE(change.exclusion_data.empty());
    EXPECT_TRUE(change.rule_data.empty());
    EXPECT_TRUE(change.rule_filters.empty());
    EXPECT_TRUE(change.input_filters.empty());
    EXPECT_TRUE(change.processors.empty());
    EXPECT_TRUE(change.scanners.empty());
    EXPECT_TRUE(change.rule_overrides_by_id.empty());
    EXPECT_TRUE(change.rule_overrides_by_tags.empty());

    EXPECT_TRUE(cfg.actions.empty());
    EXPECT_TRUE(cfg.base_rules.empty());
    EXPECT_TRUE(cfg.user_rules.empty());
    EXPECT_TRUE(cfg.exclusion_data.empty());
    EXPECT_TRUE(cfg.rule_data.empty());
    EXPECT_TRUE(cfg.rule_filters.empty());
    EXPECT_TRUE(cfg.input_filters.empty());
    EXPECT_TRUE(cfg.processors.empty());
    EXPECT_TRUE(cfg.scanners.empty());
    EXPECT_TRUE(cfg.rule_overrides_by_id.empty());
    EXPECT_TRUE(cfg.rule_overrides_by_tags.empty());
}

TEST(TestProcessorOverrideParser, ParseOverrideWithScannerById)
{
<<<<<<< HEAD
    auto object = yaml_to_object<owned_object>(
        R"([{"target":[{"id":"extract-content"}], "scanners": [{"id": "scanner-001"}]}])");
=======
    auto object = yaml_to_object(
        R"([{"target":[{"id":"extract-content"}], "scanners": {include: [{"id": "scanner-001"}]}}])");
>>>>>>> b9b159e2

    configuration_spec cfg;
    configuration_change_spec change;
    configuration_collector collector{change, cfg};
    ruleset_info::section_info section;
    auto override_array = static_cast<raw_configuration::vector>(raw_configuration(object));
    parse_processor_overrides(override_array, collector, section);

    {
        auto diagnostics = section.to_object();
        raw_configuration root{diagnostics};

        auto root_map = static_cast<raw_configuration::map>(root);

        auto loaded = at<raw_configuration::string_set>(root_map, "loaded");
        EXPECT_EQ(loaded.size(), 1);
        EXPECT_NE(loaded.find("index:0"), loaded.end());

        auto failed = at<raw_configuration::string_set>(root_map, "failed");
        EXPECT_EQ(failed.size(), 0);

        auto errors = at<raw_configuration::map>(root_map, "errors");
        EXPECT_EQ(errors.size(), 0);
    }

    EXPECT_FALSE(change.empty());
    EXPECT_EQ(change.content, change_set::processor_overrides);

    EXPECT_EQ(change.processor_overrides.size(), 1);
    EXPECT_EQ(cfg.processor_overrides.size(), 1);

    auto &ovrd = cfg.processor_overrides.begin()->second;
    EXPECT_EQ(ovrd.targets.size(), 1);
    EXPECT_EQ(ovrd.scanners.include.size(), 1);
    EXPECT_EQ(ovrd.scanners.exclude.size(), 0);

    EXPECT_TRUE(change.actions.empty());
    EXPECT_TRUE(change.base_rules.empty());
    EXPECT_TRUE(change.user_rules.empty());
    EXPECT_TRUE(change.exclusion_data.empty());
    EXPECT_TRUE(change.rule_data.empty());
    EXPECT_TRUE(change.rule_filters.empty());
    EXPECT_TRUE(change.input_filters.empty());
    EXPECT_TRUE(change.processors.empty());
    EXPECT_TRUE(change.scanners.empty());
    EXPECT_TRUE(change.rule_overrides_by_id.empty());
    EXPECT_TRUE(change.rule_overrides_by_tags.empty());

    EXPECT_TRUE(cfg.actions.empty());
    EXPECT_TRUE(cfg.base_rules.empty());
    EXPECT_TRUE(cfg.user_rules.empty());
    EXPECT_TRUE(cfg.exclusion_data.empty());
    EXPECT_TRUE(cfg.rule_data.empty());
    EXPECT_TRUE(cfg.rule_filters.empty());
    EXPECT_TRUE(cfg.input_filters.empty());
    EXPECT_TRUE(cfg.processors.empty());
    EXPECT_TRUE(cfg.scanners.empty());
    EXPECT_TRUE(cfg.rule_overrides_by_id.empty());
    EXPECT_TRUE(cfg.rule_overrides_by_tags.empty());
}

TEST(TestProcessorOverrideParser, ParseOverrideWithExcludedScannerById)
{
    auto object = yaml_to_object(
        R"([{"target":[{"id":"extract-content"}], "scanners": {exclude: [{"id": "scanner-001"}]}}])");

    configuration_spec cfg;
    configuration_change_spec change;
    configuration_collector collector{change, cfg};
    ruleset_info::section_info section;
    auto override_array = static_cast<raw_configuration::vector>(raw_configuration(object));
    parse_processor_overrides(override_array, collector, section);
    ddwaf_object_free(&object);

    {
        raw_configuration root;
        section.to_object(root);

        auto root_map = static_cast<raw_configuration::map>(root);

        auto loaded = at<raw_configuration::string_set>(root_map, "loaded");
        EXPECT_EQ(loaded.size(), 1);
        EXPECT_NE(loaded.find("index:0"), loaded.end());

        auto failed = at<raw_configuration::string_set>(root_map, "failed");
        EXPECT_EQ(failed.size(), 0);

        auto errors = at<raw_configuration::map>(root_map, "errors");
        EXPECT_EQ(errors.size(), 0);

        ddwaf_object_free(&root);
    }

    EXPECT_FALSE(change.empty());
    EXPECT_EQ(change.content, change_set::processor_overrides);

    EXPECT_EQ(change.processor_overrides.size(), 1);
    EXPECT_EQ(cfg.processor_overrides.size(), 1);

    auto &ovrd = cfg.processor_overrides.begin()->second;
    EXPECT_EQ(ovrd.targets.size(), 1);
    EXPECT_EQ(ovrd.scanners.include.size(), 0);
    EXPECT_EQ(ovrd.scanners.exclude.size(), 1);

    EXPECT_TRUE(change.actions.empty());
    EXPECT_TRUE(change.base_rules.empty());
    EXPECT_TRUE(change.user_rules.empty());
    EXPECT_TRUE(change.exclusion_data.empty());
    EXPECT_TRUE(change.rule_data.empty());
    EXPECT_TRUE(change.rule_filters.empty());
    EXPECT_TRUE(change.input_filters.empty());
    EXPECT_TRUE(change.processors.empty());
    EXPECT_TRUE(change.scanners.empty());
    EXPECT_TRUE(change.rule_overrides_by_id.empty());
    EXPECT_TRUE(change.rule_overrides_by_tags.empty());

    EXPECT_TRUE(cfg.actions.empty());
    EXPECT_TRUE(cfg.base_rules.empty());
    EXPECT_TRUE(cfg.user_rules.empty());
    EXPECT_TRUE(cfg.exclusion_data.empty());
    EXPECT_TRUE(cfg.rule_data.empty());
    EXPECT_TRUE(cfg.rule_filters.empty());
    EXPECT_TRUE(cfg.input_filters.empty());
    EXPECT_TRUE(cfg.processors.empty());
    EXPECT_TRUE(cfg.scanners.empty());
    EXPECT_TRUE(cfg.rule_overrides_by_id.empty());
    EXPECT_TRUE(cfg.rule_overrides_by_tags.empty());
}

TEST(TestProcessorOverrideParser, ParseOverrideWithScannerByTags)
{
<<<<<<< HEAD
    auto object = yaml_to_object<owned_object>(
        R"([{"target":[{"id":"extract-content"}], "scanners": [{"tags": {"type":"email"}}]}])");
=======
    auto object = yaml_to_object(
        R"([{"target":[{"id":"extract-content"}], "scanners": {include: [{"tags": {"type":"email"}}]}}])");

    configuration_spec cfg;
    configuration_change_spec change;
    configuration_collector collector{change, cfg};
    ruleset_info::section_info section;
    auto override_array = static_cast<raw_configuration::vector>(raw_configuration(object));
    parse_processor_overrides(override_array, collector, section);
    ddwaf_object_free(&object);

    {
        raw_configuration root;
        section.to_object(root);

        auto root_map = static_cast<raw_configuration::map>(root);

        auto loaded = at<raw_configuration::string_set>(root_map, "loaded");
        EXPECT_EQ(loaded.size(), 1);
        EXPECT_NE(loaded.find("index:0"), loaded.end());

        auto failed = at<raw_configuration::string_set>(root_map, "failed");
        EXPECT_EQ(failed.size(), 0);

        auto errors = at<raw_configuration::map>(root_map, "errors");
        EXPECT_EQ(errors.size(), 0);

        ddwaf_object_free(&root);
    }

    EXPECT_FALSE(change.empty());
    EXPECT_EQ(change.content, change_set::processor_overrides);

    EXPECT_EQ(change.processor_overrides.size(), 1);
    EXPECT_EQ(cfg.processor_overrides.size(), 1);

    auto &ovrd = cfg.processor_overrides.begin()->second;
    EXPECT_EQ(ovrd.targets.size(), 1);
    EXPECT_EQ(ovrd.scanners.include.size(), 1);
    EXPECT_EQ(ovrd.scanners.exclude.size(), 0);

    EXPECT_TRUE(change.actions.empty());
    EXPECT_TRUE(change.base_rules.empty());
    EXPECT_TRUE(change.user_rules.empty());
    EXPECT_TRUE(change.exclusion_data.empty());
    EXPECT_TRUE(change.rule_data.empty());
    EXPECT_TRUE(change.rule_filters.empty());
    EXPECT_TRUE(change.input_filters.empty());
    EXPECT_TRUE(change.processors.empty());
    EXPECT_TRUE(change.scanners.empty());
    EXPECT_TRUE(change.rule_overrides_by_id.empty());
    EXPECT_TRUE(change.rule_overrides_by_tags.empty());

    EXPECT_TRUE(cfg.actions.empty());
    EXPECT_TRUE(cfg.base_rules.empty());
    EXPECT_TRUE(cfg.user_rules.empty());
    EXPECT_TRUE(cfg.exclusion_data.empty());
    EXPECT_TRUE(cfg.rule_data.empty());
    EXPECT_TRUE(cfg.rule_filters.empty());
    EXPECT_TRUE(cfg.input_filters.empty());
    EXPECT_TRUE(cfg.processors.empty());
    EXPECT_TRUE(cfg.scanners.empty());
    EXPECT_TRUE(cfg.rule_overrides_by_id.empty());
    EXPECT_TRUE(cfg.rule_overrides_by_tags.empty());
}

TEST(TestProcessorOverrideParser, ParseOverrideWithExcludedScannerByTags)
{
    auto object = yaml_to_object(
        R"([{"target":[{"id":"extract-content"}], "scanners": {exclude: [{"tags": {"type":"email"}}]}}])");
>>>>>>> b9b159e2

    configuration_spec cfg;
    configuration_change_spec change;
    configuration_collector collector{change, cfg};
    ruleset_info::section_info section;
    auto override_array = static_cast<raw_configuration::vector>(raw_configuration(object));
    parse_processor_overrides(override_array, collector, section);

    {
        auto diagnostics = section.to_object();
        raw_configuration root{diagnostics};

        auto root_map = static_cast<raw_configuration::map>(root);

        auto loaded = at<raw_configuration::string_set>(root_map, "loaded");
        EXPECT_EQ(loaded.size(), 1);
        EXPECT_NE(loaded.find("index:0"), loaded.end());

        auto failed = at<raw_configuration::string_set>(root_map, "failed");
        EXPECT_EQ(failed.size(), 0);

        auto errors = at<raw_configuration::map>(root_map, "errors");
        EXPECT_EQ(errors.size(), 0);
    }

    EXPECT_FALSE(change.empty());
    EXPECT_EQ(change.content, change_set::processor_overrides);

    EXPECT_EQ(change.processor_overrides.size(), 1);
    EXPECT_EQ(cfg.processor_overrides.size(), 1);

    auto &ovrd = cfg.processor_overrides.begin()->second;
    EXPECT_EQ(ovrd.targets.size(), 1);
    EXPECT_EQ(ovrd.scanners.include.size(), 0);
    EXPECT_EQ(ovrd.scanners.exclude.size(), 1);

    EXPECT_TRUE(change.actions.empty());
    EXPECT_TRUE(change.base_rules.empty());
    EXPECT_TRUE(change.user_rules.empty());
    EXPECT_TRUE(change.exclusion_data.empty());
    EXPECT_TRUE(change.rule_data.empty());
    EXPECT_TRUE(change.rule_filters.empty());
    EXPECT_TRUE(change.input_filters.empty());
    EXPECT_TRUE(change.processors.empty());
    EXPECT_TRUE(change.scanners.empty());
    EXPECT_TRUE(change.rule_overrides_by_id.empty());
    EXPECT_TRUE(change.rule_overrides_by_tags.empty());

    EXPECT_TRUE(cfg.actions.empty());
    EXPECT_TRUE(cfg.base_rules.empty());
    EXPECT_TRUE(cfg.user_rules.empty());
    EXPECT_TRUE(cfg.exclusion_data.empty());
    EXPECT_TRUE(cfg.rule_data.empty());
    EXPECT_TRUE(cfg.rule_filters.empty());
    EXPECT_TRUE(cfg.input_filters.empty());
    EXPECT_TRUE(cfg.processors.empty());
    EXPECT_TRUE(cfg.scanners.empty());
    EXPECT_TRUE(cfg.rule_overrides_by_id.empty());
    EXPECT_TRUE(cfg.rule_overrides_by_tags.empty());
}

TEST(TestProcessorOverrideParser, ParseOverrideWithMultipleTargets)
{
<<<<<<< HEAD
    auto object = yaml_to_object<owned_object>(
        R"([{"target":[{"id":"extract-content"}, {"id": "something-else"}, {"id": "extract-headers"}], "scanners": [{"id": "scanner-001"}]}])");
=======
    auto object = yaml_to_object(
        R"([{"target":[{"id":"extract-content"}, {"id": "something-else"}, {"id": "extract-headers"}], "scanners": {include: [{"id": "scanner-001"}]}}])");
>>>>>>> b9b159e2

    configuration_spec cfg;
    configuration_change_spec change;
    configuration_collector collector{change, cfg};
    ruleset_info::section_info section;
    auto override_array = static_cast<raw_configuration::vector>(raw_configuration(object));
    parse_processor_overrides(override_array, collector, section);

    {
        auto diagnostics = section.to_object();
        raw_configuration root{diagnostics};

        auto root_map = static_cast<raw_configuration::map>(root);

        auto loaded = at<raw_configuration::string_set>(root_map, "loaded");
        EXPECT_EQ(loaded.size(), 1);
        EXPECT_NE(loaded.find("index:0"), loaded.end());

        auto failed = at<raw_configuration::string_set>(root_map, "failed");
        EXPECT_EQ(failed.size(), 0);

        auto errors = at<raw_configuration::map>(root_map, "errors");
        EXPECT_EQ(errors.size(), 0);
    }

    EXPECT_FALSE(change.empty());
    EXPECT_EQ(change.content, change_set::processor_overrides);

    EXPECT_EQ(change.processor_overrides.size(), 1);
    EXPECT_EQ(cfg.processor_overrides.size(), 1);

    auto &ovrd = cfg.processor_overrides.begin()->second;
    EXPECT_EQ(ovrd.targets.size(), 3);
    EXPECT_EQ(ovrd.scanners.include.size(), 1);
    EXPECT_EQ(ovrd.scanners.exclude.size(), 0);

    EXPECT_TRUE(change.actions.empty());
    EXPECT_TRUE(change.base_rules.empty());
    EXPECT_TRUE(change.user_rules.empty());
    EXPECT_TRUE(change.exclusion_data.empty());
    EXPECT_TRUE(change.rule_data.empty());
    EXPECT_TRUE(change.rule_filters.empty());
    EXPECT_TRUE(change.input_filters.empty());
    EXPECT_TRUE(change.processors.empty());
    EXPECT_TRUE(change.scanners.empty());
    EXPECT_TRUE(change.rule_overrides_by_id.empty());
    EXPECT_TRUE(change.rule_overrides_by_tags.empty());

    EXPECT_TRUE(cfg.actions.empty());
    EXPECT_TRUE(cfg.base_rules.empty());
    EXPECT_TRUE(cfg.user_rules.empty());
    EXPECT_TRUE(cfg.exclusion_data.empty());
    EXPECT_TRUE(cfg.rule_data.empty());
    EXPECT_TRUE(cfg.rule_filters.empty());
    EXPECT_TRUE(cfg.input_filters.empty());
    EXPECT_TRUE(cfg.processors.empty());
    EXPECT_TRUE(cfg.scanners.empty());
    EXPECT_TRUE(cfg.rule_overrides_by_id.empty());
    EXPECT_TRUE(cfg.rule_overrides_by_tags.empty());
}

TEST(TestProcessorOverrideParser, ParseOverrideWithIncludeAndExcludeScanners)
{
    auto object = yaml_to_object(
        R"([{"target":[{"id":"extract-content"}], "scanners": {include: [{"id": "scanner-001"}], exclude: [{"tags": {"type":"email"}}]}}])");

    configuration_spec cfg;
    configuration_change_spec change;
    configuration_collector collector{change, cfg};
    ruleset_info::section_info section;
    auto override_array = static_cast<raw_configuration::vector>(raw_configuration(object));
    parse_processor_overrides(override_array, collector, section);
    ddwaf_object_free(&object);

    {
        raw_configuration root;
        section.to_object(root);

        auto root_map = static_cast<raw_configuration::map>(root);

        auto loaded = at<raw_configuration::string_set>(root_map, "loaded");
        EXPECT_EQ(loaded.size(), 1);
        EXPECT_NE(loaded.find("index:0"), loaded.end());

        auto failed = at<raw_configuration::string_set>(root_map, "failed");
        EXPECT_EQ(failed.size(), 0);

        auto errors = at<raw_configuration::map>(root_map, "errors");
        EXPECT_EQ(errors.size(), 0);

        ddwaf_object_free(&root);
    }

    EXPECT_FALSE(change.empty());
    EXPECT_EQ(change.content, change_set::processor_overrides);

    EXPECT_EQ(change.processor_overrides.size(), 1);
    EXPECT_EQ(cfg.processor_overrides.size(), 1);

    auto &ovrd = cfg.processor_overrides.begin()->second;
    EXPECT_EQ(ovrd.targets.size(), 1);
    EXPECT_EQ(ovrd.scanners.include.size(), 1);
    EXPECT_EQ(ovrd.scanners.exclude.size(), 1);

    EXPECT_TRUE(change.actions.empty());
    EXPECT_TRUE(change.base_rules.empty());
    EXPECT_TRUE(change.user_rules.empty());
    EXPECT_TRUE(change.exclusion_data.empty());
    EXPECT_TRUE(change.rule_data.empty());
    EXPECT_TRUE(change.rule_filters.empty());
    EXPECT_TRUE(change.input_filters.empty());
    EXPECT_TRUE(change.processors.empty());
    EXPECT_TRUE(change.scanners.empty());
    EXPECT_TRUE(change.rule_overrides_by_id.empty());
    EXPECT_TRUE(change.rule_overrides_by_tags.empty());

    EXPECT_TRUE(cfg.actions.empty());
    EXPECT_TRUE(cfg.base_rules.empty());
    EXPECT_TRUE(cfg.user_rules.empty());
    EXPECT_TRUE(cfg.exclusion_data.empty());
    EXPECT_TRUE(cfg.rule_data.empty());
    EXPECT_TRUE(cfg.rule_filters.empty());
    EXPECT_TRUE(cfg.input_filters.empty());
    EXPECT_TRUE(cfg.processors.empty());
    EXPECT_TRUE(cfg.scanners.empty());
    EXPECT_TRUE(cfg.rule_overrides_by_id.empty());
    EXPECT_TRUE(cfg.rule_overrides_by_tags.empty());
}

TEST(TestProcessorOverrideParser, ParseOverrideWithMultipleTargetsAndScanners)
{
<<<<<<< HEAD
    auto object = yaml_to_object<owned_object>(
        R"([{"target":[{"id":"extract-content"}], "scanners": [{"id": "scanner-001"}]},{"target":[{"id": "something-else"}], "scanners": [{"tags": {"type": "value"}}]},{"target":[{"id": "extract-headers"}], "scanners": [{"id": "scanner-002"}]}])");
=======
    auto object = yaml_to_object(
        R"([{"target":[{"id":"extract-content"}], "scanners": {include: [{"id": "scanner-001"}]}},{"target":[{"id": "something-else"}], "scanners": {include: [{"tags": {"type": "value"}}]}},{"target":[{"id": "extract-headers"}], "scanners": {include: [{"id": "scanner-002"}]}}])");
>>>>>>> b9b159e2

    configuration_spec cfg;
    configuration_change_spec change;
    configuration_collector collector{change, cfg};
    ruleset_info::section_info section;
    auto override_array = static_cast<raw_configuration::vector>(raw_configuration(object));
    parse_processor_overrides(override_array, collector, section);

    {
        auto diagnostics = section.to_object();
        raw_configuration root{diagnostics};

        auto root_map = static_cast<raw_configuration::map>(root);

        auto loaded = at<raw_configuration::string_set>(root_map, "loaded");
        EXPECT_EQ(loaded.size(), 3);
        EXPECT_NE(loaded.find("index:0"), loaded.end());
        EXPECT_NE(loaded.find("index:1"), loaded.end());
        EXPECT_NE(loaded.find("index:2"), loaded.end());

        auto failed = at<raw_configuration::string_set>(root_map, "failed");
        EXPECT_EQ(failed.size(), 0);

        auto errors = at<raw_configuration::map>(root_map, "errors");
        EXPECT_EQ(errors.size(), 0);
    }

    EXPECT_FALSE(change.empty());
    EXPECT_EQ(change.content, change_set::processor_overrides);

    EXPECT_EQ(change.processor_overrides.size(), 3);
    EXPECT_EQ(cfg.processor_overrides.size(), 3);

    EXPECT_TRUE(change.actions.empty());
    EXPECT_TRUE(change.base_rules.empty());
    EXPECT_TRUE(change.user_rules.empty());
    EXPECT_TRUE(change.exclusion_data.empty());
    EXPECT_TRUE(change.rule_data.empty());
    EXPECT_TRUE(change.rule_filters.empty());
    EXPECT_TRUE(change.input_filters.empty());
    EXPECT_TRUE(change.processors.empty());
    EXPECT_TRUE(change.scanners.empty());
    EXPECT_TRUE(change.rule_overrides_by_id.empty());
    EXPECT_TRUE(change.rule_overrides_by_tags.empty());

    EXPECT_TRUE(cfg.actions.empty());
    EXPECT_TRUE(cfg.base_rules.empty());
    EXPECT_TRUE(cfg.user_rules.empty());
    EXPECT_TRUE(cfg.exclusion_data.empty());
    EXPECT_TRUE(cfg.rule_data.empty());
    EXPECT_TRUE(cfg.rule_filters.empty());
    EXPECT_TRUE(cfg.input_filters.empty());
    EXPECT_TRUE(cfg.processors.empty());
    EXPECT_TRUE(cfg.scanners.empty());
    EXPECT_TRUE(cfg.rule_overrides_by_id.empty());
    EXPECT_TRUE(cfg.rule_overrides_by_tags.empty());
}

} // namespace<|MERGE_RESOLUTION|>--- conflicted
+++ resolved
@@ -143,12 +143,8 @@
 
 TEST(TestProcessorOverrideParser, ParseOverrideWithoutScanners)
 {
-<<<<<<< HEAD
     auto object =
-        yaml_to_object<owned_object>(R"([{"target":[{"id":"extract-content"}], "scanners":[]}])");
-=======
-    auto object = yaml_to_object(R"([{"target":[{"id":"extract-content"}], "scanners":{}}])");
->>>>>>> b9b159e2
+        yaml_to_object<owned_object>(R"([{"target":[{"id":"extract-content"}], "scanners":{}}])");
 
     configuration_spec cfg;
     configuration_change_spec change;
@@ -212,13 +208,8 @@
 
 TEST(TestProcessorOverrideParser, ParseOverrideWithScannerById)
 {
-<<<<<<< HEAD
-    auto object = yaml_to_object<owned_object>(
-        R"([{"target":[{"id":"extract-content"}], "scanners": [{"id": "scanner-001"}]}])");
-=======
-    auto object = yaml_to_object(
+    auto object = yaml_to_object<owned_object>(
         R"([{"target":[{"id":"extract-content"}], "scanners": {include: [{"id": "scanner-001"}]}}])");
->>>>>>> b9b159e2
 
     configuration_spec cfg;
     configuration_change_spec change;
@@ -282,7 +273,7 @@
 
 TEST(TestProcessorOverrideParser, ParseOverrideWithExcludedScannerById)
 {
-    auto object = yaml_to_object(
+    auto object = yaml_to_object<owned_object>(
         R"([{"target":[{"id":"extract-content"}], "scanners": {exclude: [{"id": "scanner-001"}]}}])");
 
     configuration_spec cfg;
@@ -291,11 +282,10 @@
     ruleset_info::section_info section;
     auto override_array = static_cast<raw_configuration::vector>(raw_configuration(object));
     parse_processor_overrides(override_array, collector, section);
-    ddwaf_object_free(&object);
-
-    {
-        raw_configuration root;
-        section.to_object(root);
+
+    {
+        auto diagnostics = section.to_object();
+        raw_configuration root{diagnostics};
 
         auto root_map = static_cast<raw_configuration::map>(root);
 
@@ -308,8 +298,6 @@
 
         auto errors = at<raw_configuration::map>(root_map, "errors");
         EXPECT_EQ(errors.size(), 0);
-
-        ddwaf_object_free(&root);
     }
 
     EXPECT_FALSE(change.empty());
@@ -350,11 +338,7 @@
 
 TEST(TestProcessorOverrideParser, ParseOverrideWithScannerByTags)
 {
-<<<<<<< HEAD
-    auto object = yaml_to_object<owned_object>(
-        R"([{"target":[{"id":"extract-content"}], "scanners": [{"tags": {"type":"email"}}]}])");
-=======
-    auto object = yaml_to_object(
+    auto object = yaml_to_object<owned_object>(
         R"([{"target":[{"id":"extract-content"}], "scanners": {include: [{"tags": {"type":"email"}}]}}])");
 
     configuration_spec cfg;
@@ -363,11 +347,10 @@
     ruleset_info::section_info section;
     auto override_array = static_cast<raw_configuration::vector>(raw_configuration(object));
     parse_processor_overrides(override_array, collector, section);
-    ddwaf_object_free(&object);
-
-    {
-        raw_configuration root;
-        section.to_object(root);
+
+    {
+        auto diagnostics = section.to_object();
+        raw_configuration root{diagnostics};
 
         auto root_map = static_cast<raw_configuration::map>(root);
 
@@ -380,8 +363,6 @@
 
         auto errors = at<raw_configuration::map>(root_map, "errors");
         EXPECT_EQ(errors.size(), 0);
-
-        ddwaf_object_free(&root);
     }
 
     EXPECT_FALSE(change.empty());
@@ -422,9 +403,8 @@
 
 TEST(TestProcessorOverrideParser, ParseOverrideWithExcludedScannerByTags)
 {
-    auto object = yaml_to_object(
+    auto object = yaml_to_object<owned_object>(
         R"([{"target":[{"id":"extract-content"}], "scanners": {exclude: [{"tags": {"type":"email"}}]}}])");
->>>>>>> b9b159e2
 
     configuration_spec cfg;
     configuration_change_spec change;
@@ -488,13 +468,8 @@
 
 TEST(TestProcessorOverrideParser, ParseOverrideWithMultipleTargets)
 {
-<<<<<<< HEAD
-    auto object = yaml_to_object<owned_object>(
-        R"([{"target":[{"id":"extract-content"}, {"id": "something-else"}, {"id": "extract-headers"}], "scanners": [{"id": "scanner-001"}]}])");
-=======
-    auto object = yaml_to_object(
+    auto object = yaml_to_object<owned_object>(
         R"([{"target":[{"id":"extract-content"}, {"id": "something-else"}, {"id": "extract-headers"}], "scanners": {include: [{"id": "scanner-001"}]}}])");
->>>>>>> b9b159e2
 
     configuration_spec cfg;
     configuration_change_spec change;
@@ -558,7 +533,7 @@
 
 TEST(TestProcessorOverrideParser, ParseOverrideWithIncludeAndExcludeScanners)
 {
-    auto object = yaml_to_object(
+    auto object = yaml_to_object<owned_object>(
         R"([{"target":[{"id":"extract-content"}], "scanners": {include: [{"id": "scanner-001"}], exclude: [{"tags": {"type":"email"}}]}}])");
 
     configuration_spec cfg;
@@ -567,11 +542,10 @@
     ruleset_info::section_info section;
     auto override_array = static_cast<raw_configuration::vector>(raw_configuration(object));
     parse_processor_overrides(override_array, collector, section);
-    ddwaf_object_free(&object);
-
-    {
-        raw_configuration root;
-        section.to_object(root);
+
+    {
+        auto diagnostics = section.to_object();
+        raw_configuration root{diagnostics};
 
         auto root_map = static_cast<raw_configuration::map>(root);
 
@@ -584,8 +558,6 @@
 
         auto errors = at<raw_configuration::map>(root_map, "errors");
         EXPECT_EQ(errors.size(), 0);
-
-        ddwaf_object_free(&root);
     }
 
     EXPECT_FALSE(change.empty());
@@ -626,13 +598,8 @@
 
 TEST(TestProcessorOverrideParser, ParseOverrideWithMultipleTargetsAndScanners)
 {
-<<<<<<< HEAD
-    auto object = yaml_to_object<owned_object>(
-        R"([{"target":[{"id":"extract-content"}], "scanners": [{"id": "scanner-001"}]},{"target":[{"id": "something-else"}], "scanners": [{"tags": {"type": "value"}}]},{"target":[{"id": "extract-headers"}], "scanners": [{"id": "scanner-002"}]}])");
-=======
-    auto object = yaml_to_object(
+    auto object = yaml_to_object<owned_object>(
         R"([{"target":[{"id":"extract-content"}], "scanners": {include: [{"id": "scanner-001"}]}},{"target":[{"id": "something-else"}], "scanners": {include: [{"tags": {"type": "value"}}]}},{"target":[{"id": "extract-headers"}], "scanners": {include: [{"id": "scanner-002"}]}}])");
->>>>>>> b9b159e2
 
     configuration_spec cfg;
     configuration_change_spec change;
