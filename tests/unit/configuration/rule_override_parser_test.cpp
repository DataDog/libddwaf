// Unless explicitly stated otherwise all files in this repository are
// dual-licensed under the Apache-2.0 License or BSD-3-Clause License.
//
// This product includes software developed at Datadog
// (https://www.datadoghq.com/). Copyright 2025 Datadog, Inc.

#include "common/gtest_utils.hpp"
#include "configuration/common/common.hpp"
#include "configuration/common/configuration.hpp"
#include "configuration/common/raw_configuration.hpp"
#include "configuration/rule_override_parser.hpp"

using namespace ddwaf;

namespace {

TEST(TestRuleOverrideParser, ParseRuleOverrideWithoutSideEffects)
{
    auto object = yaml_to_object<owned_object>(R"([{rules_target: [{tags: {confidence: 1}}]}])");

    configuration_spec cfg;
    configuration_change_spec change;
    configuration_collector collector{change, cfg};
    ruleset_info::section_info section;
    auto override_array = static_cast<raw_configuration::vector>(raw_configuration(object));
<<<<<<< HEAD
    parse_overrides(override_array, collector, section);
=======
    parse_rule_overrides(override_array, collector, section);
    ddwaf_object_free(&object);
>>>>>>> 501deb67

    {
        auto diagnostics = section.to_object();
        raw_configuration root{diagnostics};

        auto root_map = static_cast<raw_configuration::map>(root);

        auto loaded = at<raw_configuration::string_set>(root_map, "loaded");
        EXPECT_EQ(loaded.size(), 0);

        auto failed = at<raw_configuration::string_set>(root_map, "failed");
        EXPECT_EQ(failed.size(), 1);
        EXPECT_NE(failed.find("index:0"), failed.end());

        auto errors = at<raw_configuration::map>(root_map, "errors");
        EXPECT_EQ(errors.size(), 1);

        auto it = errors.find("rule override without side-effects");
        EXPECT_NE(it, errors.end());

        auto error_rules = static_cast<raw_configuration::string_set>(it->second);
        EXPECT_EQ(error_rules.size(), 1);
        EXPECT_NE(error_rules.find("index:0"), error_rules.end());
    }

    EXPECT_TRUE(change.empty());
    EXPECT_TRUE(change.actions.empty());
    EXPECT_TRUE(change.base_rules.empty());
    EXPECT_TRUE(change.user_rules.empty());
    EXPECT_TRUE(change.exclusion_data.empty());
    EXPECT_TRUE(change.rule_data.empty());
    EXPECT_TRUE(change.rule_filters.empty());
    EXPECT_TRUE(change.input_filters.empty());
    EXPECT_TRUE(change.processors.empty());
    EXPECT_TRUE(change.scanners.empty());
    EXPECT_TRUE(change.rule_overrides_by_id.empty());
    EXPECT_TRUE(change.rule_overrides_by_tags.empty());

    EXPECT_TRUE(cfg.actions.empty());
    EXPECT_TRUE(cfg.base_rules.empty());
    EXPECT_TRUE(cfg.user_rules.empty());
    EXPECT_TRUE(cfg.exclusion_data.empty());
    EXPECT_TRUE(cfg.rule_data.empty());
    EXPECT_TRUE(cfg.rule_filters.empty());
    EXPECT_TRUE(cfg.input_filters.empty());
    EXPECT_TRUE(cfg.processors.empty());
    EXPECT_TRUE(cfg.scanners.empty());
    EXPECT_TRUE(cfg.rule_overrides_by_id.empty());
    EXPECT_TRUE(cfg.rule_overrides_by_tags.empty());
}

TEST(TestRuleOverrideParser, ParseRuleOverrideWithoutTargets)
{
    auto object = yaml_to_object<owned_object>(R"([{rules_target: [{}], enabled: false}])");

    configuration_spec cfg;
    configuration_change_spec change;
    configuration_collector collector{change, cfg};
    ruleset_info::section_info section;
    auto override_array = static_cast<raw_configuration::vector>(raw_configuration(object));
<<<<<<< HEAD
    parse_overrides(override_array, collector, section);
=======
    parse_rule_overrides(override_array, collector, section);
    ddwaf_object_free(&object);
>>>>>>> 501deb67

    {
        auto diagnostics = section.to_object();
        raw_configuration root{diagnostics};

        auto root_map = static_cast<raw_configuration::map>(root);

        auto loaded = at<raw_configuration::string_set>(root_map, "loaded");
        EXPECT_EQ(loaded.size(), 0);

        auto failed = at<raw_configuration::string_set>(root_map, "failed");
        EXPECT_EQ(failed.size(), 1);
        EXPECT_NE(failed.find("index:0"), failed.end());

        auto errors = at<raw_configuration::map>(root_map, "errors");
        EXPECT_EQ(errors.size(), 1);

        auto it = errors.find("rule override with no targets");
        EXPECT_NE(it, errors.end());

        auto error_rules = static_cast<raw_configuration::string_set>(it->second);
        EXPECT_EQ(error_rules.size(), 1);
        EXPECT_NE(error_rules.find("index:0"), error_rules.end());
    }

    EXPECT_TRUE(change.empty());
    EXPECT_TRUE(change.actions.empty());
    EXPECT_TRUE(change.base_rules.empty());
    EXPECT_TRUE(change.user_rules.empty());
    EXPECT_TRUE(change.exclusion_data.empty());
    EXPECT_TRUE(change.rule_data.empty());
    EXPECT_TRUE(change.rule_filters.empty());
    EXPECT_TRUE(change.input_filters.empty());
    EXPECT_TRUE(change.processors.empty());
    EXPECT_TRUE(change.scanners.empty());
    EXPECT_TRUE(change.rule_overrides_by_id.empty());
    EXPECT_TRUE(change.rule_overrides_by_tags.empty());

    EXPECT_TRUE(cfg.actions.empty());
    EXPECT_TRUE(cfg.base_rules.empty());
    EXPECT_TRUE(cfg.user_rules.empty());
    EXPECT_TRUE(cfg.exclusion_data.empty());
    EXPECT_TRUE(cfg.rule_data.empty());
    EXPECT_TRUE(cfg.rule_filters.empty());
    EXPECT_TRUE(cfg.input_filters.empty());
    EXPECT_TRUE(cfg.processors.empty());
    EXPECT_TRUE(cfg.scanners.empty());
    EXPECT_TRUE(cfg.rule_overrides_by_id.empty());
    EXPECT_TRUE(cfg.rule_overrides_by_tags.empty());
}

TEST(TestRuleOverrideParser, ParseRuleOverride)
{
    auto object = yaml_to_object<owned_object>(
        R"([{rules_target: [{tags: {confidence: 1}}], on_match: [block]}])");

    configuration_spec cfg;
    configuration_change_spec change;
    configuration_collector collector{change, cfg};
    ruleset_info::section_info section;
    auto override_array = static_cast<raw_configuration::vector>(raw_configuration(object));
<<<<<<< HEAD
    parse_overrides(override_array, collector, section);
=======
    parse_rule_overrides(override_array, collector, section);
    ddwaf_object_free(&object);
>>>>>>> 501deb67

    {
        auto diagnostics = section.to_object();
        raw_configuration root{diagnostics};

        auto root_map = static_cast<raw_configuration::map>(root);

        auto loaded = at<raw_configuration::string_set>(root_map, "loaded");
        EXPECT_EQ(loaded.size(), 1);
        EXPECT_NE(loaded.find("index:0"), loaded.end());

        auto failed = at<raw_configuration::string_set>(root_map, "failed");
        EXPECT_EQ(failed.size(), 0);

        auto errors = at<raw_configuration::map>(root_map, "errors");
        EXPECT_EQ(errors.size(), 0);
    }

    EXPECT_EQ(change.rule_overrides_by_id.size(), 0);
    EXPECT_EQ(change.rule_overrides_by_tags.size(), 1);

    EXPECT_EQ(cfg.rule_overrides_by_id.size(), 0);
    EXPECT_EQ(cfg.rule_overrides_by_tags.size(), 1);

    auto &ovrd = cfg.rule_overrides_by_tags.begin()->second;
    EXPECT_FALSE(ovrd.enabled.has_value());
    EXPECT_TRUE(ovrd.actions.has_value());
    EXPECT_EQ(ovrd.actions->size(), 1);
    EXPECT_STR((*ovrd.actions)[0], "block");
    EXPECT_EQ(ovrd.targets.size(), 1);

    auto &target = ovrd.targets[0];
    EXPECT_EQ(target.type, reference_type::tags);
    EXPECT_TRUE(target.ref_id.empty());
    EXPECT_EQ(target.tags.size(), 1);
    EXPECT_STR(target.tags["confidence"], "1");
}

TEST(TestRuleOverrideParser, ParseMultipleRuleOverrides)
{
    auto object = yaml_to_object<owned_object>(
        R"([{rules_target: [{tags: {confidence: 1}}], on_match: [block]},{rules_target: [{rule_id: 1}], enabled: false}])");

    configuration_spec cfg;
    configuration_change_spec change;
    configuration_collector collector{change, cfg};
    ruleset_info::section_info section;
    auto override_array = static_cast<raw_configuration::vector>(raw_configuration(object));
<<<<<<< HEAD
    parse_overrides(override_array, collector, section);
=======
    parse_rule_overrides(override_array, collector, section);
    ddwaf_object_free(&object);
>>>>>>> 501deb67

    {
        auto diagnostics = section.to_object();
        raw_configuration root{diagnostics};

        auto root_map = static_cast<raw_configuration::map>(root);

        auto loaded = at<raw_configuration::string_set>(root_map, "loaded");
        EXPECT_EQ(loaded.size(), 2);
        EXPECT_NE(loaded.find("index:0"), loaded.end());
        EXPECT_NE(loaded.find("index:1"), loaded.end());

        auto failed = at<raw_configuration::string_set>(root_map, "failed");
        EXPECT_EQ(failed.size(), 0);

        auto errors = at<raw_configuration::map>(root_map, "errors");
        EXPECT_EQ(errors.size(), 0);
    }

    EXPECT_EQ(change.rule_overrides_by_id.size(), 1);
    EXPECT_EQ(change.rule_overrides_by_tags.size(), 1);

    EXPECT_EQ(cfg.rule_overrides_by_id.size(), 1);
    EXPECT_EQ(cfg.rule_overrides_by_tags.size(), 1);

    {
        auto &ovrd = cfg.rule_overrides_by_tags.begin()->second;
        EXPECT_FALSE(ovrd.enabled.has_value());
        EXPECT_TRUE(ovrd.actions.has_value());
        EXPECT_EQ(ovrd.actions->size(), 1);
        EXPECT_STR((*ovrd.actions)[0], "block");
        EXPECT_EQ(ovrd.targets.size(), 1);

        auto &target = ovrd.targets[0];
        EXPECT_EQ(target.type, reference_type::tags);
        EXPECT_TRUE(target.ref_id.empty());
        EXPECT_EQ(target.tags.size(), 1);
        EXPECT_STR(target.tags["confidence"], "1");
    }

    {
        auto &ovrd = cfg.rule_overrides_by_id.begin()->second;
        EXPECT_TRUE(ovrd.enabled.has_value());
        EXPECT_FALSE(*ovrd.enabled);
        EXPECT_FALSE(ovrd.actions.has_value());
        EXPECT_EQ(ovrd.targets.size(), 1);

        auto &target = ovrd.targets[0];
        EXPECT_EQ(target.type, reference_type::id);
        EXPECT_STR(target.ref_id, "1");
        EXPECT_EQ(target.tags.size(), 0);
    }
}

TEST(TestRuleOverrideParser, ParseInconsistentRuleOverride)
{
    auto object = yaml_to_object<owned_object>(
        R"([{rules_target: [{tags: {confidence: 1}}, {rule_id: 1}], on_match: [block], enabled: false}])");

    configuration_spec cfg;
    configuration_change_spec change;
    configuration_collector collector{change, cfg};
    ruleset_info::section_info section;
    auto override_array = static_cast<raw_configuration::vector>(raw_configuration(object));
<<<<<<< HEAD
    parse_overrides(override_array, collector, section);
=======
    parse_rule_overrides(override_array, collector, section);
    ddwaf_object_free(&object);
>>>>>>> 501deb67

    {
        auto diagnostics = section.to_object();
        raw_configuration root{diagnostics};

        auto root_map = static_cast<raw_configuration::map>(root);

        auto loaded = at<raw_configuration::string_set>(root_map, "loaded");
        EXPECT_EQ(loaded.size(), 0);

        auto failed = at<raw_configuration::string_set>(root_map, "failed");
        EXPECT_EQ(failed.size(), 1);
        EXPECT_NE(failed.find("index:0"), failed.end());

        auto errors = at<raw_configuration::map>(root_map, "errors");
        EXPECT_EQ(errors.size(), 1);

        auto it = errors.find("rule override targets rules and tags");
        EXPECT_NE(it, errors.end());

        auto error_rules = static_cast<raw_configuration::string_set>(it->second);
        EXPECT_EQ(error_rules.size(), 1);
        EXPECT_NE(error_rules.find("index:0"), error_rules.end());
    }

    EXPECT_TRUE(change.empty());
    EXPECT_TRUE(change.actions.empty());
    EXPECT_TRUE(change.base_rules.empty());
    EXPECT_TRUE(change.user_rules.empty());
    EXPECT_TRUE(change.exclusion_data.empty());
    EXPECT_TRUE(change.rule_data.empty());
    EXPECT_TRUE(change.rule_filters.empty());
    EXPECT_TRUE(change.input_filters.empty());
    EXPECT_TRUE(change.processors.empty());
    EXPECT_TRUE(change.scanners.empty());
    EXPECT_TRUE(change.rule_overrides_by_id.empty());
    EXPECT_TRUE(change.rule_overrides_by_tags.empty());

    EXPECT_TRUE(cfg.actions.empty());
    EXPECT_TRUE(cfg.base_rules.empty());
    EXPECT_TRUE(cfg.user_rules.empty());
    EXPECT_TRUE(cfg.exclusion_data.empty());
    EXPECT_TRUE(cfg.rule_data.empty());
    EXPECT_TRUE(cfg.rule_filters.empty());
    EXPECT_TRUE(cfg.input_filters.empty());
    EXPECT_TRUE(cfg.processors.empty());
    EXPECT_TRUE(cfg.scanners.empty());
    EXPECT_TRUE(cfg.rule_overrides_by_id.empty());
    EXPECT_TRUE(cfg.rule_overrides_by_tags.empty());
}

TEST(TestRuleOverrideParser, ParseRuleOverrideForTags)
{
    auto object = yaml_to_object<owned_object>(
        R"([{rules_target: [{tags: {confidence: 1}}], on_match: [block], tags: {category: new_category, threshold: 25}}])");

    configuration_spec cfg;
    configuration_change_spec change;
    configuration_collector collector{change, cfg};
    ruleset_info::section_info section;
    auto override_array = static_cast<raw_configuration::vector>(raw_configuration(object));
<<<<<<< HEAD
    parse_overrides(override_array, collector, section);
=======
    parse_rule_overrides(override_array, collector, section);
    ddwaf_object_free(&object);
>>>>>>> 501deb67

    {
        auto diagnostics = section.to_object();
        raw_configuration root{diagnostics};

        auto root_map = static_cast<raw_configuration::map>(root);

        auto loaded = at<raw_configuration::string_set>(root_map, "loaded");
        EXPECT_EQ(loaded.size(), 1);
        EXPECT_NE(loaded.find("index:0"), loaded.end());

        auto failed = at<raw_configuration::string_set>(root_map, "failed");
        EXPECT_EQ(failed.size(), 0);

        auto errors = at<raw_configuration::map>(root_map, "errors");
        EXPECT_EQ(errors.size(), 0);
    }

    EXPECT_EQ(change.rule_overrides_by_id.size(), 0);
    EXPECT_EQ(change.rule_overrides_by_tags.size(), 1);

    EXPECT_EQ(cfg.rule_overrides_by_id.size(), 0);
    EXPECT_EQ(cfg.rule_overrides_by_tags.size(), 1);

    auto &ovrd = cfg.rule_overrides_by_tags.begin()->second;
    EXPECT_FALSE(ovrd.enabled.has_value());
    EXPECT_TRUE(ovrd.actions.has_value());
    EXPECT_EQ(ovrd.actions->size(), 1);
    EXPECT_STR((*ovrd.actions)[0], "block");
    EXPECT_EQ(ovrd.targets.size(), 1);
    EXPECT_EQ(ovrd.tags.size(), 2);
    EXPECT_STR(ovrd.tags["category"], "new_category");
    EXPECT_STR(ovrd.tags["threshold"], "25");

    auto &target = ovrd.targets[0];
    EXPECT_EQ(target.type, reference_type::tags);
    EXPECT_TRUE(target.ref_id.empty());
    EXPECT_EQ(target.tags.size(), 1);
    EXPECT_STR(target.tags["confidence"], "1");
}

TEST(TestRuleOverrideParser, ParseInvalidTagsField)
{
    auto object = yaml_to_object<owned_object>(
        R"([{rules_target: [{tags: {confidence: 1}}], on_match: [block], tags: [{category: new_category}, {threshold: 25}]}])");

    configuration_spec cfg;
    configuration_change_spec change;
    configuration_collector collector{change, cfg};
    ruleset_info::section_info section;
    auto override_array = static_cast<raw_configuration::vector>(raw_configuration(object));
<<<<<<< HEAD
    parse_overrides(override_array, collector, section);
=======
    parse_rule_overrides(override_array, collector, section);
    ddwaf_object_free(&object);
>>>>>>> 501deb67

    {
        auto diagnostics = section.to_object();
        raw_configuration root{diagnostics};

        auto root_map = static_cast<raw_configuration::map>(root);

        auto loaded = at<raw_configuration::string_set>(root_map, "loaded");
        EXPECT_EQ(loaded.size(), 0);

        auto failed = at<raw_configuration::string_set>(root_map, "failed");
        EXPECT_EQ(failed.size(), 1);
        EXPECT_NE(failed.find("index:0"), failed.end());

        auto errors = at<raw_configuration::map>(root_map, "errors");
        EXPECT_EQ(errors.size(), 1);

        auto it = errors.find("bad cast, expected 'map', obtained 'array'");
        EXPECT_NE(it, errors.end());

        auto error_rules = static_cast<raw_configuration::string_set>(it->second);
        EXPECT_EQ(error_rules.size(), 1);
        EXPECT_NE(error_rules.find("index:0"), error_rules.end());
    }

    EXPECT_TRUE(change.empty());
    EXPECT_TRUE(change.actions.empty());
    EXPECT_TRUE(change.base_rules.empty());
    EXPECT_TRUE(change.user_rules.empty());
    EXPECT_TRUE(change.exclusion_data.empty());
    EXPECT_TRUE(change.rule_data.empty());
    EXPECT_TRUE(change.rule_filters.empty());
    EXPECT_TRUE(change.input_filters.empty());
    EXPECT_TRUE(change.processors.empty());
    EXPECT_TRUE(change.scanners.empty());
    EXPECT_TRUE(change.rule_overrides_by_id.empty());
    EXPECT_TRUE(change.rule_overrides_by_tags.empty());

    EXPECT_TRUE(cfg.actions.empty());
    EXPECT_TRUE(cfg.base_rules.empty());
    EXPECT_TRUE(cfg.user_rules.empty());
    EXPECT_TRUE(cfg.exclusion_data.empty());
    EXPECT_TRUE(cfg.rule_data.empty());
    EXPECT_TRUE(cfg.rule_filters.empty());
    EXPECT_TRUE(cfg.input_filters.empty());
    EXPECT_TRUE(cfg.processors.empty());
    EXPECT_TRUE(cfg.scanners.empty());
    EXPECT_TRUE(cfg.rule_overrides_by_id.empty());
    EXPECT_TRUE(cfg.rule_overrides_by_tags.empty());
}

} // namespace<|MERGE_RESOLUTION|>--- conflicted
+++ resolved
@@ -23,12 +23,7 @@
     configuration_collector collector{change, cfg};
     ruleset_info::section_info section;
     auto override_array = static_cast<raw_configuration::vector>(raw_configuration(object));
-<<<<<<< HEAD
-    parse_overrides(override_array, collector, section);
-=======
-    parse_rule_overrides(override_array, collector, section);
-    ddwaf_object_free(&object);
->>>>>>> 501deb67
+    parse_rule_overrides(override_array, collector, section);
 
     {
         auto diagnostics = section.to_object();
@@ -89,12 +84,7 @@
     configuration_collector collector{change, cfg};
     ruleset_info::section_info section;
     auto override_array = static_cast<raw_configuration::vector>(raw_configuration(object));
-<<<<<<< HEAD
-    parse_overrides(override_array, collector, section);
-=======
-    parse_rule_overrides(override_array, collector, section);
-    ddwaf_object_free(&object);
->>>>>>> 501deb67
+    parse_rule_overrides(override_array, collector, section);
 
     {
         auto diagnostics = section.to_object();
@@ -156,12 +146,7 @@
     configuration_collector collector{change, cfg};
     ruleset_info::section_info section;
     auto override_array = static_cast<raw_configuration::vector>(raw_configuration(object));
-<<<<<<< HEAD
-    parse_overrides(override_array, collector, section);
-=======
-    parse_rule_overrides(override_array, collector, section);
-    ddwaf_object_free(&object);
->>>>>>> 501deb67
+    parse_rule_overrides(override_array, collector, section);
 
     {
         auto diagnostics = section.to_object();
@@ -210,12 +195,7 @@
     configuration_collector collector{change, cfg};
     ruleset_info::section_info section;
     auto override_array = static_cast<raw_configuration::vector>(raw_configuration(object));
-<<<<<<< HEAD
-    parse_overrides(override_array, collector, section);
-=======
-    parse_rule_overrides(override_array, collector, section);
-    ddwaf_object_free(&object);
->>>>>>> 501deb67
+    parse_rule_overrides(override_array, collector, section);
 
     {
         auto diagnostics = section.to_object();
@@ -280,12 +260,7 @@
     configuration_collector collector{change, cfg};
     ruleset_info::section_info section;
     auto override_array = static_cast<raw_configuration::vector>(raw_configuration(object));
-<<<<<<< HEAD
-    parse_overrides(override_array, collector, section);
-=======
-    parse_rule_overrides(override_array, collector, section);
-    ddwaf_object_free(&object);
->>>>>>> 501deb67
+    parse_rule_overrides(override_array, collector, section);
 
     {
         auto diagnostics = section.to_object();
@@ -347,12 +322,7 @@
     configuration_collector collector{change, cfg};
     ruleset_info::section_info section;
     auto override_array = static_cast<raw_configuration::vector>(raw_configuration(object));
-<<<<<<< HEAD
-    parse_overrides(override_array, collector, section);
-=======
-    parse_rule_overrides(override_array, collector, section);
-    ddwaf_object_free(&object);
->>>>>>> 501deb67
+    parse_rule_overrides(override_array, collector, section);
 
     {
         auto diagnostics = section.to_object();
@@ -404,12 +374,7 @@
     configuration_collector collector{change, cfg};
     ruleset_info::section_info section;
     auto override_array = static_cast<raw_configuration::vector>(raw_configuration(object));
-<<<<<<< HEAD
-    parse_overrides(override_array, collector, section);
-=======
-    parse_rule_overrides(override_array, collector, section);
-    ddwaf_object_free(&object);
->>>>>>> 501deb67
+    parse_rule_overrides(override_array, collector, section);
 
     {
         auto diagnostics = section.to_object();
