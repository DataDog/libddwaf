// Unless explicitly stated otherwise all files in this repository are
// dual-licensed under the Apache-2.0 License or BSD-3-Clause License.
//
// This product includes software developed at Datadog (https://www.datadoghq.com/).
// Copyright 2021 Datadog, Inc.

#include "attribute_collector.hpp"
#include "exception.hpp"
#include "matcher/equals.hpp"
#include "processor/base.hpp"

#include <gmock/gmock.h>

#include "common/gtest_utils.hpp"

using ::testing::_;
using ::testing::ByMove;
using ::testing::Return;

using namespace ddwaf;
using namespace std::literals;

namespace {

namespace mock {
class processor : public ddwaf::structured_processor<processor> {
public:
    static constexpr std::array<std::string_view, 1> param_names{"inputs"};

    processor(std::string id, std::shared_ptr<expression> expr,
        std::vector<processor_mapping> mappings, bool evaluate, bool output)
        : structured_processor(
              std::move(id), std::move(expr), std::move(mappings), evaluate, output)
    {}

    MOCK_METHOD((std::pair<owned_object, object_store::attribute>), eval_impl,
        (const unary_argument<object_view> &, processor_cache &, ddwaf::timer &), (const));
};

} // namespace mock

TEST(TestProcessor, SingleMappingOutputNoEvalUnconditional)
{
    owned_object output = owned_object::make_string("output_string");

    auto input_map = owned_object::make_map({{"input_address", "input_string"}});
    object_store store;
    store.insert(input_map);

    std::vector<processor_mapping> mappings{
        {.inputs = {{{{.index = get_target_index("input_address"),
             .name = "input_address",
             .key_path = {}}}}},
            .output = {.index = get_target_index("output_address"),
                .name = "output_address",
                .key_path = {}}}};

    mock::processor proc{"id", std::make_shared<expression>(), std::move(mappings), false, true};

    EXPECT_CALL(proc, eval_impl(_, _, _))
        .WillOnce(Return(ByMove(std::pair<owned_object, object_store::attribute>{
            std::move(output), object_store::attribute::none})));

    EXPECT_STREQ(proc.get_id().c_str(), "id");

    processor_cache cache;
    timer deadline{2s};
<<<<<<< HEAD
    auto attributes = owned_object::make_map();

    EXPECT_EQ(attributes.size(), 0);
    proc.eval(store, borrowed_object{attributes}, cache, deadline);

    EXPECT_EQ(attributes.size(), 1);
    const auto *obtained = attributes.at(0).ptr();
=======

    attribute_collector collector;
    proc.eval(store, collector, cache, {}, deadline);

    auto output_map = collector.get_available_attributes_and_reset();
    EXPECT_EQ(ddwaf_object_size(&output_map), 1);
    const auto *obtained = ddwaf_object_get_index(&output_map, 0);
>>>>>>> 8dbee187
    EXPECT_STREQ(obtained->parameterName, "output_address");
    EXPECT_STREQ(obtained->stringValue, "output_string");
}

TEST(TestProcessor, MultiMappingOutputNoEvalUnconditional)
{
    owned_object first_output = owned_object::make_string("first_output_string");
    owned_object second_output = owned_object::make_string("second_output_string");

    auto input_map = owned_object::make_map({{"input_address.first", "first_input_string"},
        {"input_address.second", "second_input_string"}});

    object_store store;
    store.insert(input_map);

    std::vector<processor_mapping> mappings{
        {.inputs = {{{{.index = get_target_index("input_address.first"),
             .name = "input_address.first",
             .key_path = {}}}}},
            .output = {.index = get_target_index("output_address.first"),
                .name = "output_address.first",
                .key_path = {}}},
        {.inputs = {{{{.index = get_target_index("input_address.second"),
             .name = "input_address.second",
             .key_path = {}}}}},
            .output = {.index = get_target_index("output_address.second"),
                .name = "output_address.second",
                .key_path = {}}}};

    mock::processor proc{"id", std::make_shared<expression>(), std::move(mappings), false, true};
    EXPECT_STREQ(proc.get_id().c_str(), "id");

    EXPECT_CALL(proc, eval_impl(_, _, _))
<<<<<<< HEAD
        .WillOnce(Return(ByMove(std::pair<owned_object, object_store::attribute>(
            std::move(first_output), object_store::attribute::none))))
        .WillOnce(Return(ByMove(std::pair<owned_object, object_store::attribute>(
            std::move(second_output), object_store::attribute::none))));

    processor_cache cache;
    timer deadline{2s};
    auto attributes = owned_object::make_map();

    EXPECT_EQ(attributes.size(), 0);
    proc.eval(store, borrowed_object{attributes}, cache, deadline);

    EXPECT_EQ(attributes.size(), 2);
=======
        .WillOnce(Return(std::pair<ddwaf_object, object_store::attribute>(
            first_output, object_store::attribute::none)))
        .WillOnce(Return(std::pair<ddwaf_object, object_store::attribute>(
            second_output, object_store::attribute::none)));

    processor_cache cache;
    timer deadline{2s};

    attribute_collector collector;
    proc.eval(store, collector, cache, {}, deadline);

    auto output_map = collector.get_available_attributes_and_reset();
    EXPECT_EQ(ddwaf_object_size(&output_map), 2);
>>>>>>> 8dbee187
    {
        const auto *obtained = attributes.at(0).ptr();
        EXPECT_STREQ(obtained->parameterName, "output_address.first");
        EXPECT_STREQ(obtained->stringValue, "first_output_string");
    }

    {
        const auto *obtained = attributes.at(1).ptr();
        EXPECT_STREQ(obtained->parameterName, "output_address.second");
        EXPECT_STREQ(obtained->stringValue, "second_output_string");
    }
}

TEST(TestProcessor, SingleMappingOutputNoEvalConditionalTrue)
{
    owned_object output = owned_object::make_string("output_string");

    auto input_map =
        owned_object::make_map({{"input_address", "input_string"}, {"enabled?", true}});

    object_store store;
    store.insert(input_map);

    std::vector<processor_mapping> mappings{
        {.inputs = {{{{.index = get_target_index("input_address"),
             .name = "input_address",
             .key_path = {}}}}},
            .output = {.index = get_target_index("output_address"),
                .name = "output_address",
                .key_path = {}}}};

    test::expression_builder builder(1);
    builder.start_condition();
    builder.add_argument();
    builder.add_target("enabled?");
    builder.end_condition<matcher::equals<bool>>(true);

    mock::processor proc{"id", builder.build(), std::move(mappings), false, true};
    EXPECT_STREQ(proc.get_id().c_str(), "id");

    EXPECT_CALL(proc, eval_impl(_, _, _))
<<<<<<< HEAD
        .WillOnce(Return(ByMove(std::pair<owned_object, object_store::attribute>{
            std::move(output), object_store::attribute::none})));

    processor_cache cache;
    timer deadline{2s};
    auto attributes = owned_object::make_map();

    EXPECT_EQ(attributes.size(), 0);
    proc.eval(store, borrowed_object{attributes}, cache, deadline);

    EXPECT_EQ(attributes.size(), 1);
    const auto *obtained = attributes.at(0).ptr();
=======
        .WillOnce(Return(std::pair<ddwaf_object, object_store::attribute>{
            output, object_store::attribute::none}));

    processor_cache cache;
    timer deadline{2s};

    attribute_collector collector;
    proc.eval(store, collector, cache, {}, deadline);

    auto output_map = collector.get_available_attributes_and_reset();
    EXPECT_EQ(ddwaf_object_size(&output_map), 1);
    const auto *obtained = ddwaf_object_get_index(&output_map, 0);
>>>>>>> 8dbee187
    EXPECT_STREQ(obtained->parameterName, "output_address");
    EXPECT_STREQ(obtained->stringValue, "output_string");
}

TEST(TestProcessor, SingleMappingOutputNoEvalConditionalCached)
{
    owned_object output = owned_object::make_string("output_string");

    auto input_map = owned_object::make_map({{"enabled?", true}});

    object_store store;
    store.insert(std::move(input_map));

    std::vector<processor_mapping> mappings{
        {.inputs = {{{{.index = get_target_index("input_address"),
             .name = "input_address",
             .key_path = {}}}}},
            .output = {.index = get_target_index("output_address"),
                .name = "output_address",
                .key_path = {}}}};

    test::expression_builder builder(1);
    builder.start_condition();
    builder.add_argument();
    builder.add_target("enabled?");
    builder.end_condition<matcher::equals<bool>>(true);

    mock::processor proc{"id", builder.build(), std::move(mappings), false, true};
    EXPECT_STREQ(proc.get_id().c_str(), "id");

    EXPECT_CALL(proc, eval_impl(_, _, _))
<<<<<<< HEAD
        .WillOnce(Return(ByMove(std::pair<owned_object, object_store::attribute>{
            std::move(output), object_store::attribute::none})));

    processor_cache cache;
    timer deadline{2s};
    auto attributes = owned_object::make_map();
=======
        .WillOnce(Return(std::pair<ddwaf_object, object_store::attribute>{
            output, object_store::attribute::none}));

    processor_cache cache;
    timer deadline{2s};

    attribute_collector collector;
    proc.eval(store, collector, cache, {}, deadline);

    auto output_map = collector.get_available_attributes_and_reset();
    EXPECT_EQ(ddwaf_object_size(&output_map), 0);
>>>>>>> 8dbee187

    EXPECT_EQ(attributes.size(), 0);
    proc.eval(store, borrowed_object{attributes}, cache, deadline);
    EXPECT_EQ(attributes.size(), 0);

    input_map = owned_object::make_map({
        {"input_address", "input_string"},
    });

    store.insert(std::move(input_map));

<<<<<<< HEAD
    EXPECT_EQ(attributes.size(), 0);
    proc.eval(store, borrowed_object{attributes}, cache, deadline);
    EXPECT_EQ(attributes.size(), 1);
=======
    proc.eval(store, collector, cache, {}, deadline);

    output_map = collector.get_available_attributes_and_reset();
    EXPECT_EQ(ddwaf_object_size(&output_map), 1);
>>>>>>> 8dbee187

    const auto *obtained = attributes.at(0).ptr();
    EXPECT_STREQ(obtained->parameterName, "output_address");
    EXPECT_STREQ(obtained->stringValue, "output_string");
}

TEST(TestProcessor, SingleMappingOutputNoEvalConditionalFalse)
{
    owned_object output = owned_object::make_string("output_string");

    auto input_map =
        owned_object::make_map({{"input_address", "input_string"}, {"enabled?", false}});

    object_store store;
    store.insert(std::move(input_map));

    std::vector<processor_mapping> mappings{
        {{{{{get_target_index("input_address"), "input_address", {}}}}},
            {get_target_index("output_address"), "output_address", {}}}};

    test::expression_builder builder(1);
    builder.start_condition();
    builder.add_argument();
    builder.add_target("enabled?");
    builder.end_condition<matcher::equals<bool>>(true);

    mock::processor proc{"id", builder.build(), std::move(mappings), false, true};
    EXPECT_STREQ(proc.get_id().c_str(), "id");

    processor_cache cache;
    timer deadline{2s};
<<<<<<< HEAD
    auto attributes = owned_object::make_map();

    EXPECT_EQ(attributes.size(), 0);
    proc.eval(store, borrowed_object{attributes}, cache, deadline);

    EXPECT_EQ(attributes.size(), 0);
=======

    attribute_collector collector;
    proc.eval(store, collector, cache, {}, deadline);

    auto output_map = collector.get_available_attributes_and_reset();
    EXPECT_EQ(ddwaf_object_size(&output_map), 0);

    ddwaf_object_free(&output_map);
    ddwaf_object_free(&output);
>>>>>>> 8dbee187
}

TEST(TestProcessor, SingleMappingNoOutputEvalUnconditional)
{
    owned_object output = owned_object::make_string("output_string");

    auto input_map = owned_object::make_map({
        {"input_address", "input_string"},
    });

    object_store store;
    store.insert(std::move(input_map));

    std::vector<processor_mapping> mappings{
        {.inputs = {{{{.index = get_target_index("input_address"),
             .name = "input_address",
             .key_path = {}}}}},
            .output = {.index = get_target_index("output_address"),
                .name = "output_address",
                .key_path = {}}}};

    mock::processor proc{"id", std::make_shared<expression>(), std::move(mappings), true, false};
    EXPECT_STREQ(proc.get_id().c_str(), "id");

    EXPECT_CALL(proc, eval_impl(_, _, _))
        .WillOnce(Return(ByMove(std::pair<owned_object, object_store::attribute>{
            std::move(output), object_store::attribute::none})));

    processor_cache cache;
    timer deadline{2s};

<<<<<<< HEAD
    owned_object attributes;

=======
>>>>>>> 8dbee187
    {
        auto obtained = store.get_target("output_address").first;
        EXPECT_FALSE(obtained.has_value());
    }

<<<<<<< HEAD
    proc.eval(store, borrowed_object{attributes}, cache, deadline);
=======
    attribute_collector collector;
    proc.eval(store, collector, cache, {}, deadline);
>>>>>>> 8dbee187

    {
        auto obtained = store.get_target("output_address").first;
        EXPECT_TRUE(obtained.has_value());
        EXPECT_STRV(obtained.as<std::string_view>(), "output_string");
    }
}

TEST(TestProcessor, SingleMappingNoOutputEvalConditionalTrue)
{
    owned_object output = owned_object::make_string("output_string");

    auto input_map =
        owned_object::make_map({{"input_address", "input_string"}, {"enabled?", true}});

    object_store store;
    store.insert(std::move(input_map));

    std::vector<processor_mapping> mappings{
        {.inputs = {{{{.index = get_target_index("input_address"),
             .name = "input_address",
             .key_path = {}}}}},
            .output = {.index = get_target_index("output_address"),
                .name = "output_address",
                .key_path = {}}}};

    test::expression_builder builder(1);
    builder.start_condition();
    builder.add_argument();
    builder.add_target("enabled?");
    builder.end_condition<matcher::equals<bool>>(true);

    mock::processor proc{"id", builder.build(), std::move(mappings), true, false};
    EXPECT_STREQ(proc.get_id().c_str(), "id");

    EXPECT_CALL(proc, eval_impl(_, _, _))
        .WillOnce(Return(ByMove(std::pair<owned_object, object_store::attribute>{
            std::move(output), object_store::attribute::none})));
    processor_cache cache;

    timer deadline{2s};

<<<<<<< HEAD
    owned_object attributes;

    EXPECT_FALSE(store.get_target("output_address").first.has_value());

    proc.eval(store, borrowed_object{attributes}, cache, deadline);
=======
    EXPECT_EQ(store.get_target(get_target_index("output_address")).first, nullptr);

    attribute_collector collector;
    proc.eval(store, collector, cache, {}, deadline);
>>>>>>> 8dbee187

    {
        auto obtained = store.get_target("output_address").first;
        EXPECT_TRUE(obtained.has_value());
        EXPECT_STRV(obtained.as<std::string_view>(), "output_string");
    }
}

TEST(TestProcessor, SingleMappingNoOutputEvalConditionalFalse)
{
    owned_object output = owned_object::make_string("output_string");

    auto input_map =
        owned_object::make_map({{"input_address", "input_string"}, {"enabled?", false}});

    object_store store;
    store.insert(std::move(input_map));

    std::vector<processor_mapping> mappings{
        {.inputs = {{{{.index = get_target_index("input_address"),
             .name = "input_address",
             .key_path = {}}}}},
            .output = {.index = get_target_index("output_address"),
                .name = "output_address",
                .key_path = {}}}};

    test::expression_builder builder(1);
    builder.start_condition();
    builder.add_argument();
    builder.add_target("enabled?");
    builder.end_condition<matcher::equals<bool>>(true);

    mock::processor proc{"id", builder.build(), std::move(mappings), true, false};
    EXPECT_STREQ(proc.get_id().c_str(), "id");

    processor_cache cache;
    timer deadline{2s};

<<<<<<< HEAD
    owned_object attributes;

    EXPECT_FALSE(store.get_target("output_address").first.has_value());
    proc.eval(store, borrowed_object{attributes}, cache, deadline);
=======
    EXPECT_EQ(store.get_target(get_target_index("output_address")).first, nullptr);

    attribute_collector collector;
    proc.eval(store, collector, cache, {}, deadline);
>>>>>>> 8dbee187

    EXPECT_FALSE(store.get_target("output_address").first.has_value());
}

TEST(TestProcessor, MultiMappingNoOutputEvalUnconditional)
{
    owned_object first_output = owned_object::make_string("first_output_string");
    owned_object second_output = owned_object::make_string("second_output_string");

    auto input_map = owned_object::make_map({{"input_address.first", "first_input_string"},
        {"input_address.second", "second_input_string"}});

    object_store store;
    store.insert(std::move(input_map));

    std::vector<processor_mapping> mappings{
        {.inputs = {{{{.index = get_target_index("input_address.first"),
             .name = "input_address.first",
             .key_path = {}}}}},
            .output = {.index = get_target_index("output_address.first"),
                .name = "output_address.first",
                .key_path = {}}},
        {.inputs = {{{{.index = get_target_index("input_address.second"),
             .name = "input_address.second",
             .key_path = {}}}}},
            .output = {.index = get_target_index("output_address.second"),
                .name = "output_address.second",
                .key_path = {}}}};

    mock::processor proc{"id", std::make_shared<expression>(), std::move(mappings), true, false};
    EXPECT_STREQ(proc.get_id().c_str(), "id");

    EXPECT_CALL(proc, eval_impl(_, _, _))
        .WillOnce(Return(ByMove(std::pair<owned_object, object_store::attribute>(
            std::move(first_output), object_store::attribute::none))))
        .WillOnce(Return(ByMove(std::pair<owned_object, object_store::attribute>(
            std::move(second_output), object_store::attribute::none))));

    processor_cache cache;
    timer deadline{2s};
<<<<<<< HEAD
    owned_object attributes;
=======
>>>>>>> 8dbee187

    EXPECT_FALSE(store.get_target("output_address.first").first.has_value());
    EXPECT_FALSE(store.get_target("output_address.second").first.has_value());

<<<<<<< HEAD
    proc.eval(store, borrowed_object{attributes}, cache, deadline);
=======
    attribute_collector collector;
    proc.eval(store, collector, cache, {}, deadline);
>>>>>>> 8dbee187

    {
        auto obtained = store.get_target("output_address.first").first;
        EXPECT_TRUE(obtained.has_value());
        EXPECT_STRV(obtained.as<std::string_view>(), "first_output_string");
    }

    {
        auto obtained = store.get_target("output_address.second").first;
        EXPECT_TRUE(obtained.has_value());
        EXPECT_STRV(obtained.as<std::string_view>(), "second_output_string");
    }
}

TEST(TestProcessor, SingleMappingOutputEvalUnconditional)
{
    owned_object output = owned_object::make_string("output_string");

    auto input_map = owned_object::make_map({
        {"input_address", "input_string"},
    });

    object_store store;
    store.insert(std::move(input_map));

    std::vector<processor_mapping> mappings{
        {.inputs = {{{{.index = get_target_index("input_address"),
             .name = "input_address",
             .key_path = {}}}}},
            .output = {.index = get_target_index("output_address"),
                .name = "output_address",
                .key_path = {}}}};

    mock::processor proc{"id", std::make_shared<expression>(), std::move(mappings), true, true};
    EXPECT_STREQ(proc.get_id().c_str(), "id");

    EXPECT_CALL(proc, eval_impl(_, _, _))
<<<<<<< HEAD
        .WillOnce(Return(ByMove(std::pair<owned_object, object_store::attribute>{
            std::move(output), object_store::attribute::none})));
=======
        .WillOnce(Return(std::pair<ddwaf_object, object_store::attribute>{
            output, object_store::attribute::none}));
>>>>>>> 8dbee187

    processor_cache cache;
    timer deadline{2s};

<<<<<<< HEAD
    auto attributes = owned_object::make_map();

    {
        auto obtained = store.get_target("output_address").first;
        EXPECT_FALSE(obtained.has_value());
        EXPECT_EQ(attributes.size(), 0);
    }

    proc.eval(store, borrowed_object{attributes}, cache, deadline);
=======
    {
        auto *obtained = store.get_target(get_target_index("output_address")).first;
        EXPECT_EQ(obtained, nullptr);
    }

    attribute_collector collector;
    proc.eval(store, collector, cache, {}, deadline);
    auto output_map = collector.get_available_attributes_and_reset();
>>>>>>> 8dbee187

    {
        auto obtained = store.get_target("output_address").first;
        EXPECT_TRUE(obtained.has_value());
        EXPECT_STRV(obtained.as<std::string_view>(), "output_string");
    }

    {
        EXPECT_EQ(attributes.size(), 1);
        const auto *obtained = attributes.at(0).ptr();
        EXPECT_STREQ(obtained->parameterName, "output_address");
        EXPECT_STREQ(obtained->stringValue, "output_string");
    }
}

TEST(TestProcessor, OutputAlreadyAvailableInStore)
{
    auto input_map =
        owned_object::make_map({{"input_address", "input_string"}, {"output_address", nullptr}});

    object_store store;
    store.insert(std::move(input_map));

    std::vector<processor_mapping> mappings{
        {.inputs = {{{{.index = get_target_index("input_address"),
             .name = "input_address",
             .key_path = {}}}}},
            .output = {.index = get_target_index("output_address"),
                .name = "output_address",
                .key_path = {}}}};

    mock::processor proc{"id", std::make_shared<expression>(), std::move(mappings), false, true};
    EXPECT_STREQ(proc.get_id().c_str(), "id");

    EXPECT_CALL(proc, eval_impl(_, _, _)).Times(0);

    processor_cache cache;
    timer deadline{2s};
<<<<<<< HEAD
    auto attributes = owned_object::make_map();

    EXPECT_EQ(attributes.size(), 0);
    proc.eval(store, borrowed_object{attributes}, cache, deadline);
=======

    attribute_collector collector;
    proc.eval(store, collector, cache, {}, deadline);
>>>>>>> 8dbee187
}

TEST(TestProcessor, OutputAlreadyGenerated)
{
    auto input_map = owned_object::make_map({
        {"input_address", "input_string"},
    });

    object_store store;
    store.insert(std::move(input_map));

    std::vector<processor_mapping> mappings{
        {.inputs = {{{{.index = get_target_index("input_address"),
             .name = "input_address",
             .key_path = {}}}}},
            .output = {.index = get_target_index("output_address"),
                .name = "output_address",
                .key_path = {}}}};

    mock::processor proc{"id", std::make_shared<expression>(), std::move(mappings), false, true};
    EXPECT_STREQ(proc.get_id().c_str(), "id");

    EXPECT_CALL(proc, eval_impl(_, _, _)).Times(1);

    processor_cache cache;
    timer deadline{2s};
<<<<<<< HEAD
    auto attributes = owned_object::make_map();

    EXPECT_EQ(attributes.size(), 0);
    proc.eval(store, borrowed_object{attributes}, cache, deadline);
    proc.eval(store, borrowed_object{attributes}, cache, deadline);
=======

    attribute_collector collector;
    proc.eval(store, collector, cache, {}, deadline);
    proc.eval(store, collector, cache, {}, deadline);
>>>>>>> 8dbee187
}

TEST(TestProcessor, EvalAlreadyAvailableInStore)
{
    auto input_map =
        owned_object::make_map({{"input_address", "input_string"}, {"output_address", nullptr}});

    object_store store;
    store.insert(std::move(input_map));

    std::vector<processor_mapping> mappings{
        {.inputs = {{{{.index = get_target_index("input_address"),
             .name = "input_address",
             .key_path = {}}}}},
            .output = {.index = get_target_index("output_address"),
                .name = "output_address",
                .key_path = {}}}};

    mock::processor proc{"id", std::make_shared<expression>(), std::move(mappings), true, false};
    EXPECT_STREQ(proc.get_id().c_str(), "id");

    EXPECT_CALL(proc, eval_impl(_, _, _)).Times(0);

    processor_cache cache;
    timer deadline{2s};
<<<<<<< HEAD
    owned_object attributes;

    proc.eval(store, borrowed_object{attributes}, cache, deadline);
}

TEST(TestProcessor, OutputWithoutattributesMap)
{
    auto input_map = owned_object::make_map({
        {"input_address", "input_string"},
    });

    object_store store;
    store.insert(std::move(input_map));

    std::vector<processor_mapping> mappings{
        {{{{{get_target_index("input_address"), "input_address", {}}}}},
            {get_target_index("output_address"), "output_address", {}}}};

    mock::processor proc{"id", std::make_shared<expression>(), std::move(mappings), false, true};
    EXPECT_STREQ(proc.get_id().c_str(), "id");

    EXPECT_CALL(proc, eval_impl(_, _, _)).Times(0);

    processor_cache cache;
    timer deadline{2s};
    owned_object attributes;

    proc.eval(store, borrowed_object{attributes}, cache, deadline);
}

TEST(TestProcessor, OutputEvalWithoutattributesMap)
{
    owned_object output = owned_object::make_string("output_string");

    auto input_map = owned_object::make_map({
        {"input_address", "input_string"},
    });

    object_store store;
    store.insert(std::move(input_map));

    std::vector<processor_mapping> mappings{
        {{{{{get_target_index("input_address"), "input_address", {}}}}},
            {get_target_index("output_address"), "output_address", {}}}};

    mock::processor proc{"id", std::make_shared<expression>(), std::move(mappings), true, true};
    EXPECT_STREQ(proc.get_id().c_str(), "id");

    EXPECT_CALL(proc, eval_impl(_, _, _))
        .WillOnce(Return(ByMove(std::pair<owned_object, object_store::attribute>{
            std::move(output), object_store::attribute::none})));

    processor_cache cache;
    timer deadline{2s};

    owned_object attributes;

    {
        auto obtained = store.get_target("output_address").first;
        EXPECT_FALSE(obtained.has_value());
    }

    proc.eval(store, borrowed_object{attributes}, cache, deadline);

    {
        auto obtained = store.get_target("output_address").first;
        EXPECT_TRUE(obtained.has_value());
        EXPECT_STRV(obtained.as<std::string_view>(), "output_string");
    }
=======

    attribute_collector collector;
    proc.eval(store, collector, cache, {}, deadline);
>>>>>>> 8dbee187
}

TEST(TestProcessor, Timeout)
{
    object_store store;

    std::vector<processor_mapping> mappings{
        {.inputs = {{{{.index = get_target_index("input_address"),
             .name = "input_address",
             .key_path = {}}}}},
            .output = {.index = get_target_index("output_address"),
                .name = "output_address",
                .key_path = {}}}};

    mock::processor proc{"id", std::make_shared<expression>(), std::move(mappings), true, false};
    EXPECT_STREQ(proc.get_id().c_str(), "id");

    EXPECT_CALL(proc, eval_impl(_, _, _)).Times(0);

    processor_cache cache;
    timer deadline{0s};
<<<<<<< HEAD
    owned_object attributes;

    EXPECT_THROW(
        proc.eval(store, borrowed_object{attributes}, cache, deadline), ddwaf::timeout_exception);
=======

    attribute_collector collector;
    EXPECT_THROW(proc.eval(store, collector, cache, {}, deadline), ddwaf::timeout_exception);
>>>>>>> 8dbee187
}

} // namespace<|MERGE_RESOLUTION|>--- conflicted
+++ resolved
@@ -4,7 +4,6 @@
 // This product includes software developed at Datadog (https://www.datadoghq.com/).
 // Copyright 2021 Datadog, Inc.
 
-#include "attribute_collector.hpp"
 #include "exception.hpp"
 #include "matcher/equals.hpp"
 #include "processor/base.hpp"
@@ -65,23 +64,13 @@
 
     processor_cache cache;
     timer deadline{2s};
-<<<<<<< HEAD
-    auto attributes = owned_object::make_map();
-
-    EXPECT_EQ(attributes.size(), 0);
-    proc.eval(store, borrowed_object{attributes}, cache, deadline);
-
+
+    attribute_collector collector;
+    proc.eval(store, collector, cache, deadline);
+
+    auto attributes = collector.get_available_attributes_and_reset();
     EXPECT_EQ(attributes.size(), 1);
     const auto *obtained = attributes.at(0).ptr();
-=======
-
-    attribute_collector collector;
-    proc.eval(store, collector, cache, {}, deadline);
-
-    auto output_map = collector.get_available_attributes_and_reset();
-    EXPECT_EQ(ddwaf_object_size(&output_map), 1);
-    const auto *obtained = ddwaf_object_get_index(&output_map, 0);
->>>>>>> 8dbee187
     EXPECT_STREQ(obtained->parameterName, "output_address");
     EXPECT_STREQ(obtained->stringValue, "output_string");
 }
@@ -115,7 +104,6 @@
     EXPECT_STREQ(proc.get_id().c_str(), "id");
 
     EXPECT_CALL(proc, eval_impl(_, _, _))
-<<<<<<< HEAD
         .WillOnce(Return(ByMove(std::pair<owned_object, object_store::attribute>(
             std::move(first_output), object_store::attribute::none))))
         .WillOnce(Return(ByMove(std::pair<owned_object, object_store::attribute>(
@@ -123,27 +111,12 @@
 
     processor_cache cache;
     timer deadline{2s};
-    auto attributes = owned_object::make_map();
-
-    EXPECT_EQ(attributes.size(), 0);
-    proc.eval(store, borrowed_object{attributes}, cache, deadline);
-
+
+    attribute_collector collector;
+    proc.eval(store, collector, cache, deadline);
+
+    auto attributes = collector.get_available_attributes_and_reset();
     EXPECT_EQ(attributes.size(), 2);
-=======
-        .WillOnce(Return(std::pair<ddwaf_object, object_store::attribute>(
-            first_output, object_store::attribute::none)))
-        .WillOnce(Return(std::pair<ddwaf_object, object_store::attribute>(
-            second_output, object_store::attribute::none)));
-
-    processor_cache cache;
-    timer deadline{2s};
-
-    attribute_collector collector;
-    proc.eval(store, collector, cache, {}, deadline);
-
-    auto output_map = collector.get_available_attributes_and_reset();
-    EXPECT_EQ(ddwaf_object_size(&output_map), 2);
->>>>>>> 8dbee187
     {
         const auto *obtained = attributes.at(0).ptr();
         EXPECT_STREQ(obtained->parameterName, "output_address.first");
@@ -185,33 +158,18 @@
     EXPECT_STREQ(proc.get_id().c_str(), "id");
 
     EXPECT_CALL(proc, eval_impl(_, _, _))
-<<<<<<< HEAD
         .WillOnce(Return(ByMove(std::pair<owned_object, object_store::attribute>{
             std::move(output), object_store::attribute::none})));
 
     processor_cache cache;
     timer deadline{2s};
-    auto attributes = owned_object::make_map();
-
-    EXPECT_EQ(attributes.size(), 0);
-    proc.eval(store, borrowed_object{attributes}, cache, deadline);
-
+
+    attribute_collector collector;
+    proc.eval(store, collector, cache, deadline);
+
+    auto attributes = collector.get_available_attributes_and_reset();
     EXPECT_EQ(attributes.size(), 1);
     const auto *obtained = attributes.at(0).ptr();
-=======
-        .WillOnce(Return(std::pair<ddwaf_object, object_store::attribute>{
-            output, object_store::attribute::none}));
-
-    processor_cache cache;
-    timer deadline{2s};
-
-    attribute_collector collector;
-    proc.eval(store, collector, cache, {}, deadline);
-
-    auto output_map = collector.get_available_attributes_and_reset();
-    EXPECT_EQ(ddwaf_object_size(&output_map), 1);
-    const auto *obtained = ddwaf_object_get_index(&output_map, 0);
->>>>>>> 8dbee187
     EXPECT_STREQ(obtained->parameterName, "output_address");
     EXPECT_STREQ(obtained->stringValue, "output_string");
 }
@@ -243,29 +201,16 @@
     EXPECT_STREQ(proc.get_id().c_str(), "id");
 
     EXPECT_CALL(proc, eval_impl(_, _, _))
-<<<<<<< HEAD
         .WillOnce(Return(ByMove(std::pair<owned_object, object_store::attribute>{
             std::move(output), object_store::attribute::none})));
 
     processor_cache cache;
     timer deadline{2s};
-    auto attributes = owned_object::make_map();
-=======
-        .WillOnce(Return(std::pair<ddwaf_object, object_store::attribute>{
-            output, object_store::attribute::none}));
-
-    processor_cache cache;
-    timer deadline{2s};
-
-    attribute_collector collector;
-    proc.eval(store, collector, cache, {}, deadline);
-
-    auto output_map = collector.get_available_attributes_and_reset();
-    EXPECT_EQ(ddwaf_object_size(&output_map), 0);
->>>>>>> 8dbee187
-
-    EXPECT_EQ(attributes.size(), 0);
-    proc.eval(store, borrowed_object{attributes}, cache, deadline);
+
+    attribute_collector collector;
+    proc.eval(store, collector, cache, deadline);
+
+    auto attributes = collector.get_available_attributes_and_reset();
     EXPECT_EQ(attributes.size(), 0);
 
     input_map = owned_object::make_map({
@@ -274,16 +219,9 @@
 
     store.insert(std::move(input_map));
 
-<<<<<<< HEAD
-    EXPECT_EQ(attributes.size(), 0);
-    proc.eval(store, borrowed_object{attributes}, cache, deadline);
+    proc.eval(store, collector, cache, deadline);
+    attributes = collector.get_available_attributes_and_reset();
     EXPECT_EQ(attributes.size(), 1);
-=======
-    proc.eval(store, collector, cache, {}, deadline);
-
-    output_map = collector.get_available_attributes_and_reset();
-    EXPECT_EQ(ddwaf_object_size(&output_map), 1);
->>>>>>> 8dbee187
 
     const auto *obtained = attributes.at(0).ptr();
     EXPECT_STREQ(obtained->parameterName, "output_address");
@@ -301,8 +239,12 @@
     store.insert(std::move(input_map));
 
     std::vector<processor_mapping> mappings{
-        {{{{{get_target_index("input_address"), "input_address", {}}}}},
-            {get_target_index("output_address"), "output_address", {}}}};
+        {.inputs = {{{{.index = get_target_index("input_address"),
+             .name = "input_address",
+             .key_path = {}}}}},
+            .output = {.index = get_target_index("output_address"),
+                .name = "output_address",
+                .key_path = {}}}};
 
     test::expression_builder builder(1);
     builder.start_condition();
@@ -315,24 +257,12 @@
 
     processor_cache cache;
     timer deadline{2s};
-<<<<<<< HEAD
-    auto attributes = owned_object::make_map();
-
+
+    attribute_collector collector;
+    proc.eval(store, collector, cache, deadline);
+
+    auto attributes = collector.get_available_attributes_and_reset();
     EXPECT_EQ(attributes.size(), 0);
-    proc.eval(store, borrowed_object{attributes}, cache, deadline);
-
-    EXPECT_EQ(attributes.size(), 0);
-=======
-
-    attribute_collector collector;
-    proc.eval(store, collector, cache, {}, deadline);
-
-    auto output_map = collector.get_available_attributes_and_reset();
-    EXPECT_EQ(ddwaf_object_size(&output_map), 0);
-
-    ddwaf_object_free(&output_map);
-    ddwaf_object_free(&output);
->>>>>>> 8dbee187
 }
 
 TEST(TestProcessor, SingleMappingNoOutputEvalUnconditional)
@@ -364,22 +294,15 @@
     processor_cache cache;
     timer deadline{2s};
 
-<<<<<<< HEAD
     owned_object attributes;
 
-=======
->>>>>>> 8dbee187
     {
         auto obtained = store.get_target("output_address").first;
         EXPECT_FALSE(obtained.has_value());
     }
 
-<<<<<<< HEAD
-    proc.eval(store, borrowed_object{attributes}, cache, deadline);
-=======
-    attribute_collector collector;
-    proc.eval(store, collector, cache, {}, deadline);
->>>>>>> 8dbee187
+    attribute_collector collector;
+    proc.eval(store, collector, cache, deadline);
 
     {
         auto obtained = store.get_target("output_address").first;
@@ -422,18 +345,12 @@
 
     timer deadline{2s};
 
-<<<<<<< HEAD
     owned_object attributes;
 
     EXPECT_FALSE(store.get_target("output_address").first.has_value());
 
-    proc.eval(store, borrowed_object{attributes}, cache, deadline);
-=======
-    EXPECT_EQ(store.get_target(get_target_index("output_address")).first, nullptr);
-
-    attribute_collector collector;
-    proc.eval(store, collector, cache, {}, deadline);
->>>>>>> 8dbee187
+    attribute_collector collector;
+    proc.eval(store, collector, cache, deadline);
 
     {
         auto obtained = store.get_target("output_address").first;
@@ -472,17 +389,11 @@
     processor_cache cache;
     timer deadline{2s};
 
-<<<<<<< HEAD
     owned_object attributes;
 
     EXPECT_FALSE(store.get_target("output_address").first.has_value());
-    proc.eval(store, borrowed_object{attributes}, cache, deadline);
-=======
-    EXPECT_EQ(store.get_target(get_target_index("output_address")).first, nullptr);
-
-    attribute_collector collector;
-    proc.eval(store, collector, cache, {}, deadline);
->>>>>>> 8dbee187
+    attribute_collector collector;
+    proc.eval(store, collector, cache, deadline);
 
     EXPECT_FALSE(store.get_target("output_address").first.has_value());
 }
@@ -523,20 +434,13 @@
 
     processor_cache cache;
     timer deadline{2s};
-<<<<<<< HEAD
     owned_object attributes;
-=======
->>>>>>> 8dbee187
 
     EXPECT_FALSE(store.get_target("output_address.first").first.has_value());
     EXPECT_FALSE(store.get_target("output_address.second").first.has_value());
 
-<<<<<<< HEAD
-    proc.eval(store, borrowed_object{attributes}, cache, deadline);
-=======
-    attribute_collector collector;
-    proc.eval(store, collector, cache, {}, deadline);
->>>>>>> 8dbee187
+    attribute_collector collector;
+    proc.eval(store, collector, cache, deadline);
 
     {
         auto obtained = store.get_target("output_address.first").first;
@@ -574,37 +478,19 @@
     EXPECT_STREQ(proc.get_id().c_str(), "id");
 
     EXPECT_CALL(proc, eval_impl(_, _, _))
-<<<<<<< HEAD
         .WillOnce(Return(ByMove(std::pair<owned_object, object_store::attribute>{
             std::move(output), object_store::attribute::none})));
-=======
-        .WillOnce(Return(std::pair<ddwaf_object, object_store::attribute>{
-            output, object_store::attribute::none}));
->>>>>>> 8dbee187
-
-    processor_cache cache;
-    timer deadline{2s};
-
-<<<<<<< HEAD
-    auto attributes = owned_object::make_map();
+
+    processor_cache cache;
+    timer deadline{2s};
 
     {
         auto obtained = store.get_target("output_address").first;
         EXPECT_FALSE(obtained.has_value());
-        EXPECT_EQ(attributes.size(), 0);
-    }
-
-    proc.eval(store, borrowed_object{attributes}, cache, deadline);
-=======
-    {
-        auto *obtained = store.get_target(get_target_index("output_address")).first;
-        EXPECT_EQ(obtained, nullptr);
-    }
-
-    attribute_collector collector;
-    proc.eval(store, collector, cache, {}, deadline);
-    auto output_map = collector.get_available_attributes_and_reset();
->>>>>>> 8dbee187
+    }
+
+    attribute_collector collector;
+    proc.eval(store, collector, cache, deadline);
 
     {
         auto obtained = store.get_target("output_address").first;
@@ -613,6 +499,7 @@
     }
 
     {
+        auto attributes = collector.get_available_attributes_and_reset();
         EXPECT_EQ(attributes.size(), 1);
         const auto *obtained = attributes.at(0).ptr();
         EXPECT_STREQ(obtained->parameterName, "output_address");
@@ -643,16 +530,9 @@
 
     processor_cache cache;
     timer deadline{2s};
-<<<<<<< HEAD
-    auto attributes = owned_object::make_map();
-
-    EXPECT_EQ(attributes.size(), 0);
-    proc.eval(store, borrowed_object{attributes}, cache, deadline);
-=======
-
-    attribute_collector collector;
-    proc.eval(store, collector, cache, {}, deadline);
->>>>>>> 8dbee187
+
+    attribute_collector collector;
+    proc.eval(store, collector, cache, deadline);
 }
 
 TEST(TestProcessor, OutputAlreadyGenerated)
@@ -679,18 +559,10 @@
 
     processor_cache cache;
     timer deadline{2s};
-<<<<<<< HEAD
-    auto attributes = owned_object::make_map();
-
-    EXPECT_EQ(attributes.size(), 0);
-    proc.eval(store, borrowed_object{attributes}, cache, deadline);
-    proc.eval(store, borrowed_object{attributes}, cache, deadline);
-=======
-
-    attribute_collector collector;
-    proc.eval(store, collector, cache, {}, deadline);
-    proc.eval(store, collector, cache, {}, deadline);
->>>>>>> 8dbee187
+
+    attribute_collector collector;
+    proc.eval(store, collector, cache, deadline);
+    proc.eval(store, collector, cache, deadline);
 }
 
 TEST(TestProcessor, EvalAlreadyAvailableInStore)
@@ -716,14 +588,16 @@
 
     processor_cache cache;
     timer deadline{2s};
-<<<<<<< HEAD
     owned_object attributes;
 
-    proc.eval(store, borrowed_object{attributes}, cache, deadline);
-}
-
-TEST(TestProcessor, OutputWithoutattributesMap)
-{
+    attribute_collector collector;
+    proc.eval(store, collector, cache, deadline);
+}
+
+TEST(TestProcessor, OutputEvalWithoutattributesMap)
+{
+    owned_object output = owned_object::make_string("output_string");
+
     auto input_map = owned_object::make_map({
         {"input_address", "input_string"},
     });
@@ -732,35 +606,12 @@
     store.insert(std::move(input_map));
 
     std::vector<processor_mapping> mappings{
-        {{{{{get_target_index("input_address"), "input_address", {}}}}},
-            {get_target_index("output_address"), "output_address", {}}}};
-
-    mock::processor proc{"id", std::make_shared<expression>(), std::move(mappings), false, true};
-    EXPECT_STREQ(proc.get_id().c_str(), "id");
-
-    EXPECT_CALL(proc, eval_impl(_, _, _)).Times(0);
-
-    processor_cache cache;
-    timer deadline{2s};
-    owned_object attributes;
-
-    proc.eval(store, borrowed_object{attributes}, cache, deadline);
-}
-
-TEST(TestProcessor, OutputEvalWithoutattributesMap)
-{
-    owned_object output = owned_object::make_string("output_string");
-
-    auto input_map = owned_object::make_map({
-        {"input_address", "input_string"},
-    });
-
-    object_store store;
-    store.insert(std::move(input_map));
-
-    std::vector<processor_mapping> mappings{
-        {{{{{get_target_index("input_address"), "input_address", {}}}}},
-            {get_target_index("output_address"), "output_address", {}}}};
+        {.inputs = {{{{.index = get_target_index("input_address"),
+             .name = "input_address",
+             .key_path = {}}}}},
+            .output = {.index = get_target_index("output_address"),
+                .name = "output_address",
+                .key_path = {}}}};
 
     mock::processor proc{"id", std::make_shared<expression>(), std::move(mappings), true, true};
     EXPECT_STREQ(proc.get_id().c_str(), "id");
@@ -779,18 +630,14 @@
         EXPECT_FALSE(obtained.has_value());
     }
 
-    proc.eval(store, borrowed_object{attributes}, cache, deadline);
+    attribute_collector collector;
+    proc.eval(store, collector, cache, deadline);
 
     {
         auto obtained = store.get_target("output_address").first;
         EXPECT_TRUE(obtained.has_value());
         EXPECT_STRV(obtained.as<std::string_view>(), "output_string");
     }
-=======
-
-    attribute_collector collector;
-    proc.eval(store, collector, cache, {}, deadline);
->>>>>>> 8dbee187
 }
 
 TEST(TestProcessor, Timeout)
@@ -812,16 +659,10 @@
 
     processor_cache cache;
     timer deadline{0s};
-<<<<<<< HEAD
     owned_object attributes;
 
-    EXPECT_THROW(
-        proc.eval(store, borrowed_object{attributes}, cache, deadline), ddwaf::timeout_exception);
-=======
-
-    attribute_collector collector;
-    EXPECT_THROW(proc.eval(store, collector, cache, {}, deadline), ddwaf::timeout_exception);
->>>>>>> 8dbee187
+    attribute_collector collector;
+    EXPECT_THROW(proc.eval(store, collector, cache, deadline), ddwaf::timeout_exception);
 }
 
 } // namespace