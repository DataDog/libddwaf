// Unless explicitly stated otherwise all files in this repository are
// dual-licensed under the Apache-2.0 License or BSD-3-Clause License.
//
// This product includes software developed at Datadog (https://www.datadoghq.com/).
// Copyright 2021 Datadog, Inc.

#include "exception.hpp"
#include "matcher/equals.hpp"
#include "processor/base.hpp"

#include <gmock/gmock.h>

#include "common/gtest_utils.hpp"

using ::testing::_;
using ::testing::ByMove;
using ::testing::Return;

using namespace ddwaf;
using namespace std::literals;

namespace {

namespace mock {
class processor : public ddwaf::structured_processor<processor> {
public:
    static constexpr std::array<std::string_view, 1> param_names{"inputs"};

    processor(std::string id, std::shared_ptr<expression> expr,
        std::vector<processor_mapping> mappings, bool evaluate, bool output)
        : structured_processor(
              std::move(id), std::move(expr), std::move(mappings), evaluate, output)
    {}

    MOCK_METHOD((std::pair<owned_object, object_store::attribute>), eval_impl,
        (const unary_argument<object_view> &, processor_cache &, ddwaf::timer &), (const));
};

} // namespace mock

TEST(TestProcessor, SingleMappingOutputNoEvalUnconditional)
{
    owned_object output = owned_object::make_string("output_string");

    auto input_map = owned_object::make_map({{"input_address", "input_string"}});
    object_store store;
    store.insert(input_map);

    std::vector<processor_mapping> mappings{
        {{{{{get_target_index("input_address"), "input_address", {}}}}},
            {get_target_index("output_address"), "output_address", {}}}};

    mock::processor proc{"id", std::make_shared<expression>(), std::move(mappings), false, true};

    EXPECT_CALL(proc, eval_impl(_, _, _))
        .WillOnce(Return(ByMove(std::pair<owned_object, object_store::attribute>{
            std::move(output), object_store::attribute::none})));

    EXPECT_STREQ(proc.get_id().c_str(), "id");

    processor_cache cache;
    timer deadline{2s};
    auto attributes = owned_object::make_map();

    EXPECT_EQ(attributes.size(), 0);
    proc.eval(store, borrowed_object{attributes}, cache, deadline);

<<<<<<< HEAD
    EXPECT_EQ(derived.size(), 1);
    const auto [obtained_key, obtained_value] = object_view{derived}.at(0);
    EXPECT_STRV(obtained_key.as<std::string_view>(), "output_address");
    EXPECT_STRV(obtained_value.as<std::string_view>(), "output_string");
=======
    EXPECT_EQ(attributes.size(), 1);
    const auto *obtained = attributes.at(0).ptr();
    EXPECT_STREQ(obtained->parameterName, "output_address");
    EXPECT_STREQ(obtained->stringValue, "output_string");
>>>>>>> 701a80e1
}

TEST(TestProcessor, MultiMappingOutputNoEvalUnconditional)
{
    owned_object first_output = owned_object::make_string("first_output_string");
    owned_object second_output = owned_object::make_string("second_output_string");

    auto input_map = owned_object::make_map({{"input_address.first", "first_input_string"},
        {"input_address.second", "second_input_string"}});

    object_store store;
    store.insert(input_map);

    std::vector<processor_mapping> mappings{
        {{{{{get_target_index("input_address.first"), "input_address.first", {}}}}},
            {get_target_index("output_address.first"), "output_address.first", {}}},
        {{{{{get_target_index("input_address.second"), "input_address.second", {}}}}},
            {get_target_index("output_address.second"), "output_address.second", {}}}};

    mock::processor proc{"id", std::make_shared<expression>(), std::move(mappings), false, true};
    EXPECT_STREQ(proc.get_id().c_str(), "id");

    EXPECT_CALL(proc, eval_impl(_, _, _))
        .WillOnce(Return(ByMove(std::pair<owned_object, object_store::attribute>(
            std::move(first_output), object_store::attribute::none))))
        .WillOnce(Return(ByMove(std::pair<owned_object, object_store::attribute>(
            std::move(second_output), object_store::attribute::none))));

    processor_cache cache;
    timer deadline{2s};
    auto attributes = owned_object::make_map();

    EXPECT_EQ(attributes.size(), 0);
    proc.eval(store, borrowed_object{attributes}, cache, deadline);

    EXPECT_EQ(attributes.size(), 2);
    {
<<<<<<< HEAD
        const auto [obtained_key, obtained_value] = object_view{derived}.at(0);
        EXPECT_STRV(obtained_key.as<std::string_view>(), "output_address.first");
        EXPECT_STRV(obtained_value.as<std::string_view>(), "first_output_string");
    }

    {
        const auto [obtained_key, obtained_value] = object_view{derived}.at(1);
        EXPECT_STRV(obtained_key.as<std::string_view>(), "output_address.second");
        EXPECT_STRV(obtained_value.as<std::string_view>(), "second_output_string");
=======
        const auto *obtained = attributes.at(0).ptr();
        EXPECT_STREQ(obtained->parameterName, "output_address.first");
        EXPECT_STREQ(obtained->stringValue, "first_output_string");
    }

    {
        const auto *obtained = attributes.at(1).ptr();
        EXPECT_STREQ(obtained->parameterName, "output_address.second");
        EXPECT_STREQ(obtained->stringValue, "second_output_string");
>>>>>>> 701a80e1
    }
}

TEST(TestProcessor, SingleMappingOutputNoEvalConditionalTrue)
{
    owned_object output = owned_object::make_string("output_string");

    auto input_map =
        owned_object::make_map({{"input_address", "input_string"}, {"enabled?", true}});

    object_store store;
    store.insert(input_map);

    std::vector<processor_mapping> mappings{
        {{{{{get_target_index("input_address"), "input_address", {}}}}},
            {get_target_index("output_address"), "output_address", {}}}};

    test::expression_builder builder(1);
    builder.start_condition();
    builder.add_argument();
    builder.add_target("enabled?");
    builder.end_condition<matcher::equals<bool>>(true);

    mock::processor proc{"id", builder.build(), std::move(mappings), false, true};
    EXPECT_STREQ(proc.get_id().c_str(), "id");

    EXPECT_CALL(proc, eval_impl(_, _, _))
        .WillOnce(Return(ByMove(std::pair<owned_object, object_store::attribute>{
            std::move(output), object_store::attribute::none})));

    processor_cache cache;
    timer deadline{2s};
    auto attributes = owned_object::make_map();

    EXPECT_EQ(attributes.size(), 0);
    proc.eval(store, borrowed_object{attributes}, cache, deadline);

<<<<<<< HEAD
    EXPECT_EQ(derived.size(), 1);
    const auto [obtained_key, obtained_value] = object_view{derived}.at(0);
    EXPECT_STRV(obtained_key.as<std::string_view>(), "output_address");
    EXPECT_STRV(obtained_value.as<std::string_view>(), "output_string");
=======
    EXPECT_EQ(attributes.size(), 1);
    const auto *obtained = attributes.at(0).ptr();
    EXPECT_STREQ(obtained->parameterName, "output_address");
    EXPECT_STREQ(obtained->stringValue, "output_string");
>>>>>>> 701a80e1
}

TEST(TestProcessor, SingleMappingOutputNoEvalConditionalCached)
{
    owned_object output = owned_object::make_string("output_string");

    auto input_map = owned_object::make_map({{"enabled?", true}});

    object_store store;
    store.insert(std::move(input_map));

    std::vector<processor_mapping> mappings{
        {{{{{get_target_index("input_address"), "input_address", {}}}}},
            {get_target_index("output_address"), "output_address", {}}}};

    test::expression_builder builder(1);
    builder.start_condition();
    builder.add_argument();
    builder.add_target("enabled?");
    builder.end_condition<matcher::equals<bool>>(true);

    mock::processor proc{"id", builder.build(), std::move(mappings), false, true};
    EXPECT_STREQ(proc.get_id().c_str(), "id");

    EXPECT_CALL(proc, eval_impl(_, _, _))
        .WillOnce(Return(ByMove(std::pair<owned_object, object_store::attribute>{
            std::move(output), object_store::attribute::none})));

    processor_cache cache;
    timer deadline{2s};
    auto attributes = owned_object::make_map();

    EXPECT_EQ(attributes.size(), 0);
    proc.eval(store, borrowed_object{attributes}, cache, deadline);
    EXPECT_EQ(attributes.size(), 0);

    input_map = owned_object::make_map({
        {"input_address", "input_string"},
    });

    store.insert(std::move(input_map));

    EXPECT_EQ(attributes.size(), 0);
    proc.eval(store, borrowed_object{attributes}, cache, deadline);
    EXPECT_EQ(attributes.size(), 1);

<<<<<<< HEAD
    const auto [obtained_key, obtained_value] = object_view{derived}.at(0);
    EXPECT_STRV(obtained_key.as<std::string_view>(), "output_address");
    EXPECT_STRV(obtained_value.as<std::string_view>(), "output_string");
=======
    const auto *obtained = attributes.at(0).ptr();
    EXPECT_STREQ(obtained->parameterName, "output_address");
    EXPECT_STREQ(obtained->stringValue, "output_string");
>>>>>>> 701a80e1
}

TEST(TestProcessor, SingleMappingOutputNoEvalConditionalFalse)
{
    owned_object output = owned_object::make_string("output_string");

    auto input_map =
        owned_object::make_map({{"input_address", "input_string"}, {"enabled?", false}});

    object_store store;
    store.insert(std::move(input_map));

    std::vector<processor_mapping> mappings{
        {{{{{get_target_index("input_address"), "input_address", {}}}}},
            {get_target_index("output_address"), "output_address", {}}}};

    test::expression_builder builder(1);
    builder.start_condition();
    builder.add_argument();
    builder.add_target("enabled?");
    builder.end_condition<matcher::equals<bool>>(true);

    mock::processor proc{"id", builder.build(), std::move(mappings), false, true};
    EXPECT_STREQ(proc.get_id().c_str(), "id");

    processor_cache cache;
    timer deadline{2s};
    auto attributes = owned_object::make_map();

    EXPECT_EQ(attributes.size(), 0);
    proc.eval(store, borrowed_object{attributes}, cache, deadline);

    EXPECT_EQ(attributes.size(), 0);
}

TEST(TestProcessor, SingleMappingNoOutputEvalUnconditional)
{
    owned_object output = owned_object::make_string("output_string");

    auto input_map = owned_object::make_map({
        {"input_address", "input_string"},
    });

    object_store store;
    store.insert(std::move(input_map));

    std::vector<processor_mapping> mappings{
        {{{{{get_target_index("input_address"), "input_address", {}}}}},
            {get_target_index("output_address"), "output_address", {}}}};

    mock::processor proc{"id", std::make_shared<expression>(), std::move(mappings), true, false};
    EXPECT_STREQ(proc.get_id().c_str(), "id");

    EXPECT_CALL(proc, eval_impl(_, _, _))
        .WillOnce(Return(ByMove(std::pair<owned_object, object_store::attribute>{
            std::move(output), object_store::attribute::none})));

    processor_cache cache;
    timer deadline{2s};

    owned_object attributes;

    {
        auto obtained = store.get_target("output_address").first;
        EXPECT_FALSE(obtained.has_value());
    }

    proc.eval(store, borrowed_object{attributes}, cache, deadline);

    {
        auto obtained = store.get_target("output_address").first;
        EXPECT_TRUE(obtained.has_value());
        EXPECT_STRV(obtained.as<std::string_view>(), "output_string");
    }
}

TEST(TestProcessor, SingleMappingNoOutputEvalConditionalTrue)
{
    owned_object output = owned_object::make_string("output_string");

    auto input_map =
        owned_object::make_map({{"input_address", "input_string"}, {"enabled?", true}});

    object_store store;
    store.insert(std::move(input_map));

    std::vector<processor_mapping> mappings{
        {{{{{get_target_index("input_address"), "input_address", {}}}}},
            {get_target_index("output_address"), "output_address", {}}}};

    test::expression_builder builder(1);
    builder.start_condition();
    builder.add_argument();
    builder.add_target("enabled?");
    builder.end_condition<matcher::equals<bool>>(true);

    mock::processor proc{"id", builder.build(), std::move(mappings), true, false};
    EXPECT_STREQ(proc.get_id().c_str(), "id");

    EXPECT_CALL(proc, eval_impl(_, _, _))
        .WillOnce(Return(ByMove(std::pair<owned_object, object_store::attribute>{
            std::move(output), object_store::attribute::none})));
    processor_cache cache;

    timer deadline{2s};

    owned_object attributes;

    EXPECT_FALSE(store.get_target("output_address").first.has_value());

    proc.eval(store, borrowed_object{attributes}, cache, deadline);

    {
        auto obtained = store.get_target("output_address").first;
        EXPECT_TRUE(obtained.has_value());
        EXPECT_STRV(obtained.as<std::string_view>(), "output_string");
    }
}

TEST(TestProcessor, SingleMappingNoOutputEvalConditionalFalse)
{
    owned_object output = owned_object::make_string("output_string");

    auto input_map =
        owned_object::make_map({{"input_address", "input_string"}, {"enabled?", false}});

    object_store store;
    store.insert(std::move(input_map));

    std::vector<processor_mapping> mappings{
        {{{{{get_target_index("input_address"), "input_address", {}}}}},
            {get_target_index("output_address"), "output_address", {}}}};

    test::expression_builder builder(1);
    builder.start_condition();
    builder.add_argument();
    builder.add_target("enabled?");
    builder.end_condition<matcher::equals<bool>>(true);

    mock::processor proc{"id", builder.build(), std::move(mappings), true, false};
    EXPECT_STREQ(proc.get_id().c_str(), "id");

    processor_cache cache;
    timer deadline{2s};

    owned_object attributes;

    EXPECT_FALSE(store.get_target("output_address").first.has_value());
    proc.eval(store, borrowed_object{attributes}, cache, deadline);

    EXPECT_FALSE(store.get_target("output_address").first.has_value());
}

TEST(TestProcessor, MultiMappingNoOutputEvalUnconditional)
{
    owned_object first_output = owned_object::make_string("first_output_string");
    owned_object second_output = owned_object::make_string("second_output_string");

    auto input_map = owned_object::make_map({{"input_address.first", "first_input_string"},
        {"input_address.second", "second_input_string"}});

    object_store store;
    store.insert(std::move(input_map));

    std::vector<processor_mapping> mappings{
        {{{{{get_target_index("input_address.first"), "input_address.first", {}}}}},
            {get_target_index("output_address.first"), "output_address.first", {}}},
        {{{{{get_target_index("input_address.second"), "input_address.second", {}}}}},
            {get_target_index("output_address.second"), "output_address.second", {}}}};

    mock::processor proc{"id", std::make_shared<expression>(), std::move(mappings), true, false};
    EXPECT_STREQ(proc.get_id().c_str(), "id");

    EXPECT_CALL(proc, eval_impl(_, _, _))
        .WillOnce(Return(ByMove(std::pair<owned_object, object_store::attribute>(
            std::move(first_output), object_store::attribute::none))))
        .WillOnce(Return(ByMove(std::pair<owned_object, object_store::attribute>(
            std::move(second_output), object_store::attribute::none))));

    processor_cache cache;
    timer deadline{2s};
    owned_object attributes;

    EXPECT_FALSE(store.get_target("output_address.first").first.has_value());
    EXPECT_FALSE(store.get_target("output_address.second").first.has_value());

    proc.eval(store, borrowed_object{attributes}, cache, deadline);

    {
        auto obtained = store.get_target("output_address.first").first;
        EXPECT_TRUE(obtained.has_value());
        EXPECT_STRV(obtained.as<std::string_view>(), "first_output_string");
    }

    {
        auto obtained = store.get_target("output_address.second").first;
        EXPECT_TRUE(obtained.has_value());
        EXPECT_STRV(obtained.as<std::string_view>(), "second_output_string");
    }
}

TEST(TestProcessor, SingleMappingOutputEvalUnconditional)
{
    owned_object output = owned_object::make_string("output_string");

    auto input_map = owned_object::make_map({
        {"input_address", "input_string"},
    });

    object_store store;
    store.insert(std::move(input_map));

    std::vector<processor_mapping> mappings{
        {.inputs = {{{{.index = get_target_index("input_address"),
             .name = "input_address",
             .key_path = {}}}}},
            .output = {.index = get_target_index("output_address"),
                .name = "output_address",
                .key_path = {}}}};

    mock::processor proc{"id", std::make_shared<expression>(), std::move(mappings), true, true};
    EXPECT_STREQ(proc.get_id().c_str(), "id");

    EXPECT_CALL(proc, eval_impl(_, _, _))
        .WillOnce(Return(ByMove(std::pair<owned_object, object_store::attribute>{
            std::move(output), object_store::attribute::none})));

    processor_cache cache;
    timer deadline{2s};

    auto attributes = owned_object::make_map();

    {
        auto obtained = store.get_target("output_address").first;
        EXPECT_FALSE(obtained.has_value());
        EXPECT_EQ(attributes.size(), 0);
    }

    proc.eval(store, borrowed_object{attributes}, cache, deadline);

    {
        auto obtained = store.get_target("output_address").first;
        EXPECT_TRUE(obtained.has_value());
        EXPECT_STRV(obtained.as<std::string_view>(), "output_string");
    }

    {
<<<<<<< HEAD
        EXPECT_EQ(derived.size(), 1);
        const auto [obtained_key, obtained_value] = object_view{derived}.at(0);
        EXPECT_STRV(obtained_key.as<std::string_view>(), "output_address");
        EXPECT_STRV(obtained_value.as<std::string_view>(), "output_string");
=======
        EXPECT_EQ(attributes.size(), 1);
        const auto *obtained = attributes.at(0).ptr();
        EXPECT_STREQ(obtained->parameterName, "output_address");
        EXPECT_STREQ(obtained->stringValue, "output_string");
>>>>>>> 701a80e1
    }
}

TEST(TestProcessor, OutputAlreadyAvailableInStore)
{
    auto input_map =
        owned_object::make_map({{"input_address", "input_string"}, {"output_address", nullptr}});

    object_store store;
    store.insert(std::move(input_map));

    std::vector<processor_mapping> mappings{
        {{{{{get_target_index("input_address"), "input_address", {}}}}},
            {get_target_index("output_address"), "output_address", {}}}};

    mock::processor proc{"id", std::make_shared<expression>(), std::move(mappings), false, true};
    EXPECT_STREQ(proc.get_id().c_str(), "id");

    EXPECT_CALL(proc, eval_impl(_, _, _)).Times(0);

    processor_cache cache;
    timer deadline{2s};
    auto attributes = owned_object::make_map();

    EXPECT_EQ(attributes.size(), 0);
    proc.eval(store, borrowed_object{attributes}, cache, deadline);
}

TEST(TestProcessor, OutputAlreadyGenerated)
{
    auto input_map = owned_object::make_map({
        {"input_address", "input_string"},
    });

    object_store store;
    store.insert(std::move(input_map));

    std::vector<processor_mapping> mappings{
        {{{{{get_target_index("input_address"), "input_address", {}}}}},
            {get_target_index("output_address"), "output_address", {}}}};

    mock::processor proc{"id", std::make_shared<expression>(), std::move(mappings), false, true};
    EXPECT_STREQ(proc.get_id().c_str(), "id");

    EXPECT_CALL(proc, eval_impl(_, _, _)).Times(1);

    processor_cache cache;
    timer deadline{2s};
    auto attributes = owned_object::make_map();

    EXPECT_EQ(attributes.size(), 0);
    proc.eval(store, borrowed_object{attributes}, cache, deadline);
    proc.eval(store, borrowed_object{attributes}, cache, deadline);
}

TEST(TestProcessor, EvalAlreadyAvailableInStore)
{
    auto input_map =
        owned_object::make_map({{"input_address", "input_string"}, {"output_address", nullptr}});

    object_store store;
    store.insert(std::move(input_map));

    std::vector<processor_mapping> mappings{
        {{{{{get_target_index("input_address"), "input_address", {}}}}},
            {get_target_index("output_address"), "output_address", {}}}};

    mock::processor proc{"id", std::make_shared<expression>(), std::move(mappings), true, false};
    EXPECT_STREQ(proc.get_id().c_str(), "id");

    EXPECT_CALL(proc, eval_impl(_, _, _)).Times(0);

    processor_cache cache;
    timer deadline{2s};
    owned_object attributes;

    proc.eval(store, borrowed_object{attributes}, cache, deadline);
}

TEST(TestProcessor, OutputWithoutattributesMap)
{
    auto input_map = owned_object::make_map({
        {"input_address", "input_string"},
    });

    object_store store;
    store.insert(std::move(input_map));

    std::vector<processor_mapping> mappings{
        {{{{{get_target_index("input_address"), "input_address", {}}}}},
            {get_target_index("output_address"), "output_address", {}}}};

    mock::processor proc{"id", std::make_shared<expression>(), std::move(mappings), false, true};
    EXPECT_STREQ(proc.get_id().c_str(), "id");

    EXPECT_CALL(proc, eval_impl(_, _, _)).Times(0);

    processor_cache cache;
    timer deadline{2s};
    owned_object attributes;

    proc.eval(store, borrowed_object{attributes}, cache, deadline);
}

TEST(TestProcessor, OutputEvalWithoutattributesMap)
{
    owned_object output = owned_object::make_string("output_string");

    auto input_map = owned_object::make_map({
        {"input_address", "input_string"},
    });

    object_store store;
    store.insert(std::move(input_map));

    std::vector<processor_mapping> mappings{
        {{{{{get_target_index("input_address"), "input_address", {}}}}},
            {get_target_index("output_address"), "output_address", {}}}};

    mock::processor proc{"id", std::make_shared<expression>(), std::move(mappings), true, true};
    EXPECT_STREQ(proc.get_id().c_str(), "id");

    EXPECT_CALL(proc, eval_impl(_, _, _))
        .WillOnce(Return(ByMove(std::pair<owned_object, object_store::attribute>{
            std::move(output), object_store::attribute::none})));

    processor_cache cache;
    timer deadline{2s};

    owned_object attributes;

    {
        auto obtained = store.get_target("output_address").first;
        EXPECT_FALSE(obtained.has_value());
    }

    proc.eval(store, borrowed_object{attributes}, cache, deadline);

    {
        auto obtained = store.get_target("output_address").first;
        EXPECT_TRUE(obtained.has_value());
        EXPECT_STRV(obtained.as<std::string_view>(), "output_string");
    }
}

TEST(TestProcessor, Timeout)
{
    object_store store;

    std::vector<processor_mapping> mappings{
        {{{{{get_target_index("input_address"), "input_address", {}}}}},
            {get_target_index("output_address"), "output_address", {}}}};

    mock::processor proc{"id", std::make_shared<expression>(), std::move(mappings), true, false};
    EXPECT_STREQ(proc.get_id().c_str(), "id");

    EXPECT_CALL(proc, eval_impl(_, _, _)).Times(0);

    processor_cache cache;
    timer deadline{0s};
    owned_object attributes;

    EXPECT_THROW(
        proc.eval(store, borrowed_object{attributes}, cache, deadline), ddwaf::timeout_exception);
}

} // namespace<|MERGE_RESOLUTION|>--- conflicted
+++ resolved
@@ -65,17 +65,10 @@
     EXPECT_EQ(attributes.size(), 0);
     proc.eval(store, borrowed_object{attributes}, cache, deadline);
 
-<<<<<<< HEAD
-    EXPECT_EQ(derived.size(), 1);
-    const auto [obtained_key, obtained_value] = object_view{derived}.at(0);
+    EXPECT_EQ(attributes.size(), 1);
+    const auto [obtained_key, obtained_value] = object_view{attributes}.at(0);
     EXPECT_STRV(obtained_key.as<std::string_view>(), "output_address");
     EXPECT_STRV(obtained_value.as<std::string_view>(), "output_string");
-=======
-    EXPECT_EQ(attributes.size(), 1);
-    const auto *obtained = attributes.at(0).ptr();
-    EXPECT_STREQ(obtained->parameterName, "output_address");
-    EXPECT_STREQ(obtained->stringValue, "output_string");
->>>>>>> 701a80e1
 }
 
 TEST(TestProcessor, MultiMappingOutputNoEvalUnconditional)
@@ -113,27 +106,15 @@
 
     EXPECT_EQ(attributes.size(), 2);
     {
-<<<<<<< HEAD
-        const auto [obtained_key, obtained_value] = object_view{derived}.at(0);
+        const auto [obtained_key, obtained_value] = object_view{attributes}.at(0);
         EXPECT_STRV(obtained_key.as<std::string_view>(), "output_address.first");
         EXPECT_STRV(obtained_value.as<std::string_view>(), "first_output_string");
     }
 
     {
-        const auto [obtained_key, obtained_value] = object_view{derived}.at(1);
+        const auto [obtained_key, obtained_value] = object_view{attributes}.at(1);
         EXPECT_STRV(obtained_key.as<std::string_view>(), "output_address.second");
         EXPECT_STRV(obtained_value.as<std::string_view>(), "second_output_string");
-=======
-        const auto *obtained = attributes.at(0).ptr();
-        EXPECT_STREQ(obtained->parameterName, "output_address.first");
-        EXPECT_STREQ(obtained->stringValue, "first_output_string");
-    }
-
-    {
-        const auto *obtained = attributes.at(1).ptr();
-        EXPECT_STREQ(obtained->parameterName, "output_address.second");
-        EXPECT_STREQ(obtained->stringValue, "second_output_string");
->>>>>>> 701a80e1
     }
 }
 
@@ -171,17 +152,10 @@
     EXPECT_EQ(attributes.size(), 0);
     proc.eval(store, borrowed_object{attributes}, cache, deadline);
 
-<<<<<<< HEAD
-    EXPECT_EQ(derived.size(), 1);
-    const auto [obtained_key, obtained_value] = object_view{derived}.at(0);
+    EXPECT_EQ(attributes.size(), 1);
+    const auto [obtained_key, obtained_value] = object_view{attributes}.at(0);
     EXPECT_STRV(obtained_key.as<std::string_view>(), "output_address");
     EXPECT_STRV(obtained_value.as<std::string_view>(), "output_string");
-=======
-    EXPECT_EQ(attributes.size(), 1);
-    const auto *obtained = attributes.at(0).ptr();
-    EXPECT_STREQ(obtained->parameterName, "output_address");
-    EXPECT_STREQ(obtained->stringValue, "output_string");
->>>>>>> 701a80e1
 }
 
 TEST(TestProcessor, SingleMappingOutputNoEvalConditionalCached)
@@ -228,15 +202,9 @@
     proc.eval(store, borrowed_object{attributes}, cache, deadline);
     EXPECT_EQ(attributes.size(), 1);
 
-<<<<<<< HEAD
-    const auto [obtained_key, obtained_value] = object_view{derived}.at(0);
+    const auto [obtained_key, obtained_value] = object_view{attributes}.at(0);
     EXPECT_STRV(obtained_key.as<std::string_view>(), "output_address");
     EXPECT_STRV(obtained_value.as<std::string_view>(), "output_string");
-=======
-    const auto *obtained = attributes.at(0).ptr();
-    EXPECT_STREQ(obtained->parameterName, "output_address");
-    EXPECT_STREQ(obtained->stringValue, "output_string");
->>>>>>> 701a80e1
 }
 
 TEST(TestProcessor, SingleMappingOutputNoEvalConditionalFalse)
@@ -484,17 +452,10 @@
     }
 
     {
-<<<<<<< HEAD
-        EXPECT_EQ(derived.size(), 1);
-        const auto [obtained_key, obtained_value] = object_view{derived}.at(0);
+        EXPECT_EQ(attributes.size(), 1);
+        const auto [obtained_key, obtained_value] = object_view{attributes}.at(0);
         EXPECT_STRV(obtained_key.as<std::string_view>(), "output_address");
         EXPECT_STRV(obtained_value.as<std::string_view>(), "output_string");
-=======
-        EXPECT_EQ(attributes.size(), 1);
-        const auto *obtained = attributes.at(0).ptr();
-        EXPECT_STREQ(obtained->parameterName, "output_address");
-        EXPECT_STREQ(obtained->stringValue, "output_string");
->>>>>>> 701a80e1
     }
 }
 
