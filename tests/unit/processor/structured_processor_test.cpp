--- conflicted
+++ resolved
@@ -74,17 +74,10 @@
     EXPECT_EQ(attributes.size(), 0);
     proc.eval(store, borrowed_object{attributes}, cache, deadline);
 
-<<<<<<< HEAD
-    EXPECT_EQ(derived.size(), 1);
-    const auto [obtained_key, obtained_value] = object_view{derived}.at(0);
+    EXPECT_EQ(attributes.size(), 1);
+    const auto [obtained_key, obtained_value] = object_view{attributes}.at(0);
     EXPECT_STRV(obtained_key.as<std::string_view>(), "output_address");
     EXPECT_STRV(obtained_value.as<std::string_view>(), "output_string");
-=======
-    EXPECT_EQ(attributes.size(), 1);
-    const auto *obtained = attributes.at(0).ptr();
-    EXPECT_STREQ(obtained->parameterName, "output_address");
-    EXPECT_STREQ(obtained->stringValue, "output_string");
->>>>>>> 701a80e1
 }
 
 TEST(TestStructuredProcessor, OptionalParametersNotAvailable)
@@ -119,17 +112,10 @@
     EXPECT_EQ(attributes.size(), 0);
     proc.eval(store, borrowed_object{attributes}, cache, deadline);
 
-<<<<<<< HEAD
-    EXPECT_EQ(derived.size(), 1);
-    const auto [obtained_key, obtained_value] = object_view{derived}.at(0);
+    EXPECT_EQ(attributes.size(), 1);
+    const auto [obtained_key, obtained_value] = object_view{attributes}.at(0);
     EXPECT_STRV(obtained_key.as<std::string_view>(), "output_address");
     EXPECT_STRV(obtained_value.as<std::string_view>(), "output_string");
-=======
-    EXPECT_EQ(attributes.size(), 1);
-    const auto *obtained = attributes.at(0).ptr();
-    EXPECT_STREQ(obtained->parameterName, "output_address");
-    EXPECT_STREQ(obtained->stringValue, "output_string");
->>>>>>> 701a80e1
 }
 
 TEST(TestStructuredProcessor, RequiredParameterNotAvailable)
