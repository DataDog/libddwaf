// Unless explicitly stated otherwise all files in this repository are
// dual-licensed under the Apache-2.0 License or BSD-3-Clause License.
//
// This product includes software developed at Datadog (https://www.datadoghq.com/).
// Copyright 2021 Datadog, Inc.

#include "attribute_collector.hpp"
#include "exception.hpp"
#include "matcher/equals.hpp"
#include "object.hpp"
#include "processor/base.hpp"

#include <gmock/gmock.h>

#include "common/gtest_utils.hpp"

using ::testing::_;
using ::testing::ByMove;
using ::testing::Return;

using namespace ddwaf;
using namespace std::literals;

namespace {

namespace mock {
class processor : public ddwaf::structured_processor<processor> {
public:
    static constexpr std::array<std::string_view, 3> param_names{"unary", "optional", "variadic"};

    processor(std::string id, std::shared_ptr<expression> expr,
        std::vector<processor_mapping> mappings, bool evaluate, bool output)
        : structured_processor(
              std::move(id), std::move(expr), std::move(mappings), evaluate, output)
    {}

    MOCK_METHOD((std::pair<owned_object, object_store::attribute>), eval_impl,
        (const unary_argument<object_view> &unary,
            const optional_argument<std::string_view> &optional,
            const variadic_argument<uint64_t> &variadic, processor_cache &, ddwaf::timer &),
        (const));
};

} // namespace mock

TEST(TestStructuredProcessor, AllParametersAvailable)
{
    owned_object output = owned_object::make_string("output_string");

    auto input_map = owned_object::make_map(
        {{"unary_address", "unary_string"}, {"optional_address", "optional_string"},
            {"variadic_address_1", 1UL}, {"variadic_address_2", 1UL}});
    object_store store;
    store.insert(input_map);

    std::vector<processor_mapping> mappings{
        {.inputs = {{{{.index = get_target_index("unary_address"),
                        .name = "unary_address",
                        .key_path = {}}}},
             {{{.index = get_target_index("optional_address"),
                 .name = "optional_address",
                 .key_path = {}}}},
             {{{.index = get_target_index("variadic_address_1"),
                   .name = "variadic_address_1",
                   .key_path = {}},
                 {.index = get_target_index("variadic_address_2"),
                     .name = "variadic_address_2",
                     .key_path = {}}}}},
            .output = {.index = get_target_index("output_address"),
                .name = "output_address",
                .key_path = {}}}};

    mock::processor proc{"id", std::make_shared<expression>(), std::move(mappings), false, true};

    EXPECT_CALL(proc, eval_impl(_, _, _, _, _))
        .WillOnce(Return(ByMove(std::pair<owned_object, object_store::attribute>{
            std::move(output), object_store::attribute::none})));

    EXPECT_STREQ(proc.get_id().c_str(), "id");

    processor_cache cache;
    timer deadline{2s};
<<<<<<< HEAD
    auto attributes = owned_object::make_map();

    EXPECT_EQ(attributes.size(), 0);
    proc.eval(store, borrowed_object{attributes}, cache, deadline);

    EXPECT_EQ(attributes.size(), 1);
    const auto *obtained = attributes.at(0).ptr();
=======

    attribute_collector collector;
    proc.eval(store, collector, cache, {}, deadline);

    auto output_map = collector.get_available_attributes_and_reset();
    EXPECT_EQ(ddwaf_object_size(&output_map), 1);
    const auto *obtained = ddwaf_object_get_index(&output_map, 0);
>>>>>>> 8dbee187
    EXPECT_STREQ(obtained->parameterName, "output_address");
    EXPECT_STREQ(obtained->stringValue, "output_string");
}

TEST(TestStructuredProcessor, OptionalParametersNotAvailable)
{
    owned_object output = owned_object::make_string("output_string");

    auto input_map = owned_object::make_map({{"unary_address", "unary_string"},
        {"variadic_address_1", 1UL}, {"variadic_address_2", 1UL}});

    object_store store;
    store.insert(input_map);

    std::vector<processor_mapping> mappings{
        {.inputs = {{{{.index = get_target_index("unary_address"),
                        .name = "unary_address",
                        .key_path = {}}}},
             {{{.index = get_target_index("optional_address"),
                 .name = "optional_address",
                 .key_path = {}}}},
             {{{.index = get_target_index("variadic_address_1"),
                   .name = "variadic_address_1",
                   .key_path = {}},
                 {.index = get_target_index("variadic_address_2"),
                     .name = "variadic_address_2",
                     .key_path = {}}}}},
            .output = {.index = get_target_index("output_address"),
                .name = "output_address",
                .key_path = {}}}};

    mock::processor proc{"id", std::make_shared<expression>(), std::move(mappings), false, true};

    EXPECT_CALL(proc, eval_impl(_, _, _, _, _))
        .WillOnce(Return(ByMove(std::pair<owned_object, object_store::attribute>{
            std::move(output), object_store::attribute::none})));

    EXPECT_STREQ(proc.get_id().c_str(), "id");

    processor_cache cache;
    timer deadline{2s};
<<<<<<< HEAD
    auto attributes = owned_object::make_map();

    EXPECT_EQ(attributes.size(), 0);
    proc.eval(store, borrowed_object{attributes}, cache, deadline);

    EXPECT_EQ(attributes.size(), 1);
    const auto *obtained = attributes.at(0).ptr();
=======

    attribute_collector collector;
    proc.eval(store, collector, cache, {}, deadline);

    auto output_map = collector.get_available_attributes_and_reset();
    const auto *obtained = ddwaf_object_get_index(&output_map, 0);
>>>>>>> 8dbee187
    EXPECT_STREQ(obtained->parameterName, "output_address");
    EXPECT_STREQ(obtained->stringValue, "output_string");
}

TEST(TestStructuredProcessor, RequiredParameterNotAvailable)
{
    auto input_map = owned_object::make_map({{"optional_address", "optional_string"},
        {"variadic_address_1", 1UL}, {"variadic_address_2", 1UL}});

    object_store store;
    store.insert(input_map);

    std::vector<processor_mapping> mappings{
        {.inputs = {{{{.index = get_target_index("unary_address"),
                        .name = "unary_address",
                        .key_path = {}}}},
             {{{.index = get_target_index("optional_address"),
                 .name = "optional_address",
                 .key_path = {}}}},
             {{{.index = get_target_index("variadic_address_1"),
                   .name = "variadic_address_1",
                   .key_path = {}},
                 {.index = get_target_index("variadic_address_2"),
                     .name = "variadic_address_2",
                     .key_path = {}}}}},
            .output = {.index = get_target_index("output_address"),
                .name = "output_address",
                .key_path = {}}}};

    mock::processor proc{"id", std::make_shared<expression>(), std::move(mappings), false, true};

    EXPECT_CALL(proc, eval_impl(_, _, _, _, _)).Times(0);

    EXPECT_STREQ(proc.get_id().c_str(), "id");

    processor_cache cache;
    timer deadline{2s};
<<<<<<< HEAD
    auto attributes = owned_object::make_map();
=======

    attribute_collector collector;
    proc.eval(store, collector, cache, {}, deadline);

    auto output_map = collector.get_available_attributes_and_reset();
    EXPECT_EQ(ddwaf_object_size(&output_map), 0);
>>>>>>> 8dbee187

    EXPECT_EQ(attributes.size(), 0);
    proc.eval(store, borrowed_object{attributes}, cache, deadline);
    EXPECT_EQ(attributes.size(), 0);
}

TEST(TestStructuredProcessor, NoVariadocParametersAvailable)
{
    auto input_map = owned_object::make_map({
        {"unary_address", "unary_string"},
        {"optional_address", "optional_string"},
    });

    object_store store;
    store.insert(input_map);

    std::vector<processor_mapping> mappings{
        {.inputs = {{{{.index = get_target_index("unary_address"),
                        .name = "unary_address",
                        .key_path = {}}}},
             {{{.index = get_target_index("optional_address"),
                 .name = "optional_address",
                 .key_path = {}}}},
             {{{.index = get_target_index("variadic_address_1"),
                   .name = "variadic_address_1",
                   .key_path = {}},
                 {.index = get_target_index("variadic_address_2"),
                     .name = "variadic_address_2",
                     .key_path = {}}}}},
            .output = {.index = get_target_index("output_address"),
                .name = "output_address",
                .key_path = {}}}};

    mock::processor proc{"id", std::make_shared<expression>(), std::move(mappings), false, true};

    EXPECT_CALL(proc, eval_impl(_, _, _, _, _)).Times(0);

    EXPECT_STREQ(proc.get_id().c_str(), "id");

    processor_cache cache;
    timer deadline{2s};
<<<<<<< HEAD
    auto attributes = owned_object::make_map();
=======

    attribute_collector collector;
    proc.eval(store, collector, cache, {}, deadline);

    auto output_map = collector.get_available_attributes_and_reset();
    EXPECT_EQ(ddwaf_object_size(&output_map), 0);
>>>>>>> 8dbee187

    EXPECT_EQ(attributes.size(), 0);
    proc.eval(store, borrowed_object{attributes}, cache, deadline);
    EXPECT_EQ(attributes.size(), 0);
}

} // namespace<|MERGE_RESOLUTION|>--- conflicted
+++ resolved
@@ -4,9 +4,6 @@
 // This product includes software developed at Datadog (https://www.datadoghq.com/).
 // Copyright 2021 Datadog, Inc.
 
-#include "attribute_collector.hpp"
-#include "exception.hpp"
-#include "matcher/equals.hpp"
 #include "object.hpp"
 #include "processor/base.hpp"
 
@@ -80,23 +77,13 @@
 
     processor_cache cache;
     timer deadline{2s};
-<<<<<<< HEAD
-    auto attributes = owned_object::make_map();
-
-    EXPECT_EQ(attributes.size(), 0);
-    proc.eval(store, borrowed_object{attributes}, cache, deadline);
-
+
+    attribute_collector collector;
+    proc.eval(store, collector, cache, deadline);
+
+    auto attributes = collector.get_available_attributes_and_reset();
     EXPECT_EQ(attributes.size(), 1);
     const auto *obtained = attributes.at(0).ptr();
-=======
-
-    attribute_collector collector;
-    proc.eval(store, collector, cache, {}, deadline);
-
-    auto output_map = collector.get_available_attributes_and_reset();
-    EXPECT_EQ(ddwaf_object_size(&output_map), 1);
-    const auto *obtained = ddwaf_object_get_index(&output_map, 0);
->>>>>>> 8dbee187
     EXPECT_STREQ(obtained->parameterName, "output_address");
     EXPECT_STREQ(obtained->stringValue, "output_string");
 }
@@ -138,22 +125,13 @@
 
     processor_cache cache;
     timer deadline{2s};
-<<<<<<< HEAD
-    auto attributes = owned_object::make_map();
-
-    EXPECT_EQ(attributes.size(), 0);
-    proc.eval(store, borrowed_object{attributes}, cache, deadline);
-
+
+    attribute_collector collector;
+    proc.eval(store, collector, cache, deadline);
+
+    auto attributes = collector.get_available_attributes_and_reset();
     EXPECT_EQ(attributes.size(), 1);
     const auto *obtained = attributes.at(0).ptr();
-=======
-
-    attribute_collector collector;
-    proc.eval(store, collector, cache, {}, deadline);
-
-    auto output_map = collector.get_available_attributes_and_reset();
-    const auto *obtained = ddwaf_object_get_index(&output_map, 0);
->>>>>>> 8dbee187
     EXPECT_STREQ(obtained->parameterName, "output_address");
     EXPECT_STREQ(obtained->stringValue, "output_string");
 }
@@ -191,19 +169,10 @@
 
     processor_cache cache;
     timer deadline{2s};
-<<<<<<< HEAD
-    auto attributes = owned_object::make_map();
-=======
-
-    attribute_collector collector;
-    proc.eval(store, collector, cache, {}, deadline);
-
-    auto output_map = collector.get_available_attributes_and_reset();
-    EXPECT_EQ(ddwaf_object_size(&output_map), 0);
->>>>>>> 8dbee187
-
-    EXPECT_EQ(attributes.size(), 0);
-    proc.eval(store, borrowed_object{attributes}, cache, deadline);
+
+    attribute_collector collector;
+    proc.eval(store, collector, cache, deadline);
+    auto attributes = collector.get_available_attributes_and_reset();
     EXPECT_EQ(attributes.size(), 0);
 }
 
@@ -242,20 +211,11 @@
 
     processor_cache cache;
     timer deadline{2s};
-<<<<<<< HEAD
-    auto attributes = owned_object::make_map();
-=======
-
-    attribute_collector collector;
-    proc.eval(store, collector, cache, {}, deadline);
-
-    auto output_map = collector.get_available_attributes_and_reset();
-    EXPECT_EQ(ddwaf_object_size(&output_map), 0);
->>>>>>> 8dbee187
-
+
+    attribute_collector collector;
+    proc.eval(store, collector, cache, deadline);
+    auto attributes = collector.get_available_attributes_and_reset();
     EXPECT_EQ(attributes.size(), 0);
-    proc.eval(store, borrowed_object{attributes}, cache, deadline);
-    EXPECT_EQ(attributes.size(), 0);
 }
 
 } // namespace