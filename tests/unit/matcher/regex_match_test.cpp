--- conflicted
+++ resolved
@@ -15,25 +15,14 @@
 TEST(TestRegexMatch, TestBasicCaseInsensitive)
 {
     regex_match matcher("^rEgEx$", 0, false);
-<<<<<<< HEAD
     EXPECT_STRV(matcher.to_string(), "^rEgEx$");
     EXPECT_STRV(matcher.name(), "match_regex");
-=======
-    EXPECT_STR(matcher.to_string(), "^rEgEx$");
-    EXPECT_STR(matcher.name(), "match_regex");
->>>>>>> 31c61e97
 
     owned_object param{"regex"};
 
     auto [res, highlight] = matcher.match(param);
     EXPECT_TRUE(res);
-<<<<<<< HEAD
-    EXPECT_STREQ(highlight.c_str(), "regex");
-=======
     EXPECT_STR(highlight, "regex");
-
-    ddwaf_object_free(&param);
->>>>>>> 31c61e97
 }
 
 TEST(TestRegexMatch, TestBasicCaseSensitive)
@@ -48,14 +37,7 @@
 
     auto [res, highlight] = matcher.match(param2);
     EXPECT_TRUE(res);
-<<<<<<< HEAD
-    EXPECT_STREQ(highlight.c_str(), "rEgEx");
-=======
     EXPECT_STR(highlight, "rEgEx");
-
-    ddwaf_object_free(&param);
-    ddwaf_object_free(&param2);
->>>>>>> 31c61e97
 }
 
 TEST(TestRegexMatch, TestMinLength)
@@ -69,14 +51,7 @@
 
     auto [res, highlight] = matcher.match(param2);
     EXPECT_TRUE(res);
-<<<<<<< HEAD
-    EXPECT_STREQ(highlight.c_str(), "rEgExe");
-=======
     EXPECT_STR(highlight, "rEgExe");
-
-    ddwaf_object_free(&param);
-    ddwaf_object_free(&param2);
->>>>>>> 31c61e97
 }
 
 TEST(TestRegexMatch, TestInvalidInput)
