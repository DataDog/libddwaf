// Unless explicitly stated otherwise all files in this repository are
// dual-licensed under the Apache-2.0 License or BSD-3-Clause License.
//
// This product includes software developed at Datadog (https://www.datadoghq.com/).
// Copyright 2021 Datadog, Inc.

#include <cstdint>
#include <cstdlib>
#include <functional>
#include <iostream>
#include <limits>
#include <map>
#include <sstream>
#include <string>
#include <string_view>
#include <unordered_map>
#include <vector>
#include <yaml-cpp/emitter.h>
#include <yaml-cpp/emittermanip.h>
#include <yaml-cpp/node/parse.h>

#include "common/utils.hpp"
#include "ddwaf.h"

// NOLINTNEXTLINE
auto parse_args(int argc, char *argv[])
{
    const std::map<std::string, std::string, std::less<>> arg_mapping{
        {"-r", "--ruleset"}, {"-i", "--input"}, {"--ruleset", "--ruleset"},
        {"--input", "--input"}, {"-v", "--verbose"}, {"--verbose", "--verbose"}};

    std::unordered_map<std::string, std::vector<std::string>> args;
    auto last_arg = args.end();
    for (int i = 1; i < argc; i++) {
        std::string_view arg = argv[i];
        if (arg.starts_with('-')) {
            if (auto long_arg = arg_mapping.find(arg); long_arg != arg_mapping.end()) {
                arg = long_arg->second;
            } else {
                continue; // Unknown option
            }

            auto [it, res] = args.emplace(arg, std::vector<std::string>{});
            last_arg = it;
        } else if (last_arg != args.end()) {
            last_arg->second.emplace_back(arg);
        }
    }
    return args;
}
const char *key_regex = R"((?i)pass|pw(?:or)?d|secret|(?:api|private|public|access)[_-]?key|token|consumer[_-]?(?:id|key|secret)|sign(?:ed|ature)|bearer|authorization|jsessionid|phpsessid|asp\.net[_-]sessionid|sid|jwt)";

const char *value_regex = R"((?i)(?:p(?:ass)?w(?:or)?d|pass(?:[_-]?phrase)?|secret(?:[_-]?key)?|(?:(?:api|private|public|access)[_-]?)key(?:[_-]?id)?|(?:(?:auth|access|id|refresh)[_-]?)?token|consumer[_-]?(?:id|key|secret)|sign(?:ed|ature)?|auth(?:entication|orization)?|jsessionid|phpsessid|asp\.net(?:[_-]|-)sessionid|sid|jwt)(?:\s*=[^;]|"\s*:\s*"[^"]+")|bearer\s+[a-z0-9\._\-]+|token:[a-z0-9]{13}|gh[opsu]_[0-9a-zA-Z]{36}|ey[I-L][\w=-]+\.ey[I-L][\w=-]+(?:\.[\w.+\/=-]+)?|[\-]{5}BEGIN[a-z\s]+PRIVATE\sKEY[\-]{5}[^\-]+[\-]{5}END[a-z\s]+PRIVATE\sKEY|ssh-rsa\s*[a-z0-9\/\.+]{100,})";

int main(int argc, char *argv[])
{
    auto args = parse_args(argc, argv);

    if (args.contains("--verbose")) {
        ddwaf_set_log_cb(log_cb, DDWAF_LOG_TRACE);
    } else {
        ddwaf_set_log_cb(log_cb, DDWAF_LOG_OFF);
    }

    const std::vector<std::string> rulesets = args["--ruleset"];
    const std::vector<std::string> inputs = args["--input"];
    if (rulesets.empty() || inputs.empty()) {
        std::cout << "Usage: " << argv[0] << " --ruleset <json/yaml file>"
                  << " --input <json input> [<json input>..]\n";
        return EXIT_FAILURE;
    }

    const ddwaf_config config{{.max_container_size=0, .max_container_depth=0, .max_string_length=0}, {.key_regex=key_regex, .value_regex=value_regex}, ddwaf_object_free};
    ddwaf_builder builder = ddwaf_builder_init(&config);

<<<<<<< HEAD
    auto rule = YAML::Load(read_file(ruleset)).as<ddwaf_object>();
    const ddwaf_config config{{key_regex, value_regex}, ddwaf_object_free};
    ddwaf_handle handle = ddwaf_init(&rule, &config, nullptr);
    ddwaf_object_free(&rule);
=======
    std::size_t index = 0;
    for (const auto & config : rulesets) {
        auto rule = YAML::Load(read_file(config)).as<ddwaf_object>();
        auto path = "config/" + std::to_string(index++);

        if (!ddwaf_builder_add_or_update_config(builder, path.data(), path.size(), &rule, nullptr)) {
            std::cout << "Failed to add configuration: " << config << '\n';
        }

        ddwaf_object_free(&rule);
    }

    ddwaf_handle handle = ddwaf_builder_build_instance(builder);
    ddwaf_builder_destroy(builder);
>>>>>>> 59cc0c02
    if (handle == nullptr) {
        std::cout << "Failed to instantiate handle\n";
        return EXIT_FAILURE;
    }

    ddwaf_context context = ddwaf_context_init(handle);
    if (context == nullptr) {
        ddwaf_destroy(handle);
        std::cout << "Failed to initialise context\n";
        return EXIT_FAILURE;
    }

    for (const auto &json_str : inputs) {

        std::cout << "---- Run with " << json_str << '\n';
        auto input = YAML::Load(json_str);

        ddwaf_object persistent;
        ddwaf_object ephemeral;

        auto persistent_input = input["persistent"];
        auto ephemeral_input = input["ephemeral"];
        if (!persistent_input.IsDefined() && !ephemeral_input.IsDefined()) {
            persistent = input.as<ddwaf_object>();
            ddwaf_object_map(&ephemeral);
        } else {
            if (input["persistent"].IsDefined()) {
                persistent = input["persistent"].as<ddwaf_object>();
            } else {
                ddwaf_object_map(&persistent);
            }

            if (input["ephemeral"].IsDefined()) {
                ephemeral = input["ephemeral"].as<ddwaf_object>();
            } else {
                ddwaf_object_map(&ephemeral);
            }
        }

        ddwaf_result ret;
        auto code =
            ddwaf_run(context, &persistent, &ephemeral, &ret, std::numeric_limits<uint64_t>::max());
        if (code == DDWAF_MATCH && ddwaf_object_size(&ret.events) > 0) {
            std::stringstream ss;
            YAML::Emitter out(ss);
            out.SetIndent(2);
            out.SetMapFormat(YAML::Block);
            out.SetSeqFormat(YAML::Block);
            out << object_to_yaml(ret.events);

            std::cout << "Events:\n" << ss.str() << "\n\n";
        }

        if (code == DDWAF_MATCH && ddwaf_object_size(&ret.actions) > 0) {
            std::stringstream ss;
            YAML::Emitter out(ss);
            out.SetIndent(2);
            out.SetMapFormat(YAML::Block);
            out.SetSeqFormat(YAML::Block);
            out << object_to_yaml(ret.actions);

            std::cout << "Actions:\n" << ss.str() << "\n\n";
        }

        if (ddwaf_object_size(&ret.derivatives) > 0) {
            std::stringstream ss;
            YAML::Emitter out(ss);
            out.SetIndent(2);
            out.SetMapFormat(YAML::Block);
            out.SetSeqFormat(YAML::Block);
            out << object_to_yaml(ret.derivatives);

            std::cout << "Derivatives:\n" << ss.str() << "\n\n";
        }

        std::cout << "Total time: " << ret.total_runtime << '\n';
        ddwaf_result_free(&ret);
    }

    ddwaf_context_destroy(context);


    ddwaf_destroy(handle);

    return EXIT_SUCCESS;
}<|MERGE_RESOLUTION|>--- conflicted
+++ resolved
@@ -73,12 +73,6 @@
     const ddwaf_config config{{.max_container_size=0, .max_container_depth=0, .max_string_length=0}, {.key_regex=key_regex, .value_regex=value_regex}, ddwaf_object_free};
     ddwaf_builder builder = ddwaf_builder_init(&config);
 
-<<<<<<< HEAD
-    auto rule = YAML::Load(read_file(ruleset)).as<ddwaf_object>();
-    const ddwaf_config config{{key_regex, value_regex}, ddwaf_object_free};
-    ddwaf_handle handle = ddwaf_init(&rule, &config, nullptr);
-    ddwaf_object_free(&rule);
-=======
     std::size_t index = 0;
     for (const auto & config : rulesets) {
         auto rule = YAML::Load(read_file(config)).as<ddwaf_object>();
@@ -93,7 +87,6 @@
 
     ddwaf_handle handle = ddwaf_builder_build_instance(builder);
     ddwaf_builder_destroy(builder);
->>>>>>> 59cc0c02
     if (handle == nullptr) {
         std::cout << "Failed to instantiate handle\n";
         return EXIT_FAILURE;
