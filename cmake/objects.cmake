set(LIBDDWAF_SOURCE
    ${libddwaf_SOURCE_DIR}/src/clock.cpp
    ${libddwaf_SOURCE_DIR}/src/interface.cpp
    ${libddwaf_SOURCE_DIR}/src/context.cpp
    ${libddwaf_SOURCE_DIR}/src/context_allocator.cpp
    ${libddwaf_SOURCE_DIR}/src/serializer.cpp
<<<<<<< HEAD
=======
    ${libddwaf_SOURCE_DIR}/src/object.cpp
    ${libddwaf_SOURCE_DIR}/src/object_helpers.cpp
>>>>>>> 4e27ccd0
    ${libddwaf_SOURCE_DIR}/src/object_store.cpp
    ${libddwaf_SOURCE_DIR}/src/module.cpp
    ${libddwaf_SOURCE_DIR}/src/expression.cpp
    ${libddwaf_SOURCE_DIR}/src/ruleset_info.cpp
    ${libddwaf_SOURCE_DIR}/src/ip_utils.cpp
    ${libddwaf_SOURCE_DIR}/src/iterator.cpp
    ${libddwaf_SOURCE_DIR}/src/log.cpp
    ${libddwaf_SOURCE_DIR}/src/obfuscator.cpp
    ${libddwaf_SOURCE_DIR}/src/uri_utils.cpp
    ${libddwaf_SOURCE_DIR}/src/json_utils.cpp
    ${libddwaf_SOURCE_DIR}/src/platform.cpp
    ${libddwaf_SOURCE_DIR}/src/sha256.cpp
    ${libddwaf_SOURCE_DIR}/src/uuid.cpp
    ${libddwaf_SOURCE_DIR}/src/action_mapper.cpp
    ${libddwaf_SOURCE_DIR}/src/dynamic_string.cpp
    ${libddwaf_SOURCE_DIR}/src/attribute_collector.cpp
    ${libddwaf_SOURCE_DIR}/src/rule.cpp
    ${libddwaf_SOURCE_DIR}/src/utf8.cpp
    ${libddwaf_SOURCE_DIR}/src/builder/action_mapper_builder.cpp
    ${libddwaf_SOURCE_DIR}/src/builder/matcher_builder.cpp
    ${libddwaf_SOURCE_DIR}/src/builder/module_builder.cpp
    ${libddwaf_SOURCE_DIR}/src/builder/processor_builder.cpp
    ${libddwaf_SOURCE_DIR}/src/builder/ruleset_builder.cpp
    ${libddwaf_SOURCE_DIR}/src/tokenizer/sql_base.cpp
    ${libddwaf_SOURCE_DIR}/src/tokenizer/pgsql.cpp
    ${libddwaf_SOURCE_DIR}/src/tokenizer/mysql.cpp
    ${libddwaf_SOURCE_DIR}/src/tokenizer/sqlite.cpp
    ${libddwaf_SOURCE_DIR}/src/tokenizer/generic_sql.cpp
    ${libddwaf_SOURCE_DIR}/src/tokenizer/shell.cpp
    ${libddwaf_SOURCE_DIR}/src/exclusion/input_filter.cpp
    ${libddwaf_SOURCE_DIR}/src/exclusion/object_filter.cpp
    ${libddwaf_SOURCE_DIR}/src/exclusion/rule_filter.cpp
    ${libddwaf_SOURCE_DIR}/src/configuration/common/expression_parser.cpp
    ${libddwaf_SOURCE_DIR}/src/configuration/common/matcher_parser.cpp
    ${libddwaf_SOURCE_DIR}/src/configuration/common/transformer_parser.cpp
    ${libddwaf_SOURCE_DIR}/src/configuration/common/raw_configuration.cpp
    ${libddwaf_SOURCE_DIR}/src/configuration/common/reference_parser.cpp
    ${libddwaf_SOURCE_DIR}/src/configuration/actions_parser.cpp
    ${libddwaf_SOURCE_DIR}/src/configuration/data_parser.cpp
    ${libddwaf_SOURCE_DIR}/src/configuration/exclusion_parser.cpp
    ${libddwaf_SOURCE_DIR}/src/configuration/processor_parser.cpp
    ${libddwaf_SOURCE_DIR}/src/configuration/processor_override_parser.cpp
    ${libddwaf_SOURCE_DIR}/src/configuration/rule_override_parser.cpp
    ${libddwaf_SOURCE_DIR}/src/configuration/rule_parser.cpp
    ${libddwaf_SOURCE_DIR}/src/configuration/legacy_rule_parser.cpp
    ${libddwaf_SOURCE_DIR}/src/configuration/scanner_parser.cpp
    ${libddwaf_SOURCE_DIR}/src/configuration/configuration_manager.cpp
    ${libddwaf_SOURCE_DIR}/src/processor/extract_schema.cpp
    ${libddwaf_SOURCE_DIR}/src/processor/fingerprint.cpp
    ${libddwaf_SOURCE_DIR}/src/processor/jwt_decode.cpp
    ${libddwaf_SOURCE_DIR}/src/condition/exists.cpp
    ${libddwaf_SOURCE_DIR}/src/condition/lfi_detector.cpp
    ${libddwaf_SOURCE_DIR}/src/condition/sqli_detector.cpp
    ${libddwaf_SOURCE_DIR}/src/condition/ssrf_detector.cpp
    ${libddwaf_SOURCE_DIR}/src/condition/scalar_condition.cpp
    ${libddwaf_SOURCE_DIR}/src/condition/negated_scalar_condition.cpp
    ${libddwaf_SOURCE_DIR}/src/condition/shi_common.cpp
    ${libddwaf_SOURCE_DIR}/src/condition/shi_detector.cpp
    ${libddwaf_SOURCE_DIR}/src/condition/cmdi_detector.cpp
    ${libddwaf_SOURCE_DIR}/src/matcher/phrase_match.cpp
    ${libddwaf_SOURCE_DIR}/src/matcher/regex_match.cpp
    ${libddwaf_SOURCE_DIR}/src/matcher/is_sqli.cpp
    ${libddwaf_SOURCE_DIR}/src/matcher/is_xss.cpp
    ${libddwaf_SOURCE_DIR}/src/matcher/ip_match.cpp
    ${libddwaf_SOURCE_DIR}/src/matcher/exact_match.cpp
    ${libddwaf_SOURCE_DIR}/src/matcher/hidden_ascii_match.cpp
    ${libddwaf_SOURCE_DIR}/src/transformer/lowercase.cpp
    ${libddwaf_SOURCE_DIR}/src/transformer/compress_whitespace.cpp
    ${libddwaf_SOURCE_DIR}/src/transformer/normalize_path.cpp
    ${libddwaf_SOURCE_DIR}/src/transformer/manager.cpp
    ${libddwaf_SOURCE_DIR}/src/transformer/remove_nulls.cpp
    ${libddwaf_SOURCE_DIR}/src/transformer/remove_comments.cpp
    ${libddwaf_SOURCE_DIR}/src/transformer/shell_unescape.cpp
    ${libddwaf_SOURCE_DIR}/src/transformer/unicode_normalize.cpp
    ${libddwaf_SOURCE_DIR}/src/transformer/url_basename.cpp
    ${libddwaf_SOURCE_DIR}/src/transformer/url_decode.cpp
    ${libddwaf_SOURCE_DIR}/src/transformer/url_querystring.cpp
    ${libddwaf_SOURCE_DIR}/src/transformer/url_path.cpp
    ${libddwaf_SOURCE_DIR}/src/transformer/base64_decode.cpp
    ${libddwaf_SOURCE_DIR}/src/transformer/base64_encode.cpp
    ${libddwaf_SOURCE_DIR}/src/transformer/css_decode.cpp
    ${libddwaf_SOURCE_DIR}/src/transformer/html_entity_decode.cpp
    ${libddwaf_SOURCE_DIR}/src/transformer/js_decode.cpp
    ${libddwaf_SOURCE_DIR}/src/libcxx-compat/monotonic_buffer_resource.cpp
    ${libddwaf_SOURCE_DIR}/src/vendor/fmt/format.cc
    ${libddwaf_SOURCE_DIR}/src/vendor/radixlib/radixlib.c
    ${libddwaf_SOURCE_DIR}/src/vendor/lua-aho-corasick/ac_fast.cxx
    ${libddwaf_SOURCE_DIR}/src/vendor/lua-aho-corasick/ac_slow.cxx
    ${libddwaf_SOURCE_DIR}/src/vendor/lua-aho-corasick/ac.cxx
    ${libddwaf_SOURCE_DIR}/src/vendor/libinjection/src/xss.c
    ${libddwaf_SOURCE_DIR}/src/vendor/libinjection/src/libinjection_html5.c
    ${libddwaf_SOURCE_DIR}/src/vendor/libinjection/src/libinjection_xss.c
    ${libddwaf_SOURCE_DIR}/src/vendor/libinjection/src/libinjection_sqli.c
    ${libddwaf_SOURCE_DIR}/src/vendor/utf8proc/utf8proc.c
    ${libddwaf_SOURCE_DIR}/src/vendor/re2/bitstate.cc
    ${libddwaf_SOURCE_DIR}/src/vendor/re2/compile.cc
    ${libddwaf_SOURCE_DIR}/src/vendor/re2/dfa.cc
    ${libddwaf_SOURCE_DIR}/src/vendor/re2/nfa.cc
    ${libddwaf_SOURCE_DIR}/src/vendor/re2/onepass.cc
    ${libddwaf_SOURCE_DIR}/src/vendor/re2/parse.cc
    ${libddwaf_SOURCE_DIR}/src/vendor/re2/perl_groups.cc
    ${libddwaf_SOURCE_DIR}/src/vendor/re2/prog.cc
    ${libddwaf_SOURCE_DIR}/src/vendor/re2/re2.cc
    ${libddwaf_SOURCE_DIR}/src/vendor/re2/regexp.cc
    ${libddwaf_SOURCE_DIR}/src/vendor/re2/simplify.cc
    ${libddwaf_SOURCE_DIR}/src/vendor/re2/tostring.cc
    ${libddwaf_SOURCE_DIR}/src/vendor/re2/unicode_casefold.cc
    ${libddwaf_SOURCE_DIR}/src/vendor/re2/unicode_groups.cc
    ${libddwaf_SOURCE_DIR}/src/vendor/re2/util/rune.cc
    ${libddwaf_SOURCE_DIR}/src/vendor/re2/util/strutil.cc
)

set(LIBDDWAF_PUBLIC_INCLUDES ${libddwaf_SOURCE_DIR}/include)

set(LIBDDWAF_PRIVATE_INCLUDES
    ${libddwaf_SOURCE_DIR}/src
    ${libddwaf_SOURCE_DIR}/src/vendor
    ${libddwaf_SOURCE_DIR}/src/vendor/libinjection/src/
    ${libddwaf_SOURCE_DIR}/src/vendor/radixlib/
    ${libddwaf_SOURCE_DIR}/src/vendor/lua-aho-corasick/
    ${libddwaf_SOURCE_DIR}/src/vendor/utf8proc/
    ${libddwaf_SOURCE_DIR}/src/vendor/re2/
)

function(gen_objects target_name)
    add_library(${target_name} OBJECT ${LIBDDWAF_SOURCE} )

    # we need PIC even on the static lib,as it's expected to be linked in a shared lib
    set_target_properties(${target_name} PROPERTIES POSITION_INDEPENDENT_CODE 1)

    if(NOT STDLIB_MAP_RECURSIVE)
        target_compile_definitions(${target_name} PRIVATE HAS_NONRECURSIVE_UNORDERED_MAP)
    endif()

    if (LIBDDWAF_VECTORIZED_TRANSFORMERS)
        target_compile_definitions(${target_name} PRIVATE LIBDDWAF_VECTORIZED_TRANSFORMERS)
    endif()

    target_include_directories(${target_name} PUBLIC ${LIBDDWAF_PUBLIC_INCLUDES})
    target_include_directories(${target_name} PRIVATE ${LIBDDWAF_PRIVATE_INCLUDES})

    target_compile_definitions(${target_name} PRIVATE UTF8PROC_STATIC=1)
    if (MSVC)
        target_compile_definitions(${target_name} PRIVATE NOMINMAX)
    endif()

    target_link_libraries(${target_name}
        PRIVATE ${LIBDDWAF_PRIVATE_LIBRARIES}
        INTERFACE ${LIBDDWAF_INTERFACE_LIBRARIES})
endfunction()

gen_objects(libddwaf_objects)
add_library(libddwaf_shared_objects ALIAS libddwaf_objects)

if (LIBDDWAF_ENABLE_LTO)
    target_compile_options(libddwaf_objects PRIVATE -flto)

    # If LTO is enabled, we can't use objects with -flto to generate a static
    # library, as the contents of the object is an intermediate representation.
    # This can be solved (in theory) using -ffat-lto-objects, but clang < 18
    # doesn't currently support this, so we need to generate separate objects
    # specifically for the static build.
    gen_objects(libddwaf_static_objects)
else()
    add_library(libddwaf_static_objects ALIAS libddwaf_objects)
endif()

if (NOT MSVC AND LIBDDWAF_TESTING AND LIBDDWAF_TEST_COVERAGE)
    target_compile_options(libddwaf_objects PRIVATE --coverage)
endif()

if (NOT MSVC AND LIBDDWAF_TESTING)
    if (LIBDDWAF_BENCHMARK_PGO_STAGE1)
        target_compile_options(libddwaf_objects PRIVATE -fprofile-instr-generate)
    elseif (LIBDDWAF_BENCHMARK_PGO_STAGE2_PROFILE)
        target_compile_options(libddwaf_objects PRIVATE -fprofile-use=${LIBDDWAF_BENCHMARK_PGO_STAGE2_PROFILE})
        if (LIBDDWAF_BENCHMARK_BOLT_STAGE3)
            # Relocations are only required for BOLT
            target_link_options(libddwaf_objects PRIVATE -Wl,-q)
        endif()
    endif()
endif()

<|MERGE_RESOLUTION|>--- conflicted
+++ resolved
@@ -4,11 +4,6 @@
     ${libddwaf_SOURCE_DIR}/src/context.cpp
     ${libddwaf_SOURCE_DIR}/src/context_allocator.cpp
     ${libddwaf_SOURCE_DIR}/src/serializer.cpp
-<<<<<<< HEAD
-=======
-    ${libddwaf_SOURCE_DIR}/src/object.cpp
-    ${libddwaf_SOURCE_DIR}/src/object_helpers.cpp
->>>>>>> 4e27ccd0
     ${libddwaf_SOURCE_DIR}/src/object_store.cpp
     ${libddwaf_SOURCE_DIR}/src/module.cpp
     ${libddwaf_SOURCE_DIR}/src/expression.cpp
